Hgraph Library contribution
---------------------------

1. Try to be pythonic. Overload operators and do not introduce new names if there is an operator that provides correct semantics
<<<<<<< HEAD
2. Name operators that implement python operators (that are a \_\_dunder__) with an underscore at the end.
3. Name operators that have same name (and semantic) as python keywords or functions in python standard libs (functools, itertools etc) with an underscore at the end.
4. Name operator overloads as \<operator>_\<type> e.g. `add_dates`, `min_int` etc
5. If an operator has additional inputs, provide reasonable defaults, e.g. if `eq_floats` takes `epsilon`, has `epsilon: float = 1e-9`
6. Put overloads for a type in _\<type>_operators.py in hgraph.nodes (or in the library where the underlying type is defined)
7. In general do not export specific overloads of operators in \_\_all__.  The top level version should be used in the application
8. In general operators should not produce output until both/all inputs are valid.  For example, a set difference operator should not produce a result until both sets are valid (albeit potentially empty)
9. Tests should be created for each operator implementation which exercise appropriate edge cases. 
10. Once the initial library API is agreed all changes should go via a proposal process (actual process TBD)
=======
2. Name operators that implement python operators (that are a `__dunder__`) with an underscore at the end.
3. Name operators that have same name (and semantic) as python keywords or functions in python standard libs (functools, itertools etc) with an underscore at the end.
4. Name operator overloads as `\<operator>_<type>` e.g. `add_dates`, `min_int` etc
5. If an operator has additional inputs, provide reasonable defaults, e.g. if `eq_floats` takes `epsilon`, has `epsilon: float = 1e-9`
6. Put overloads for a type in `_\<type>_operators.py` in hgraph.nodes (or in the library where the underlying type is defined)
7. Operator overloads do not need to be exported unless there is a specific exception
8. Once the initial library API is agreed all changes should go via a proposal process (actual process TBD)
9. Default to stricter validity requirements in operators, eg all_valid for bundles and requiring all inputs to be valid for sum_ etc
10. Provide `__strict__` scalar arg to operators to allow for more lenient validity requirements when passed `False`
>>>>>>> 355efafd
<|MERGE_RESOLUTION|>--- conflicted
+++ resolved
@@ -2,7 +2,6 @@
 ---------------------------
 
 1. Try to be pythonic. Overload operators and do not introduce new names if there is an operator that provides correct semantics
-<<<<<<< HEAD
 2. Name operators that implement python operators (that are a \_\_dunder__) with an underscore at the end.
 3. Name operators that have same name (and semantic) as python keywords or functions in python standard libs (functools, itertools etc) with an underscore at the end.
 4. Name operator overloads as \<operator>_\<type> e.g. `add_dates`, `min_int` etc
@@ -12,14 +11,3 @@
 8. In general operators should not produce output until both/all inputs are valid.  For example, a set difference operator should not produce a result until both sets are valid (albeit potentially empty)
 9. Tests should be created for each operator implementation which exercise appropriate edge cases. 
 10. Once the initial library API is agreed all changes should go via a proposal process (actual process TBD)
-=======
-2. Name operators that implement python operators (that are a `__dunder__`) with an underscore at the end.
-3. Name operators that have same name (and semantic) as python keywords or functions in python standard libs (functools, itertools etc) with an underscore at the end.
-4. Name operator overloads as `\<operator>_<type>` e.g. `add_dates`, `min_int` etc
-5. If an operator has additional inputs, provide reasonable defaults, e.g. if `eq_floats` takes `epsilon`, has `epsilon: float = 1e-9`
-6. Put overloads for a type in `_\<type>_operators.py` in hgraph.nodes (or in the library where the underlying type is defined)
-7. Operator overloads do not need to be exported unless there is a specific exception
-8. Once the initial library API is agreed all changes should go via a proposal process (actual process TBD)
-9. Default to stricter validity requirements in operators, eg all_valid for bundles and requiring all inputs to be valid for sum_ etc
-10. Provide `__strict__` scalar arg to operators to allow for more lenient validity requirements when passed `False`
->>>>>>> 355efafd
