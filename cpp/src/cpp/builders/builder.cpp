--- conflicted
+++ resolved
@@ -1,14 +1,9 @@
 #include <hgraph/builders/builder.h>
 
-<<<<<<< HEAD
-namespace hgraph
-{
+namespace hgraph {
+
     void Builder::register_with_nanobind(nb::module_& m)
     {
-=======
-namespace hgraph {
-    void Builder::register_with_nanobind(nb::module_ &m) {
->>>>>>> 70d9c6a2
         nb::class_<Builder, nb::intrusive_base>(m, "Builder");
     }
 } // namespace hgraph