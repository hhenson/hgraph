#include <fmt/format.h>
#include <hgraph/builders/input_builder.h>
#include <hgraph/types/graph.h>
#include <hgraph/types/node.h>
#include <hgraph/types/time_series_type.h>

// Include all the extracted builder headers
#include <hgraph/builders/time_series_types/time_series_signal_input_builder.h>
#include <hgraph/builders/time_series_types/time_series_value_input_builder.h>
#include <hgraph/builders/time_series_types/time_series_ref_input_builder.h>
#include <hgraph/builders/time_series_types/time_series_list_input_builder.h>
#include <hgraph/builders/time_series_types/time_series_bundle_input_builder.h>
#include <hgraph/builders/time_series_types/time_series_set_input_builder.h>
#include <hgraph/builders/time_series_types/time_series_window_input_builder.h>
#include <hgraph/builders/time_series_types/time_series_dict_input_builder.h>

<<<<<<< HEAD
namespace hgraph
{
    void InputBuilder::release_instance(time_series_input_ptr item) const
    {
=======
namespace hgraph {
    void InputBuilder::release_instance(time_series_input_ptr item) const {
>>>>>>> 70d9c6a2
        // Perform minimal teardown to avoid notifications and dangling refs
        item->builder_release_cleanup();
        // We can't detect if we are escaping from an error condition or not, so just log issues.
        if (item->has_output())
        {
            fmt::print("Input instance still has an output reference when released, this is a bug.");
        }
        item->reset_parent_or_node();
    }

    void InputBuilder::register_with_nanobind(nb::module_& m)
    {
        nb::class_<InputBuilder, Builder>(m, "InputBuilder")
<<<<<<< HEAD
            .def(
                "make_instance",
                [](InputBuilder::ptr self, nb::object owning_node, nb::object owning_output) -> time_series_input_ptr
                {
                    if (!owning_node.is_none()) { return self->make_instance(nb::cast<node_ptr>(owning_node)); }
                    if (!owning_output.is_none())
                    {
                        return self->make_instance(nb::cast<time_series_input_ptr>(owning_output));
                    }
                    throw std::runtime_error("At least one of owning_node or owning_output must be provided");
                },
                "owning_node"_a = nb::none(), "owning_output"_a = nb::none())
            .def("release_instance", &InputBuilder::release_instance)
            .def("__str__", [](const InputBuilder& self)
            {
                return fmt::format("InputBuilder@{:p}", static_cast<const void*>(&self));
            })
            .def("__repr__", [](const InputBuilder& self)
            {
                return fmt::format("InputBuilder@{:p}", static_cast<const void*>(&self));
            });
=======
                .def(
                    "make_instance",
                    [](InputBuilder::ptr self, nb::object owning_node,
                       nb::object owning_output) -> time_series_input_ptr {
                        if (!owning_node.is_none()) { return self->make_instance(nb::cast<node_ptr>(owning_node)); }
                        if (!owning_output.is_none()) {
                            return self->make_instance(nb::cast<time_series_input_ptr>(owning_output));
                        }
                        throw std::runtime_error("At least one of owning_node or owning_output must be provided");
                    },
                    "owning_node"_a = nb::none(), "owning_output"_a = nb::none())
                .def("release_instance", &InputBuilder::release_instance)
                .def("__str__", [](const InputBuilder &self) {
                    return fmt::format("InputBuilder@{:p}", static_cast<const void *>(&self));
                })
                .def("__repr__", [](const InputBuilder &self) {
                    return fmt::format("InputBuilder@{:p}", static_cast<const void *>(&self));
                });
>>>>>>> 70d9c6a2

        // Call the register functions from each builder type
        TimeSeriesSignalInputBuilder::register_with_nanobind(m);
        time_series_value_input_builder_register_with_nanobind(m);
        TimeSeriesRefInputBuilder::register_with_nanobind(m);
        TimeSeriesListInputBuilder::register_with_nanobind(m);
        TimeSeriesBundleInputBuilder::register_with_nanobind(m);
        time_series_set_input_builder_register_with_nanobind(m);
        time_series_window_input_builder_register_with_nanobind(m);
        time_series_dict_input_builder_register_with_nanobind(m);
    }
} // namespace hgraph<|MERGE_RESOLUTION|>--- conflicted
+++ resolved
@@ -14,15 +14,10 @@
 #include <hgraph/builders/time_series_types/time_series_window_input_builder.h>
 #include <hgraph/builders/time_series_types/time_series_dict_input_builder.h>
 
-<<<<<<< HEAD
-namespace hgraph
-{
+namespace hgraph {
+
     void InputBuilder::release_instance(time_series_input_ptr item) const
     {
-=======
-namespace hgraph {
-    void InputBuilder::release_instance(time_series_input_ptr item) const {
->>>>>>> 70d9c6a2
         // Perform minimal teardown to avoid notifications and dangling refs
         item->builder_release_cleanup();
         // We can't detect if we are escaping from an error condition or not, so just log issues.
@@ -36,11 +31,10 @@
     void InputBuilder::register_with_nanobind(nb::module_& m)
     {
         nb::class_<InputBuilder, Builder>(m, "InputBuilder")
-<<<<<<< HEAD
             .def(
                 "make_instance",
                 [](InputBuilder::ptr self, nb::object owning_node, nb::object owning_output) -> time_series_input_ptr
-                {
+                    {
                     if (!owning_node.is_none()) { return self->make_instance(nb::cast<node_ptr>(owning_node)); }
                     if (!owning_output.is_none())
                     {
@@ -51,33 +45,13 @@
                 "owning_node"_a = nb::none(), "owning_output"_a = nb::none())
             .def("release_instance", &InputBuilder::release_instance)
             .def("__str__", [](const InputBuilder& self)
-            {
+                {
                 return fmt::format("InputBuilder@{:p}", static_cast<const void*>(&self));
             })
             .def("__repr__", [](const InputBuilder& self)
             {
                 return fmt::format("InputBuilder@{:p}", static_cast<const void*>(&self));
             });
-=======
-                .def(
-                    "make_instance",
-                    [](InputBuilder::ptr self, nb::object owning_node,
-                       nb::object owning_output) -> time_series_input_ptr {
-                        if (!owning_node.is_none()) { return self->make_instance(nb::cast<node_ptr>(owning_node)); }
-                        if (!owning_output.is_none()) {
-                            return self->make_instance(nb::cast<time_series_input_ptr>(owning_output));
-                        }
-                        throw std::runtime_error("At least one of owning_node or owning_output must be provided");
-                    },
-                    "owning_node"_a = nb::none(), "owning_output"_a = nb::none())
-                .def("release_instance", &InputBuilder::release_instance)
-                .def("__str__", [](const InputBuilder &self) {
-                    return fmt::format("InputBuilder@{:p}", static_cast<const void *>(&self));
-                })
-                .def("__repr__", [](const InputBuilder &self) {
-                    return fmt::format("InputBuilder@{:p}", static_cast<const void *>(&self));
-                });
->>>>>>> 70d9c6a2
 
         // Call the register functions from each builder type
         TimeSeriesSignalInputBuilder::register_with_nanobind(m);
