#include <hgraph/builders/nodes/switch_node_builder.h>
#include <hgraph/builders/input_builder.h>
#include <hgraph/builders/output_builder.h>
#include <hgraph/types/node.h>
#include <hgraph/types/tsb.h>
#include <hgraph/types/time_series_type.h>
#include <hgraph/nodes/switch_node.h>

<<<<<<< HEAD
namespace hgraph
{
=======
namespace hgraph {
>>>>>>> 70d9c6a2
    // Helper to check if a Python object is the DEFAULT class or an instance of it
    static bool is_default_marker(const nb::handle& obj)
    {
        static nb::object default_class;
        if (!default_class.is_valid())
        {
            try
            {
                auto scalar_types = nb::module_::import_("hgraph._types._scalar_types");
                default_class = scalar_types.attr("Default");
<<<<<<< HEAD
            }
            catch (...)
            {
=======
            } catch (...) {
>>>>>>> 70d9c6a2
                return false;
            }
        }
        // Check if it's the class itself or an instance of the class
        return obj.is(default_class) || nb::isinstance(obj, default_class);
    }

<<<<<<< HEAD
    template <typename T>
    auto create_switch_node_builder(T* self, const nb::args& args)
    {
=======
    template<typename T>
    auto create_switch_node_builder(T *self, const nb::args &args) {
>>>>>>> 70d9c6a2
        // Expected Python signature (positional):
        // (signature, scalars, input_builder, output_builder, error_builder, recordable_state_builder,
        //  nested_graph_builders, input_node_ids, output_node_ids, reload_on_ticked)
        if (args.size() != 10)
        {
            throw nb::type_error("SwitchNodeBuilder expects 10 positional arguments");
        }

        using K = typename T::key_type;

        auto signature_ = nb::cast<node_signature_ptr>(args[0]);
        auto scalars_ = nb::cast<nb::dict>(args[1]);
        std::optional<input_builder_ptr> input_builder_ =
                args[2].is_none()
                    ? std::nullopt
                    : std::optional<input_builder_ptr>(nb::cast<input_builder_ptr>(args[2]));
        std::optional<output_builder_ptr> output_builder_ =
                args[3].is_none()
                    ? std::nullopt
                    : std::optional<output_builder_ptr>(nb::cast<output_builder_ptr>(args[3]));
        std::optional<output_builder_ptr> error_builder_ =
                args[4].is_none()
                    ? std::nullopt
                    : std::optional<output_builder_ptr>(nb::cast<output_builder_ptr>(args[4]));
        std::optional<output_builder_ptr> recordable_state_builder_ =
                args[5].is_none()
                    ? std::nullopt
                    : std::optional<output_builder_ptr>(nb::cast<output_builder_ptr>(args[5]));

        // Convert Python dicts to typed C++ maps
        // For typed switches (K != nb::object), extract DEFAULT builder separately and skip DEFAULT marker keys in maps
        auto py_nested_graph_builders = nb::cast<nb::dict>(args[6]);
        graph_builder_ptr default_graph_builder = nullptr;
        std::unordered_map<K, graph_builder_ptr> nested_graph_builders;
<<<<<<< HEAD
        for (auto item : py_nested_graph_builders)
        {
=======
        for (auto item: py_nested_graph_builders) {
>>>>>>> 70d9c6a2
            // Extract DEFAULT marker for typed switches
            if constexpr (!std::is_same_v<K, nb::object>)
            {
                if (is_default_marker(item.first))
                {
                    default_graph_builder = nb::cast<graph_builder_ptr>(item.second);
                    continue;
                }
            }
            nested_graph_builders[nb::cast<K>(item.first)] = nb::cast<graph_builder_ptr>(item.second);
        }

        auto py_input_node_ids = nb::cast<nb::dict>(args[7]);
        std::unordered_map<K, std::unordered_map<std::string, int> > input_node_ids;
        std::unordered_map<std::string, int> default_input_node_ids;
<<<<<<< HEAD
        for (auto item : py_input_node_ids)
        {
            if constexpr (!std::is_same_v<K, nb::object>)
            {
                if (is_default_marker(item.first))
                {
                    default_input_node_ids = nb::cast<std::unordered_map<std::string, int>>(item.second);
=======
        for (auto item: py_input_node_ids) {
            if constexpr (!std::is_same_v<K, nb::object>) {
                if (is_default_marker(item.first)) {
                    default_input_node_ids = nb::cast<std::unordered_map<std::string, int> >(item.second);
>>>>>>> 70d9c6a2
                    continue;
                }
            }
            input_node_ids[nb::cast<K>(item.first)] = nb::cast<std::unordered_map<std::string, int> >(item.second);
        }

        auto py_output_node_ids = nb::cast<nb::dict>(args[8]);
        std::unordered_map<K, int> output_node_ids;
        int default_output_node_id = -1;
<<<<<<< HEAD
        for (auto item : py_output_node_ids)
        {
            if constexpr (!std::is_same_v<K, nb::object>)
            {
                if (is_default_marker(item.first))
                {
=======
        for (auto item: py_output_node_ids) {
            if constexpr (!std::is_same_v<K, nb::object>) {
                if (is_default_marker(item.first)) {
>>>>>>> 70d9c6a2
                    default_output_node_id = nb::cast<int>(item.second);
                    continue;
                }
            }
            output_node_ids[nb::cast<K>(item.first)] = nb::cast<int>(item.second);
        }

        auto reload_on_ticked = nb::cast<bool>(args[9]);

        return new(self) T(std::move(signature_), std::move(scalars_), std::move(input_builder_),
                           std::move(output_builder_),
                           std::move(error_builder_), std::move(recordable_state_builder_),
                           std::move(nested_graph_builders),
                           std::move(input_node_ids), std::move(output_node_ids), reload_on_ticked,
                           default_graph_builder,
                           std::move(default_input_node_ids), default_output_node_id);
    }

    template <typename K>
    SwitchNodeBuilder<K>::SwitchNodeBuilder(
        node_signature_ptr signature_, nb::dict scalars_, std::optional<input_builder_ptr> input_builder_,
        std::optional<output_builder_ptr> output_builder_, std::optional<output_builder_ptr> error_builder_,
        std::optional<output_builder_ptr> recordable_state_builder_,
<<<<<<< HEAD
        const std::unordered_map<K, graph_builder_ptr>& nested_graph_builders,
        const std::unordered_map<K, std::unordered_map<std::string, int>>& input_node_ids,
        const std::unordered_map<K, int>& output_node_ids, bool reload_on_ticked,
=======
        const std::unordered_map<K, graph_builder_ptr> &nested_graph_builders,
        const std::unordered_map<K, std::unordered_map<std::string, int> > &input_node_ids,
        const std::unordered_map<K, int> &output_node_ids, bool reload_on_ticked,
>>>>>>> 70d9c6a2
        graph_builder_ptr default_graph_builder,
        const std::unordered_map<std::string, int>& default_input_node_ids,
        int default_output_node_id)
        : BaseSwitchNodeBuilder(std::move(signature_), std::move(scalars_), std::move(input_builder_),
                                std::move(output_builder_),
                                std::move(error_builder_), std::move(recordable_state_builder_)),
          nested_graph_builders(nested_graph_builders), input_node_ids(input_node_ids),
          output_node_ids(output_node_ids),
          reload_on_ticked(reload_on_ticked), default_graph_builder(std::move(default_graph_builder)),
<<<<<<< HEAD
          default_input_node_ids(default_input_node_ids), default_output_node_id(default_output_node_id)
    {
    }

    template <typename K>
    node_ptr SwitchNodeBuilder<K>::make_instance(const std::vector<int64_t>& owning_graph_id, int64_t node_ndx) const
    {
=======
          default_input_node_ids(default_input_node_ids), default_output_node_id(default_output_node_id) {
    }

    template<typename K>
    node_ptr SwitchNodeBuilder<K>::make_instance(const std::vector<int64_t> &owning_graph_id, int64_t node_ndx) const {
>>>>>>> 70d9c6a2
        nb::ref<Node> node{
            new SwitchNode<K>(node_ndx, owning_graph_id, signature, scalars, nested_graph_builders, input_node_ids,
                              output_node_ids, reload_on_ticked, default_graph_builder,
                              default_input_node_ids, default_output_node_id)
        };
        _build_inputs_and_outputs(node);
        return node;
    }

    // Explicit template instantiations
    template struct SwitchNodeBuilder<bool>;
    template struct SwitchNodeBuilder<int64_t>;
    template struct SwitchNodeBuilder<double>;
    template struct SwitchNodeBuilder<engine_date_t>;
    template struct SwitchNodeBuilder<engine_time_t>;
    template struct SwitchNodeBuilder<engine_time_delta_t>;
    template struct SwitchNodeBuilder<nb::object>;

    void switch_node_builder_register_with_nanobind(nb::module_& m)
    {
        nb::class_<BaseSwitchNodeBuilder, BaseNodeBuilder>(m, "BaseSwitchNodeBuilder");

        nb::class_<SwitchNodeBuilder<bool>, BaseSwitchNodeBuilder>(m, "SwitchNodeBuilder_bool")
<<<<<<< HEAD
            .def("__init__", [](SwitchNodeBuilder<bool>* self, const nb::args& args)
            {
                create_switch_node_builder(self, args);
            })
            .def_ro("nested_graph_builders", &SwitchNodeBuilder<bool>::nested_graph_builders)
            .def_ro("input_node_ids", &SwitchNodeBuilder<bool>::input_node_ids)
            .def_ro("output_node_ids", &SwitchNodeBuilder<bool>::output_node_ids)
            .def_ro("reload_on_ticked", &SwitchNodeBuilder<bool>::reload_on_ticked);

        nb::class_<SwitchNodeBuilder<int64_t>, BaseSwitchNodeBuilder>(m, "SwitchNodeBuilder_int")
            .def("__init__", [](SwitchNodeBuilder<int64_t>* self, const nb::args& args)
            {
                create_switch_node_builder(self, args);
            })
            .def_ro("nested_graph_builders", &SwitchNodeBuilder<int64_t>::nested_graph_builders)
            .def_ro("input_node_ids", &SwitchNodeBuilder<int64_t>::input_node_ids)
            .def_ro("output_node_ids", &SwitchNodeBuilder<int64_t>::output_node_ids)
            .def_ro("reload_on_ticked", &SwitchNodeBuilder<int64_t>::reload_on_ticked);

        nb::class_<SwitchNodeBuilder<double>, BaseSwitchNodeBuilder>(m, "SwitchNodeBuilder_float")
            .def("__init__", [](SwitchNodeBuilder<double>* self, const nb::args& args)
            {
                create_switch_node_builder(self, args);
            })
            .def_ro("nested_graph_builders", &SwitchNodeBuilder<double>::nested_graph_builders)
            .def_ro("input_node_ids", &SwitchNodeBuilder<double>::input_node_ids)
            .def_ro("output_node_ids", &SwitchNodeBuilder<double>::output_node_ids)
            .def_ro("reload_on_ticked", &SwitchNodeBuilder<double>::reload_on_ticked);

        nb::class_<SwitchNodeBuilder<engine_date_t>, BaseSwitchNodeBuilder>(m, "SwitchNodeBuilder_date")
            .def("__init__", [](SwitchNodeBuilder<engine_date_t>* self, const nb::args& args)
            {
                create_switch_node_builder(self, args);
            })
            .def_ro("nested_graph_builders", &SwitchNodeBuilder<engine_date_t>::nested_graph_builders)
            .def_ro("input_node_ids", &SwitchNodeBuilder<engine_date_t>::input_node_ids)
            .def_ro("output_node_ids", &SwitchNodeBuilder<engine_date_t>::output_node_ids)
            .def_ro("reload_on_ticked", &SwitchNodeBuilder<engine_date_t>::reload_on_ticked);

        nb::class_<SwitchNodeBuilder<engine_time_t>, BaseSwitchNodeBuilder>(m, "SwitchNodeBuilder_date_time")
            .def("__init__", [](SwitchNodeBuilder<engine_time_t>* self, const nb::args& args)
            {
                create_switch_node_builder(self, args);
            })
            .def_ro("nested_graph_builders", &SwitchNodeBuilder<engine_time_t>::nested_graph_builders)
            .def_ro("input_node_ids", &SwitchNodeBuilder<engine_time_t>::input_node_ids)
            .def_ro("output_node_ids", &SwitchNodeBuilder<engine_time_t>::output_node_ids)
            .def_ro("reload_on_ticked", &SwitchNodeBuilder<engine_time_t>::reload_on_ticked);

        nb::class_<SwitchNodeBuilder<engine_time_delta_t>, BaseSwitchNodeBuilder>(m, "SwitchNodeBuilder_time_delta")
            .def("__init__", [](SwitchNodeBuilder<engine_time_delta_t>* self, const nb::args& args)
            {
                create_switch_node_builder(self, args);
            })
            .def_ro("nested_graph_builders", &SwitchNodeBuilder<engine_time_delta_t>::nested_graph_builders)
            .def_ro("input_node_ids", &SwitchNodeBuilder<engine_time_delta_t>::input_node_ids)
            .def_ro("output_node_ids", &SwitchNodeBuilder<engine_time_delta_t>::output_node_ids)
            .def_ro("reload_on_ticked", &SwitchNodeBuilder<engine_time_delta_t>::reload_on_ticked);

        nb::class_<SwitchNodeBuilder<nb::object>, BaseSwitchNodeBuilder>(m, "SwitchNodeBuilder_object")
            .def("__init__", [](SwitchNodeBuilder<nb::object>* self, const nb::args& args)
            {
                create_switch_node_builder(self, args);
            })
            .def_ro("nested_graph_builders", &SwitchNodeBuilder<nb::object>::nested_graph_builders)
            .def_ro("input_node_ids", &SwitchNodeBuilder<nb::object>::input_node_ids)
            .def_ro("output_node_ids", &SwitchNodeBuilder<nb::object>::output_node_ids)
            .def_ro("reload_on_ticked", &SwitchNodeBuilder<nb::object>::reload_on_ticked);
=======
                .def("__init__", [](SwitchNodeBuilder<bool> *self, const nb::args &args) {
                    create_switch_node_builder(self, args);
                })
                .def_ro("nested_graph_builders", &SwitchNodeBuilder<bool>::nested_graph_builders)
                .def_ro("input_node_ids", &SwitchNodeBuilder<bool>::input_node_ids)
                .def_ro("output_node_ids", &SwitchNodeBuilder<bool>::output_node_ids)
                .def_ro("reload_on_ticked", &SwitchNodeBuilder<bool>::reload_on_ticked);

        nb::class_<SwitchNodeBuilder<int64_t>, BaseSwitchNodeBuilder>(m, "SwitchNodeBuilder_int")
                .def("__init__", [](SwitchNodeBuilder<int64_t> *self, const nb::args &args) {
                    create_switch_node_builder(self, args);
                })
                .def_ro("nested_graph_builders", &SwitchNodeBuilder<int64_t>::nested_graph_builders)
                .def_ro("input_node_ids", &SwitchNodeBuilder<int64_t>::input_node_ids)
                .def_ro("output_node_ids", &SwitchNodeBuilder<int64_t>::output_node_ids)
                .def_ro("reload_on_ticked", &SwitchNodeBuilder<int64_t>::reload_on_ticked);

        nb::class_<SwitchNodeBuilder<double>, BaseSwitchNodeBuilder>(m, "SwitchNodeBuilder_float")
                .def("__init__", [](SwitchNodeBuilder<double> *self, const nb::args &args) {
                    create_switch_node_builder(self, args);
                })
                .def_ro("nested_graph_builders", &SwitchNodeBuilder<double>::nested_graph_builders)
                .def_ro("input_node_ids", &SwitchNodeBuilder<double>::input_node_ids)
                .def_ro("output_node_ids", &SwitchNodeBuilder<double>::output_node_ids)
                .def_ro("reload_on_ticked", &SwitchNodeBuilder<double>::reload_on_ticked);

        nb::class_<SwitchNodeBuilder<engine_date_t>, BaseSwitchNodeBuilder>(m, "SwitchNodeBuilder_date")
                .def("__init__", [](SwitchNodeBuilder<engine_date_t> *self, const nb::args &args) {
                    create_switch_node_builder(self, args);
                })
                .def_ro("nested_graph_builders", &SwitchNodeBuilder<engine_date_t>::nested_graph_builders)
                .def_ro("input_node_ids", &SwitchNodeBuilder<engine_date_t>::input_node_ids)
                .def_ro("output_node_ids", &SwitchNodeBuilder<engine_date_t>::output_node_ids)
                .def_ro("reload_on_ticked", &SwitchNodeBuilder<engine_date_t>::reload_on_ticked);

        nb::class_<SwitchNodeBuilder<engine_time_t>, BaseSwitchNodeBuilder>(m, "SwitchNodeBuilder_date_time")
                .def("__init__", [](SwitchNodeBuilder<engine_time_t> *self, const nb::args &args) {
                    create_switch_node_builder(self, args);
                })
                .def_ro("nested_graph_builders", &SwitchNodeBuilder<engine_time_t>::nested_graph_builders)
                .def_ro("input_node_ids", &SwitchNodeBuilder<engine_time_t>::input_node_ids)
                .def_ro("output_node_ids", &SwitchNodeBuilder<engine_time_t>::output_node_ids)
                .def_ro("reload_on_ticked", &SwitchNodeBuilder<engine_time_t>::reload_on_ticked);

        nb::class_<SwitchNodeBuilder<engine_time_delta_t>, BaseSwitchNodeBuilder>(m, "SwitchNodeBuilder_time_delta")
                .def("__init__", [](SwitchNodeBuilder<engine_time_delta_t> *self, const nb::args &args) {
                    create_switch_node_builder(self, args);
                })
                .def_ro("nested_graph_builders", &SwitchNodeBuilder<engine_time_delta_t>::nested_graph_builders)
                .def_ro("input_node_ids", &SwitchNodeBuilder<engine_time_delta_t>::input_node_ids)
                .def_ro("output_node_ids", &SwitchNodeBuilder<engine_time_delta_t>::output_node_ids)
                .def_ro("reload_on_ticked", &SwitchNodeBuilder<engine_time_delta_t>::reload_on_ticked);

        nb::class_<SwitchNodeBuilder<nb::object>, BaseSwitchNodeBuilder>(m, "SwitchNodeBuilder_object")
                .def("__init__", [](SwitchNodeBuilder<nb::object> *self, const nb::args &args) {
                    create_switch_node_builder(self, args);
                })
                .def_ro("nested_graph_builders", &SwitchNodeBuilder<nb::object>::nested_graph_builders)
                .def_ro("input_node_ids", &SwitchNodeBuilder<nb::object>::input_node_ids)
                .def_ro("output_node_ids", &SwitchNodeBuilder<nb::object>::output_node_ids)
                .def_ro("reload_on_ticked", &SwitchNodeBuilder<nb::object>::reload_on_ticked);
>>>>>>> 70d9c6a2
    }
} // namespace hgraph<|MERGE_RESOLUTION|>--- conflicted
+++ resolved
@@ -6,12 +6,8 @@
 #include <hgraph/types/time_series_type.h>
 #include <hgraph/nodes/switch_node.h>
 
-<<<<<<< HEAD
 namespace hgraph
 {
-=======
-namespace hgraph {
->>>>>>> 70d9c6a2
     // Helper to check if a Python object is the DEFAULT class or an instance of it
     static bool is_default_marker(const nb::handle& obj)
     {
@@ -22,13 +18,9 @@
             {
                 auto scalar_types = nb::module_::import_("hgraph._types._scalar_types");
                 default_class = scalar_types.attr("Default");
-<<<<<<< HEAD
             }
             catch (...)
             {
-=======
-            } catch (...) {
->>>>>>> 70d9c6a2
                 return false;
             }
         }
@@ -36,14 +28,9 @@
         return obj.is(default_class) || nb::isinstance(obj, default_class);
     }
 
-<<<<<<< HEAD
-    template <typename T>
+    template<typename T>
     auto create_switch_node_builder(T* self, const nb::args& args)
     {
-=======
-    template<typename T>
-    auto create_switch_node_builder(T *self, const nb::args &args) {
->>>>>>> 70d9c6a2
         // Expected Python signature (positional):
         // (signature, scalars, input_builder, output_builder, error_builder, recordable_state_builder,
         //  nested_graph_builders, input_node_ids, output_node_ids, reload_on_ticked)
@@ -78,12 +65,8 @@
         auto py_nested_graph_builders = nb::cast<nb::dict>(args[6]);
         graph_builder_ptr default_graph_builder = nullptr;
         std::unordered_map<K, graph_builder_ptr> nested_graph_builders;
-<<<<<<< HEAD
-        for (auto item : py_nested_graph_builders)
-        {
-=======
-        for (auto item: py_nested_graph_builders) {
->>>>>>> 70d9c6a2
+        for (auto item: py_nested_graph_builders)
+        {
             // Extract DEFAULT marker for typed switches
             if constexpr (!std::is_same_v<K, nb::object>)
             {
@@ -99,20 +82,13 @@
         auto py_input_node_ids = nb::cast<nb::dict>(args[7]);
         std::unordered_map<K, std::unordered_map<std::string, int> > input_node_ids;
         std::unordered_map<std::string, int> default_input_node_ids;
-<<<<<<< HEAD
-        for (auto item : py_input_node_ids)
+        for (auto item: py_input_node_ids)
         {
             if constexpr (!std::is_same_v<K, nb::object>)
             {
                 if (is_default_marker(item.first))
                 {
-                    default_input_node_ids = nb::cast<std::unordered_map<std::string, int>>(item.second);
-=======
-        for (auto item: py_input_node_ids) {
-            if constexpr (!std::is_same_v<K, nb::object>) {
-                if (is_default_marker(item.first)) {
                     default_input_node_ids = nb::cast<std::unordered_map<std::string, int> >(item.second);
->>>>>>> 70d9c6a2
                     continue;
                 }
             }
@@ -122,18 +98,12 @@
         auto py_output_node_ids = nb::cast<nb::dict>(args[8]);
         std::unordered_map<K, int> output_node_ids;
         int default_output_node_id = -1;
-<<<<<<< HEAD
-        for (auto item : py_output_node_ids)
+        for (auto item: py_output_node_ids)
         {
             if constexpr (!std::is_same_v<K, nb::object>)
             {
                 if (is_default_marker(item.first))
                 {
-=======
-        for (auto item: py_output_node_ids) {
-            if constexpr (!std::is_same_v<K, nb::object>) {
-                if (is_default_marker(item.first)) {
->>>>>>> 70d9c6a2
                     default_output_node_id = nb::cast<int>(item.second);
                     continue;
                 }
@@ -157,15 +127,9 @@
         node_signature_ptr signature_, nb::dict scalars_, std::optional<input_builder_ptr> input_builder_,
         std::optional<output_builder_ptr> output_builder_, std::optional<output_builder_ptr> error_builder_,
         std::optional<output_builder_ptr> recordable_state_builder_,
-<<<<<<< HEAD
         const std::unordered_map<K, graph_builder_ptr>& nested_graph_builders,
-        const std::unordered_map<K, std::unordered_map<std::string, int>>& input_node_ids,
+        const std::unordered_map<K, std::unordered_map<std::string, int> >& input_node_ids,
         const std::unordered_map<K, int>& output_node_ids, bool reload_on_ticked,
-=======
-        const std::unordered_map<K, graph_builder_ptr> &nested_graph_builders,
-        const std::unordered_map<K, std::unordered_map<std::string, int> > &input_node_ids,
-        const std::unordered_map<K, int> &output_node_ids, bool reload_on_ticked,
->>>>>>> 70d9c6a2
         graph_builder_ptr default_graph_builder,
         const std::unordered_map<std::string, int>& default_input_node_ids,
         int default_output_node_id)
@@ -175,7 +139,6 @@
           nested_graph_builders(nested_graph_builders), input_node_ids(input_node_ids),
           output_node_ids(output_node_ids),
           reload_on_ticked(reload_on_ticked), default_graph_builder(std::move(default_graph_builder)),
-<<<<<<< HEAD
           default_input_node_ids(default_input_node_ids), default_output_node_id(default_output_node_id)
     {
     }
@@ -183,13 +146,6 @@
     template <typename K>
     node_ptr SwitchNodeBuilder<K>::make_instance(const std::vector<int64_t>& owning_graph_id, int64_t node_ndx) const
     {
-=======
-          default_input_node_ids(default_input_node_ids), default_output_node_id(default_output_node_id) {
-    }
-
-    template<typename K>
-    node_ptr SwitchNodeBuilder<K>::make_instance(const std::vector<int64_t> &owning_graph_id, int64_t node_ndx) const {
->>>>>>> 70d9c6a2
         nb::ref<Node> node{
             new SwitchNode<K>(node_ndx, owning_graph_id, signature, scalars, nested_graph_builders, input_node_ids,
                               output_node_ids, reload_on_ticked, default_graph_builder,
@@ -213,7 +169,6 @@
         nb::class_<BaseSwitchNodeBuilder, BaseNodeBuilder>(m, "BaseSwitchNodeBuilder");
 
         nb::class_<SwitchNodeBuilder<bool>, BaseSwitchNodeBuilder>(m, "SwitchNodeBuilder_bool")
-<<<<<<< HEAD
             .def("__init__", [](SwitchNodeBuilder<bool>* self, const nb::args& args)
             {
                 create_switch_node_builder(self, args);
@@ -282,68 +237,5 @@
             .def_ro("input_node_ids", &SwitchNodeBuilder<nb::object>::input_node_ids)
             .def_ro("output_node_ids", &SwitchNodeBuilder<nb::object>::output_node_ids)
             .def_ro("reload_on_ticked", &SwitchNodeBuilder<nb::object>::reload_on_ticked);
-=======
-                .def("__init__", [](SwitchNodeBuilder<bool> *self, const nb::args &args) {
-                    create_switch_node_builder(self, args);
-                })
-                .def_ro("nested_graph_builders", &SwitchNodeBuilder<bool>::nested_graph_builders)
-                .def_ro("input_node_ids", &SwitchNodeBuilder<bool>::input_node_ids)
-                .def_ro("output_node_ids", &SwitchNodeBuilder<bool>::output_node_ids)
-                .def_ro("reload_on_ticked", &SwitchNodeBuilder<bool>::reload_on_ticked);
-
-        nb::class_<SwitchNodeBuilder<int64_t>, BaseSwitchNodeBuilder>(m, "SwitchNodeBuilder_int")
-                .def("__init__", [](SwitchNodeBuilder<int64_t> *self, const nb::args &args) {
-                    create_switch_node_builder(self, args);
-                })
-                .def_ro("nested_graph_builders", &SwitchNodeBuilder<int64_t>::nested_graph_builders)
-                .def_ro("input_node_ids", &SwitchNodeBuilder<int64_t>::input_node_ids)
-                .def_ro("output_node_ids", &SwitchNodeBuilder<int64_t>::output_node_ids)
-                .def_ro("reload_on_ticked", &SwitchNodeBuilder<int64_t>::reload_on_ticked);
-
-        nb::class_<SwitchNodeBuilder<double>, BaseSwitchNodeBuilder>(m, "SwitchNodeBuilder_float")
-                .def("__init__", [](SwitchNodeBuilder<double> *self, const nb::args &args) {
-                    create_switch_node_builder(self, args);
-                })
-                .def_ro("nested_graph_builders", &SwitchNodeBuilder<double>::nested_graph_builders)
-                .def_ro("input_node_ids", &SwitchNodeBuilder<double>::input_node_ids)
-                .def_ro("output_node_ids", &SwitchNodeBuilder<double>::output_node_ids)
-                .def_ro("reload_on_ticked", &SwitchNodeBuilder<double>::reload_on_ticked);
-
-        nb::class_<SwitchNodeBuilder<engine_date_t>, BaseSwitchNodeBuilder>(m, "SwitchNodeBuilder_date")
-                .def("__init__", [](SwitchNodeBuilder<engine_date_t> *self, const nb::args &args) {
-                    create_switch_node_builder(self, args);
-                })
-                .def_ro("nested_graph_builders", &SwitchNodeBuilder<engine_date_t>::nested_graph_builders)
-                .def_ro("input_node_ids", &SwitchNodeBuilder<engine_date_t>::input_node_ids)
-                .def_ro("output_node_ids", &SwitchNodeBuilder<engine_date_t>::output_node_ids)
-                .def_ro("reload_on_ticked", &SwitchNodeBuilder<engine_date_t>::reload_on_ticked);
-
-        nb::class_<SwitchNodeBuilder<engine_time_t>, BaseSwitchNodeBuilder>(m, "SwitchNodeBuilder_date_time")
-                .def("__init__", [](SwitchNodeBuilder<engine_time_t> *self, const nb::args &args) {
-                    create_switch_node_builder(self, args);
-                })
-                .def_ro("nested_graph_builders", &SwitchNodeBuilder<engine_time_t>::nested_graph_builders)
-                .def_ro("input_node_ids", &SwitchNodeBuilder<engine_time_t>::input_node_ids)
-                .def_ro("output_node_ids", &SwitchNodeBuilder<engine_time_t>::output_node_ids)
-                .def_ro("reload_on_ticked", &SwitchNodeBuilder<engine_time_t>::reload_on_ticked);
-
-        nb::class_<SwitchNodeBuilder<engine_time_delta_t>, BaseSwitchNodeBuilder>(m, "SwitchNodeBuilder_time_delta")
-                .def("__init__", [](SwitchNodeBuilder<engine_time_delta_t> *self, const nb::args &args) {
-                    create_switch_node_builder(self, args);
-                })
-                .def_ro("nested_graph_builders", &SwitchNodeBuilder<engine_time_delta_t>::nested_graph_builders)
-                .def_ro("input_node_ids", &SwitchNodeBuilder<engine_time_delta_t>::input_node_ids)
-                .def_ro("output_node_ids", &SwitchNodeBuilder<engine_time_delta_t>::output_node_ids)
-                .def_ro("reload_on_ticked", &SwitchNodeBuilder<engine_time_delta_t>::reload_on_ticked);
-
-        nb::class_<SwitchNodeBuilder<nb::object>, BaseSwitchNodeBuilder>(m, "SwitchNodeBuilder_object")
-                .def("__init__", [](SwitchNodeBuilder<nb::object> *self, const nb::args &args) {
-                    create_switch_node_builder(self, args);
-                })
-                .def_ro("nested_graph_builders", &SwitchNodeBuilder<nb::object>::nested_graph_builders)
-                .def_ro("input_node_ids", &SwitchNodeBuilder<nb::object>::input_node_ids)
-                .def_ro("output_node_ids", &SwitchNodeBuilder<nb::object>::output_node_ids)
-                .def_ro("reload_on_ticked", &SwitchNodeBuilder<nb::object>::reload_on_ticked);
->>>>>>> 70d9c6a2
     }
 } // namespace hgraph