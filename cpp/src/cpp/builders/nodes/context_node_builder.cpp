#include <hgraph/builders/nodes/context_node_builder.h>
#include <hgraph/builders/input_builder.h>
#include <hgraph/builders/output_builder.h>
#include <hgraph/types/node.h>
#include <hgraph/types/tsb.h>
#include <hgraph/nodes/context_node.h>

<<<<<<< HEAD
namespace hgraph
{
    node_ptr ContextNodeBuilder::make_instance(const std::vector<int64_t>& owning_graph_id, int64_t node_ndx) const
    {
=======
namespace hgraph {
    node_ptr ContextNodeBuilder::make_instance(const std::vector<int64_t> &owning_graph_id, int64_t node_ndx) const {
>>>>>>> 70d9c6a2
        nb::ref<Node> node{new ContextStubSourceNode{node_ndx, owning_graph_id, signature, scalars}};
        _build_inputs_and_outputs(node);
        return node;
    }

    void context_node_builder_register_with_nanobind(nb::module_& m)
    {
        nb::class_<ContextNodeBuilder, BaseNodeBuilder>(m, "ContextNodeBuilder")
<<<<<<< HEAD
            .def("__init__",
                 [](ContextNodeBuilder* self, const nb::kwargs& kwargs)
                 {
                     auto signature_ = nb::cast<node_signature_ptr>(kwargs["signature"]);
                     auto scalars_ = nb::cast<nb::dict>(kwargs["scalars"]);

                     std::optional<input_builder_ptr> input_builder_ =
                         kwargs.contains("input_builder")
                             ? nb::cast<std::optional<input_builder_ptr>>(kwargs["input_builder"])
                             : std::nullopt;
                     std::optional<output_builder_ptr> output_builder_ =
                         kwargs.contains("output_builder")
                             ? nb::cast<std::optional<output_builder_ptr>>(kwargs["output_builder"])
                             : std::nullopt;
                     std::optional<output_builder_ptr> error_builder_ =
                         kwargs.contains("error_builder")
                             ? nb::cast<std::optional<output_builder_ptr>>(kwargs["error_builder"])
                             : std::nullopt;
                     std::optional<output_builder_ptr> recordable_state_builder_ =
                         kwargs.contains("recordable_state_builder")
                             ? nb::cast<std::optional<output_builder_ptr>>(kwargs["recordable_state_builder"])
                             : std::nullopt;

                     new(self) ContextNodeBuilder(std::move(signature_), std::move(scalars_), std::move(input_builder_),
                                                  std::move(output_builder_), std::move(error_builder_),
                                                  std::move(recordable_state_builder_));
                 });
=======
                .def("__init__",
                     [](ContextNodeBuilder *self, const nb::kwargs &kwargs) {
                         auto signature_ = nb::cast<node_signature_ptr>(kwargs["signature"]);
                         auto scalars_ = nb::cast<nb::dict>(kwargs["scalars"]);

                         std::optional<input_builder_ptr> input_builder_ =
                                 kwargs.contains("input_builder")
                                     ? nb::cast<std::optional<input_builder_ptr> >(kwargs["input_builder"])
                                     : std::nullopt;
                         std::optional<output_builder_ptr> output_builder_ =
                                 kwargs.contains("output_builder")
                                     ? nb::cast<std::optional<output_builder_ptr> >(kwargs["output_builder"])
                                     : std::nullopt;
                         std::optional<output_builder_ptr> error_builder_ =
                                 kwargs.contains("error_builder")
                                     ? nb::cast<std::optional<output_builder_ptr> >(kwargs["error_builder"])
                                     : std::nullopt;
                         std::optional<output_builder_ptr> recordable_state_builder_ =
                                 kwargs.contains("recordable_state_builder")
                                     ? nb::cast<std::optional<output_builder_ptr> >(kwargs["recordable_state_builder"])
                                     : std::nullopt;

                         new(self) ContextNodeBuilder(std::move(signature_), std::move(scalars_),
                                                      std::move(input_builder_),
                                                      std::move(output_builder_), std::move(error_builder_),
                                                      std::move(recordable_state_builder_));
                     });
>>>>>>> 70d9c6a2
    }
} // namespace hgraph<|MERGE_RESOLUTION|>--- conflicted
+++ resolved
@@ -5,15 +5,10 @@
 #include <hgraph/types/tsb.h>
 #include <hgraph/nodes/context_node.h>
 
-<<<<<<< HEAD
-namespace hgraph
-{
+namespace hgraph {
+
     node_ptr ContextNodeBuilder::make_instance(const std::vector<int64_t>& owning_graph_id, int64_t node_ndx) const
     {
-=======
-namespace hgraph {
-    node_ptr ContextNodeBuilder::make_instance(const std::vector<int64_t> &owning_graph_id, int64_t node_ndx) const {
->>>>>>> 70d9c6a2
         nb::ref<Node> node{new ContextStubSourceNode{node_ndx, owning_graph_id, signature, scalars}};
         _build_inputs_and_outputs(node);
         return node;
@@ -22,10 +17,9 @@
     void context_node_builder_register_with_nanobind(nb::module_& m)
     {
         nb::class_<ContextNodeBuilder, BaseNodeBuilder>(m, "ContextNodeBuilder")
-<<<<<<< HEAD
             .def("__init__",
                  [](ContextNodeBuilder* self, const nb::kwargs& kwargs)
-                 {
+                     {
                      auto signature_ = nb::cast<node_signature_ptr>(kwargs["signature"]);
                      auto scalars_ = nb::cast<nb::dict>(kwargs["scalars"]);
 
@@ -46,38 +40,10 @@
                              ? nb::cast<std::optional<output_builder_ptr>>(kwargs["recordable_state_builder"])
                              : std::nullopt;
 
-                     new(self) ContextNodeBuilder(std::move(signature_), std::move(scalars_), std::move(input_builder_),
-                                                  std::move(output_builder_), std::move(error_builder_),
-                                                  std::move(recordable_state_builder_));
-                 });
-=======
-                .def("__init__",
-                     [](ContextNodeBuilder *self, const nb::kwargs &kwargs) {
-                         auto signature_ = nb::cast<node_signature_ptr>(kwargs["signature"]);
-                         auto scalars_ = nb::cast<nb::dict>(kwargs["scalars"]);
-
-                         std::optional<input_builder_ptr> input_builder_ =
-                                 kwargs.contains("input_builder")
-                                     ? nb::cast<std::optional<input_builder_ptr> >(kwargs["input_builder"])
-                                     : std::nullopt;
-                         std::optional<output_builder_ptr> output_builder_ =
-                                 kwargs.contains("output_builder")
-                                     ? nb::cast<std::optional<output_builder_ptr> >(kwargs["output_builder"])
-                                     : std::nullopt;
-                         std::optional<output_builder_ptr> error_builder_ =
-                                 kwargs.contains("error_builder")
-                                     ? nb::cast<std::optional<output_builder_ptr> >(kwargs["error_builder"])
-                                     : std::nullopt;
-                         std::optional<output_builder_ptr> recordable_state_builder_ =
-                                 kwargs.contains("recordable_state_builder")
-                                     ? nb::cast<std::optional<output_builder_ptr> >(kwargs["recordable_state_builder"])
-                                     : std::nullopt;
-
                          new(self) ContextNodeBuilder(std::move(signature_), std::move(scalars_),
                                                       std::move(input_builder_),
                                                       std::move(output_builder_), std::move(error_builder_),
                                                       std::move(recordable_state_builder_));
                      });
->>>>>>> 70d9c6a2
     }
 } // namespace hgraph