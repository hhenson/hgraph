#include <hgraph/builders/nodes/tsd_map_node_builder.h>
#include <hgraph/builders/input_builder.h>
#include <hgraph/builders/output_builder.h>
#include <hgraph/types/node.h>
#include <hgraph/types/tsb.h>
#include <hgraph/types/time_series_type.h>
#include <hgraph/nodes/tsd_map_node.h>

<<<<<<< HEAD
namespace hgraph
{
    template <typename T>
    auto create_tsd_map_node_builder(T* self, const nb::args& args)
    {
=======
namespace hgraph {
    template<typename T>
    auto create_tsd_map_node_builder(T *self, const nb::args &args) {
>>>>>>> 70d9c6a2
        // Expected Python signature (positional):
        // (signature, scalars, input_builder, output_builder, error_builder, recordable_state_builder,
        //  nested_graph, input_node_ids, output_node_id, multiplexed_args, key_arg)
        if (args.size() != 11)
        {
            throw nb::type_error("TsdMapNodeBuilder expects 11 positional arguments: "
                "(signature, scalars, input_builder, output_builder, error_builder, "
                "recordable_state_builder, nested_graph, input_node_ids, output_node_id, "
                "multiplexed_args, key_arg)");
        }

        auto signature_ = nb::cast<node_signature_ptr>(args[0]);
        auto scalars_ = nb::cast<nb::dict>(args[1]);
        std::optional<input_builder_ptr> input_builder_ =
                args[2].is_none()
                    ? std::nullopt
                    : std::optional<input_builder_ptr>(nb::cast<input_builder_ptr>(args[2]));
        std::optional<output_builder_ptr> output_builder_ =
                args[3].is_none()
                    ? std::nullopt
                    : std::optional<output_builder_ptr>(nb::cast<output_builder_ptr>(args[3]));
        std::optional<output_builder_ptr> error_builder_ =
                args[4].is_none()
                    ? std::nullopt
                    : std::optional<output_builder_ptr>(nb::cast<output_builder_ptr>(args[4]));
        std::optional<output_builder_ptr> recordable_state_builder_ =
<<<<<<< HEAD
            args[5].is_none() ? std::nullopt : std::optional<output_builder_ptr>(nb::cast<output_builder_ptr>(args[5]));
        if (args[6].is_none())
        {
=======
                args[5].is_none()
                    ? std::nullopt
                    : std::optional<output_builder_ptr>(nb::cast<output_builder_ptr>(args[5]));
        if (args[6].is_none()) {
>>>>>>> 70d9c6a2
            throw nb::type_error("TsdMapNodeBuilder requires a nested_graph (arg[6]) and it must not be None");
        }
        graph_builder_ptr nested_graph_builder = nb::cast<graph_builder_ptr>(args[6]);
        auto input_node_ids = nb::cast<std::unordered_map<std::string, int64_t> >(args[7]);
        auto output_node_id = nb::cast<int64_t>(args[8]);
        auto multiplexed_args = nb::cast<std::unordered_set<std::string> >(args[9]);
        auto key_arg = nb::cast<std::string>(args[10]);

        return new(self) T(std::move(signature_), std::move(scalars_), std::move(input_builder_),
                           std::move(output_builder_),
                           std::move(error_builder_), std::move(recordable_state_builder_),
                           std::move(nested_graph_builder),
                           std::move(input_node_ids), std::move(output_node_id), std::move(multiplexed_args),
                           std::move(key_arg));
    }

    BaseTsdMapNodeBuilder::BaseTsdMapNodeBuilder(
        node_signature_ptr signature_, nb::dict scalars_, std::optional<input_builder_ptr> input_builder_,
        std::optional<output_builder_ptr> output_builder_, std::optional<output_builder_ptr> error_builder_,
        std::optional<output_builder_ptr> recordable_state_builder_, graph_builder_ptr nested_graph_builder,
<<<<<<< HEAD
        const std::unordered_map<std::string, int64_t>& input_node_ids, int64_t output_node_id,
        const std::unordered_set<std::string>& multiplexed_args, const std::string& key_arg)
=======
        const std::unordered_map<std::string, int64_t> &input_node_ids, int64_t output_node_id,
        const std::unordered_set<std::string> &multiplexed_args, const std::string &key_arg)
>>>>>>> 70d9c6a2
        : BaseNodeBuilder(std::move(signature_), std::move(scalars_), std::move(input_builder_),
                          std::move(output_builder_),
                          std::move(error_builder_), std::move(recordable_state_builder_)),
          nested_graph_builder(std::move(nested_graph_builder)), input_node_ids(input_node_ids),
          output_node_id(output_node_id),
<<<<<<< HEAD
          multiplexed_args(multiplexed_args), key_arg(key_arg)
    {
    }

    template <typename T>
    node_ptr TsdMapNodeBuilder<T>::make_instance(const std::vector<int64_t>& owning_graph_id, int64_t node_ndx) const
    {
=======
          multiplexed_args(multiplexed_args), key_arg(key_arg) {
    }

    template<typename T>
    node_ptr TsdMapNodeBuilder<T>::make_instance(const std::vector<int64_t> &owning_graph_id, int64_t node_ndx) const {
>>>>>>> 70d9c6a2
        nb::ref<Node> node{
            new TsdMapNode<T>(node_ndx, owning_graph_id, signature, scalars, nested_graph_builder, input_node_ids,
                              output_node_id, multiplexed_args, key_arg)
        };
        _build_inputs_and_outputs(node);
        return node;
    }

    // Explicit template instantiations
    template struct TsdMapNodeBuilder<bool>;
    template struct TsdMapNodeBuilder<int64_t>;
    template struct TsdMapNodeBuilder<double>;
    template struct TsdMapNodeBuilder<engine_date_t>;
    template struct TsdMapNodeBuilder<engine_time_t>;
    template struct TsdMapNodeBuilder<engine_time_delta_t>;
    template struct TsdMapNodeBuilder<nb::object>;

<<<<<<< HEAD
    void tsd_map_node_builder_register_with_nanobind(nb::module_& m)
    {
        nb::class_ < BaseTsdMapNodeBuilder, BaseNodeBuilder > (m, "BaseTsdMapNodeBuilder")
                                                              .def_ro("nested_graph_builder",
                                                                      &BaseTsdMapNodeBuilder::nested_graph_builder)
                                                              .def_ro("input_node_ids",
                                                                      &BaseTsdMapNodeBuilder::input_node_ids)
                                                              .def_ro("output_node_id",
                                                                      &BaseTsdMapNodeBuilder::output_node_id)
                                                              .def_ro("multiplexed_args",
                                                                      &BaseTsdMapNodeBuilder::multiplexed_args)
                                                              .def_ro("key_arg", &BaseTsdMapNodeBuilder::key_arg);

        nb::class_<TsdMapNodeBuilder<bool>, BaseTsdMapNodeBuilder>(m, "TsdMapNodeBuilder_bool")
            .def("__init__", [](TsdMapNodeBuilder<bool>* self, const nb::args& args)
            {
                create_tsd_map_node_builder(self, args);
            });

        nb::class_<TsdMapNodeBuilder<int64_t>, BaseTsdMapNodeBuilder>(m, "TsdMapNodeBuilder_int")
            .def("__init__", [](TsdMapNodeBuilder<int64_t>* self, const nb::args& args)
            {
                create_tsd_map_node_builder(self, args);
            });

        nb::class_<TsdMapNodeBuilder<double>, BaseTsdMapNodeBuilder>(m, "TsdMapNodeBuilder_float")
            .def("__init__", [](TsdMapNodeBuilder<double>* self, const nb::args& args)
            {
                create_tsd_map_node_builder(self, args);
            });

        nb::class_<TsdMapNodeBuilder<engine_date_t>, BaseTsdMapNodeBuilder>(m, "TsdMapNodeBuilder_date")
            .def("__init__", [](TsdMapNodeBuilder<engine_date_t>* self, const nb::args& args)
            {
                create_tsd_map_node_builder(self, args);
            });

        nb::class_<TsdMapNodeBuilder<engine_time_t>, BaseTsdMapNodeBuilder>(m, "TsdMapNodeBuilder_date_time")
            .def("__init__", [](TsdMapNodeBuilder<engine_time_t>* self, const nb::args& args)
            {
                create_tsd_map_node_builder(self, args);
            });

        nb::class_<TsdMapNodeBuilder<engine_time_delta_t>, BaseTsdMapNodeBuilder>(m, "TsdMapNodeBuilder_time_delta")
            .def("__init__", [](TsdMapNodeBuilder<engine_time_delta_t>* self, const nb::args& args)
            {
                create_tsd_map_node_builder(self, args);
            });

        nb::class_<TsdMapNodeBuilder<nb::object>, BaseTsdMapNodeBuilder>(m, "TsdMapNodeBuilder_object")
            .def("__init__", [](TsdMapNodeBuilder<nb::object>* self, const nb::args& args)
            {
                create_tsd_map_node_builder(self, args);
            });
=======
    void tsd_map_node_builder_register_with_nanobind(nb::module_ &m) {
        nb::class_ < BaseTsdMapNodeBuilder, BaseNodeBuilder > (m, "BaseTsdMapNodeBuilder")
                .def_ro("nested_graph_builder", &BaseTsdMapNodeBuilder::nested_graph_builder)
                .def_ro("input_node_ids", &BaseTsdMapNodeBuilder::input_node_ids)
                .def_ro("output_node_id", &BaseTsdMapNodeBuilder::output_node_id)
                .def_ro("multiplexed_args", &BaseTsdMapNodeBuilder::multiplexed_args)
                .def_ro("key_arg", &BaseTsdMapNodeBuilder::key_arg);

        nb::class_<TsdMapNodeBuilder<bool>, BaseTsdMapNodeBuilder>(m, "TsdMapNodeBuilder_bool")
                .def("__init__", [](TsdMapNodeBuilder<bool> *self, const nb::args &args) {
                    create_tsd_map_node_builder(self, args);
                });

        nb::class_<TsdMapNodeBuilder<int64_t>, BaseTsdMapNodeBuilder>(m, "TsdMapNodeBuilder_int")
                .def("__init__", [](TsdMapNodeBuilder<int64_t> *self, const nb::args &args) {
                    create_tsd_map_node_builder(self, args);
                });

        nb::class_<TsdMapNodeBuilder<double>, BaseTsdMapNodeBuilder>(m, "TsdMapNodeBuilder_float")
                .def("__init__", [](TsdMapNodeBuilder<double> *self, const nb::args &args) {
                    create_tsd_map_node_builder(self, args);
                });

        nb::class_<TsdMapNodeBuilder<engine_date_t>, BaseTsdMapNodeBuilder>(m, "TsdMapNodeBuilder_date")
                .def("__init__", [](TsdMapNodeBuilder<engine_date_t> *self, const nb::args &args) {
                    create_tsd_map_node_builder(self, args);
                });

        nb::class_<TsdMapNodeBuilder<engine_time_t>, BaseTsdMapNodeBuilder>(m, "TsdMapNodeBuilder_date_time")
                .def("__init__", [](TsdMapNodeBuilder<engine_time_t> *self, const nb::args &args) {
                    create_tsd_map_node_builder(self, args);
                });

        nb::class_<TsdMapNodeBuilder<engine_time_delta_t>, BaseTsdMapNodeBuilder>(m, "TsdMapNodeBuilder_time_delta")
                .def("__init__", [](TsdMapNodeBuilder<engine_time_delta_t> *self, const nb::args &args) {
                    create_tsd_map_node_builder(self, args);
                });

        nb::class_<TsdMapNodeBuilder<nb::object>, BaseTsdMapNodeBuilder>(m, "TsdMapNodeBuilder_object")
                .def("__init__", [](TsdMapNodeBuilder<nb::object> *self, const nb::args &args) {
                    create_tsd_map_node_builder(self, args);
                });
>>>>>>> 70d9c6a2
    }
} // namespace hgraph<|MERGE_RESOLUTION|>--- conflicted
+++ resolved
@@ -6,17 +6,11 @@
 #include <hgraph/types/time_series_type.h>
 #include <hgraph/nodes/tsd_map_node.h>
 
-<<<<<<< HEAD
-namespace hgraph
-{
+namespace hgraph {
+
     template <typename T>
     auto create_tsd_map_node_builder(T* self, const nb::args& args)
     {
-=======
-namespace hgraph {
-    template<typename T>
-    auto create_tsd_map_node_builder(T *self, const nb::args &args) {
->>>>>>> 70d9c6a2
         // Expected Python signature (positional):
         // (signature, scalars, input_builder, output_builder, error_builder, recordable_state_builder,
         //  nested_graph, input_node_ids, output_node_id, multiplexed_args, key_arg)
@@ -43,16 +37,11 @@
                     ? std::nullopt
                     : std::optional<output_builder_ptr>(nb::cast<output_builder_ptr>(args[4]));
         std::optional<output_builder_ptr> recordable_state_builder_ =
-<<<<<<< HEAD
-            args[5].is_none() ? std::nullopt : std::optional<output_builder_ptr>(nb::cast<output_builder_ptr>(args[5]));
-        if (args[6].is_none())
-        {
-=======
                 args[5].is_none()
                     ? std::nullopt
                     : std::optional<output_builder_ptr>(nb::cast<output_builder_ptr>(args[5]));
-        if (args[6].is_none()) {
->>>>>>> 70d9c6a2
+        if (args[6].is_none())
+        {
             throw nb::type_error("TsdMapNodeBuilder requires a nested_graph (arg[6]) and it must not be None");
         }
         graph_builder_ptr nested_graph_builder = nb::cast<graph_builder_ptr>(args[6]);
@@ -73,33 +62,20 @@
         node_signature_ptr signature_, nb::dict scalars_, std::optional<input_builder_ptr> input_builder_,
         std::optional<output_builder_ptr> output_builder_, std::optional<output_builder_ptr> error_builder_,
         std::optional<output_builder_ptr> recordable_state_builder_, graph_builder_ptr nested_graph_builder,
-<<<<<<< HEAD
         const std::unordered_map<std::string, int64_t>& input_node_ids, int64_t output_node_id,
         const std::unordered_set<std::string>& multiplexed_args, const std::string& key_arg)
-=======
-        const std::unordered_map<std::string, int64_t> &input_node_ids, int64_t output_node_id,
-        const std::unordered_set<std::string> &multiplexed_args, const std::string &key_arg)
->>>>>>> 70d9c6a2
         : BaseNodeBuilder(std::move(signature_), std::move(scalars_), std::move(input_builder_),
                           std::move(output_builder_),
                           std::move(error_builder_), std::move(recordable_state_builder_)),
           nested_graph_builder(std::move(nested_graph_builder)), input_node_ids(input_node_ids),
           output_node_id(output_node_id),
-<<<<<<< HEAD
           multiplexed_args(multiplexed_args), key_arg(key_arg)
     {
     }
 
-    template <typename T>
+    template<typename T>
     node_ptr TsdMapNodeBuilder<T>::make_instance(const std::vector<int64_t>& owning_graph_id, int64_t node_ndx) const
     {
-=======
-          multiplexed_args(multiplexed_args), key_arg(key_arg) {
-    }
-
-    template<typename T>
-    node_ptr TsdMapNodeBuilder<T>::make_instance(const std::vector<int64_t> &owning_graph_id, int64_t node_ndx) const {
->>>>>>> 70d9c6a2
         nb::ref<Node> node{
             new TsdMapNode<T>(node_ndx, owning_graph_id, signature, scalars, nested_graph_builder, input_node_ids,
                               output_node_id, multiplexed_args, key_arg)
@@ -117,7 +93,6 @@
     template struct TsdMapNodeBuilder<engine_time_delta_t>;
     template struct TsdMapNodeBuilder<nb::object>;
 
-<<<<<<< HEAD
     void tsd_map_node_builder_register_with_nanobind(nb::module_& m)
     {
         nb::class_ < BaseTsdMapNodeBuilder, BaseNodeBuilder > (m, "BaseTsdMapNodeBuilder")
@@ -172,49 +147,5 @@
             {
                 create_tsd_map_node_builder(self, args);
             });
-=======
-    void tsd_map_node_builder_register_with_nanobind(nb::module_ &m) {
-        nb::class_ < BaseTsdMapNodeBuilder, BaseNodeBuilder > (m, "BaseTsdMapNodeBuilder")
-                .def_ro("nested_graph_builder", &BaseTsdMapNodeBuilder::nested_graph_builder)
-                .def_ro("input_node_ids", &BaseTsdMapNodeBuilder::input_node_ids)
-                .def_ro("output_node_id", &BaseTsdMapNodeBuilder::output_node_id)
-                .def_ro("multiplexed_args", &BaseTsdMapNodeBuilder::multiplexed_args)
-                .def_ro("key_arg", &BaseTsdMapNodeBuilder::key_arg);
-
-        nb::class_<TsdMapNodeBuilder<bool>, BaseTsdMapNodeBuilder>(m, "TsdMapNodeBuilder_bool")
-                .def("__init__", [](TsdMapNodeBuilder<bool> *self, const nb::args &args) {
-                    create_tsd_map_node_builder(self, args);
-                });
-
-        nb::class_<TsdMapNodeBuilder<int64_t>, BaseTsdMapNodeBuilder>(m, "TsdMapNodeBuilder_int")
-                .def("__init__", [](TsdMapNodeBuilder<int64_t> *self, const nb::args &args) {
-                    create_tsd_map_node_builder(self, args);
-                });
-
-        nb::class_<TsdMapNodeBuilder<double>, BaseTsdMapNodeBuilder>(m, "TsdMapNodeBuilder_float")
-                .def("__init__", [](TsdMapNodeBuilder<double> *self, const nb::args &args) {
-                    create_tsd_map_node_builder(self, args);
-                });
-
-        nb::class_<TsdMapNodeBuilder<engine_date_t>, BaseTsdMapNodeBuilder>(m, "TsdMapNodeBuilder_date")
-                .def("__init__", [](TsdMapNodeBuilder<engine_date_t> *self, const nb::args &args) {
-                    create_tsd_map_node_builder(self, args);
-                });
-
-        nb::class_<TsdMapNodeBuilder<engine_time_t>, BaseTsdMapNodeBuilder>(m, "TsdMapNodeBuilder_date_time")
-                .def("__init__", [](TsdMapNodeBuilder<engine_time_t> *self, const nb::args &args) {
-                    create_tsd_map_node_builder(self, args);
-                });
-
-        nb::class_<TsdMapNodeBuilder<engine_time_delta_t>, BaseTsdMapNodeBuilder>(m, "TsdMapNodeBuilder_time_delta")
-                .def("__init__", [](TsdMapNodeBuilder<engine_time_delta_t> *self, const nb::args &args) {
-                    create_tsd_map_node_builder(self, args);
-                });
-
-        nb::class_<TsdMapNodeBuilder<nb::object>, BaseTsdMapNodeBuilder>(m, "TsdMapNodeBuilder_object")
-                .def("__init__", [](TsdMapNodeBuilder<nb::object> *self, const nb::args &args) {
-                    create_tsd_map_node_builder(self, args);
-                });
->>>>>>> 70d9c6a2
     }
 } // namespace hgraph