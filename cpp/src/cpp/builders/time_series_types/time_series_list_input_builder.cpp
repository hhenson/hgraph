#include <hgraph/builders/time_series_types/time_series_list_input_builder.h>
#include <hgraph/types/node.h>
#include <hgraph/types/tsl.h>

#include <utility>

namespace hgraph {
    TimeSeriesListInputBuilder::TimeSeriesListInputBuilder(InputBuilder::ptr input_builder, size_t size)
<<<<<<< HEAD
        : input_builder{std::move(input_builder)}, size{size}
    {
=======
        : input_builder{std::move(input_builder)}, size{size} {
>>>>>>> 70d9c6a2
    }

    time_series_input_ptr TimeSeriesListInputBuilder::make_instance(node_ptr owning_node) const
    {
        auto v{new TimeSeriesListInput{owning_node}};
        return make_and_set_inputs(v);
    }

    time_series_input_ptr TimeSeriesListInputBuilder::make_instance(time_series_input_ptr owning_input) const
    {
        auto v{new TimeSeriesListInput{dynamic_cast_ref<TimeSeriesType>(owning_input)}};
        return make_and_set_inputs(v);
    }

    bool TimeSeriesListInputBuilder::has_reference() const { return input_builder->has_reference(); }

    bool TimeSeriesListInputBuilder::is_same_type(const Builder& other) const
    {
        if (auto other_b = dynamic_cast<const TimeSeriesListInputBuilder*>(&other))
        {
            if (size != other_b->size) { return false; }
            return input_builder->is_same_type(*other_b->input_builder);
        }
        return false;
    }

    void TimeSeriesListInputBuilder::release_instance(time_series_input_ptr item) const
    {
        InputBuilder::release_instance(item);
        auto list = dynamic_cast<TimeSeriesListInput*>(item.get());
        if (list == nullptr) { return; }
<<<<<<< HEAD
        for (auto& value : list->_ts_values) { input_builder->release_instance(value); }
=======
        for (auto &value: list->_ts_values) { input_builder->release_instance(value); }
>>>>>>> 70d9c6a2
    }

    time_series_input_ptr TimeSeriesListInputBuilder::make_and_set_inputs(TimeSeriesListInput* input) const
    {
        std::vector<time_series_input_ptr> inputs;
        inputs.reserve(size);
        for (size_t i = 0; i < size; ++i) { inputs.push_back(input_builder->make_instance(input)); }
        input->set_ts_values(inputs);
        return input;
    }

<<<<<<< HEAD
    void TimeSeriesListInputBuilder::register_with_nanobind(nb::module_& m)
    {
        nb::class_ < TimeSeriesListInputBuilder, InputBuilder > (m, "InputBuilder_TSL")
            .def(nb::init<InputBuilder::ptr, size_t>(), "input_builder"_a, "size"_a);
=======
    void TimeSeriesListInputBuilder::register_with_nanobind(nb::module_ &m) {
        nb::class_ < TimeSeriesListInputBuilder, InputBuilder > (m, "InputBuilder_TSL")
                .def(nb::init<InputBuilder::ptr, size_t>(), "input_builder"_a, "size"_a);
>>>>>>> 70d9c6a2
    }
} // namespace hgraph<|MERGE_RESOLUTION|>--- conflicted
+++ resolved
@@ -6,12 +6,8 @@
 
 namespace hgraph {
     TimeSeriesListInputBuilder::TimeSeriesListInputBuilder(InputBuilder::ptr input_builder, size_t size)
-<<<<<<< HEAD
         : input_builder{std::move(input_builder)}, size{size}
     {
-=======
-        : input_builder{std::move(input_builder)}, size{size} {
->>>>>>> 70d9c6a2
     }
 
     time_series_input_ptr TimeSeriesListInputBuilder::make_instance(node_ptr owning_node) const
@@ -43,11 +39,7 @@
         InputBuilder::release_instance(item);
         auto list = dynamic_cast<TimeSeriesListInput*>(item.get());
         if (list == nullptr) { return; }
-<<<<<<< HEAD
-        for (auto& value : list->_ts_values) { input_builder->release_instance(value); }
-=======
-        for (auto &value: list->_ts_values) { input_builder->release_instance(value); }
->>>>>>> 70d9c6a2
+        for (auto& value: list->_ts_values) { input_builder->release_instance(value); }
     }
 
     time_series_input_ptr TimeSeriesListInputBuilder::make_and_set_inputs(TimeSeriesListInput* input) const
@@ -59,15 +51,9 @@
         return input;
     }
 
-<<<<<<< HEAD
     void TimeSeriesListInputBuilder::register_with_nanobind(nb::module_& m)
     {
         nb::class_ < TimeSeriesListInputBuilder, InputBuilder > (m, "InputBuilder_TSL")
-            .def(nb::init<InputBuilder::ptr, size_t>(), "input_builder"_a, "size"_a);
-=======
-    void TimeSeriesListInputBuilder::register_with_nanobind(nb::module_ &m) {
-        nb::class_ < TimeSeriesListInputBuilder, InputBuilder > (m, "InputBuilder_TSL")
                 .def(nb::init<InputBuilder::ptr, size_t>(), "input_builder"_a, "size"_a);
->>>>>>> 70d9c6a2
     }
 } // namespace hgraph