#include <hgraph/builders/time_series_types/time_series_dict_output_builder.h>
#include <hgraph/types/node.h>
#include <hgraph/types/tsd.h>

#include <utility>

<<<<<<< HEAD
namespace hgraph
{
    TimeSeriesDictOutputBuilder::TimeSeriesDictOutputBuilder(output_builder_ptr ts_builder,
                                                             output_builder_ptr ts_ref_builder)
        : OutputBuilder(), ts_builder{std::move(ts_builder)}, ts_ref_builder{std::move(ts_ref_builder)}
    {
    }

    template <typename T>
    time_series_output_ptr TimeSeriesDictOutputBuilder_T<T>::make_instance(node_ptr owning_node) const
    {
=======
namespace hgraph {
    TimeSeriesDictOutputBuilder::TimeSeriesDictOutputBuilder(output_builder_ptr ts_builder,
                                                             output_builder_ptr ts_ref_builder)
        : OutputBuilder(), ts_builder{std::move(ts_builder)}, ts_ref_builder{std::move(ts_ref_builder)} {
    }

    template<typename T>
    time_series_output_ptr TimeSeriesDictOutputBuilder_T<T>::make_instance(node_ptr owning_node) const {
>>>>>>> 70d9c6a2
        auto v{new TimeSeriesDictOutput_T<T>(owning_node, ts_builder, ts_ref_builder)};
        return v;
    }

<<<<<<< HEAD
    template <typename T>
    time_series_output_ptr TimeSeriesDictOutputBuilder_T<T>::make_instance(time_series_output_ptr owning_output) const
    {
=======
    template<typename T>
    time_series_output_ptr TimeSeriesDictOutputBuilder_T<T>::make_instance(time_series_output_ptr owning_output) const {
>>>>>>> 70d9c6a2
        auto parent_ts = dynamic_cast_ref<TimeSeriesType>(owning_output);
        auto v{new TimeSeriesDictOutput_T<T>{parent_ts, ts_builder, ts_ref_builder}};
        return v;
    }

<<<<<<< HEAD
    template <typename T>
    bool TimeSeriesDictOutputBuilder_T<T>::is_same_type(const Builder& other) const
    {
        if (auto other_b = dynamic_cast<const TimeSeriesDictOutputBuilder_T<T>*>(&other))
        {
=======
    template<typename T>
    bool TimeSeriesDictOutputBuilder_T<T>::is_same_type(const Builder &other) const {
        if (auto other_b = dynamic_cast<const TimeSeriesDictOutputBuilder_T<T> *>(&other)) {
>>>>>>> 70d9c6a2
            return ts_builder->is_same_type(*other_b->ts_builder);
        }
        return false;
    }

<<<<<<< HEAD
    template <typename T>
    void TimeSeriesDictOutputBuilder_T<T>::release_instance(time_series_output_ptr item) const
    {
        if (auto dict = dynamic_cast<TimeSeriesDictOutput_T<T>*>(item.get())) { dict->_dispose(); }
        OutputBuilder::release_instance(item);
    }

    void time_series_dict_output_builder_register_with_nanobind(nb::module_& m)
    {
=======
    template<typename T>
    void TimeSeriesDictOutputBuilder_T<T>::release_instance(time_series_output_ptr item) const {
        if (auto dict = dynamic_cast<TimeSeriesDictOutput_T<T> *>(item.get())) { dict->_dispose(); }
        OutputBuilder::release_instance(item);
    }

    void time_series_dict_output_builder_register_with_nanobind(nb::module_ &m) {
>>>>>>> 70d9c6a2
        nb::class_ < TimeSeriesDictOutputBuilder, OutputBuilder > (m, "OutputBuilder_TSD");

        nb::class_<TimeSeriesDictOutputBuilder_T<bool>, TimeSeriesDictOutputBuilder>(m, "OutputBuilder_TSD_Bool")
                .def(nb::init<output_builder_ptr, output_builder_ptr>(), "ts_builder"_a, "ts_ref_builder"_a);
        nb::class_<TimeSeriesDictOutputBuilder_T<int64_t>, TimeSeriesDictOutputBuilder>(m, "OutputBuilder_TSD_Int")
                .def(nb::init<output_builder_ptr, output_builder_ptr>(), "ts_builder"_a, "ts_ref_builder"_a);
        nb::class_<TimeSeriesDictOutputBuilder_T<double>, TimeSeriesDictOutputBuilder>(m, "OutputBuilder_TSD_Float")
<<<<<<< HEAD
            .def(nb::init<output_builder_ptr, output_builder_ptr>(), "ts_builder"_a, "ts_ref_builder"_a);
        nb::class_<TimeSeriesDictOutputBuilder_T<engine_date_t>, TimeSeriesDictOutputBuilder>(
                m, "OutputBuilder_TSD_Date")
            .def(nb::init<output_builder_ptr, output_builder_ptr>(), "ts_builder"_a, "ts_ref_builder"_a);
        nb::class_<TimeSeriesDictOutputBuilder_T<engine_time_t>, TimeSeriesDictOutputBuilder>(
                m, "OutputBuilder_TSD_DateTime")
            .def(nb::init<output_builder_ptr, output_builder_ptr>(), "ts_builder"_a, "ts_ref_builder"_a);
        nb::class_<TimeSeriesDictOutputBuilder_T<engine_time_delta_t>, TimeSeriesDictOutputBuilder>(m,
                "OutputBuilder_TSD_TimeDelta")
            .def(nb::init<output_builder_ptr, output_builder_ptr>(), "ts_builder"_a, "ts_ref_builder"_a);
        nb::class_<TimeSeriesDictOutputBuilder_T<nb::object>, TimeSeriesDictOutputBuilder>(
                m, "OutputBuilder_TSD_Object")
            .def(nb::init<output_builder_ptr, output_builder_ptr>(), "ts_builder"_a, "ts_ref_builder"_a);
=======
                .def(nb::init<output_builder_ptr, output_builder_ptr>(), "ts_builder"_a, "ts_ref_builder"_a);
        nb::class_<TimeSeriesDictOutputBuilder_T<engine_date_t>, TimeSeriesDictOutputBuilder>(
                    m, "OutputBuilder_TSD_Date")
                .def(nb::init<output_builder_ptr, output_builder_ptr>(), "ts_builder"_a, "ts_ref_builder"_a);
        nb::class_<TimeSeriesDictOutputBuilder_T<engine_time_t>, TimeSeriesDictOutputBuilder>(
                    m, "OutputBuilder_TSD_DateTime")
                .def(nb::init<output_builder_ptr, output_builder_ptr>(), "ts_builder"_a, "ts_ref_builder"_a);
        nb::class_<TimeSeriesDictOutputBuilder_T<engine_time_delta_t>, TimeSeriesDictOutputBuilder>(m,
                    "OutputBuilder_TSD_TimeDelta")
                .def(nb::init<output_builder_ptr, output_builder_ptr>(), "ts_builder"_a, "ts_ref_builder"_a);
        nb::class_<TimeSeriesDictOutputBuilder_T<nb::object>, TimeSeriesDictOutputBuilder>(
                    m, "OutputBuilder_TSD_Object")
                .def(nb::init<output_builder_ptr, output_builder_ptr>(), "ts_builder"_a, "ts_ref_builder"_a);
>>>>>>> 70d9c6a2
    }

    // Template instantiations
    template struct TimeSeriesDictOutputBuilder_T<bool>;
    template struct TimeSeriesDictOutputBuilder_T<int64_t>;
    template struct TimeSeriesDictOutputBuilder_T<double>;
    template struct TimeSeriesDictOutputBuilder_T<engine_date_t>;
    template struct TimeSeriesDictOutputBuilder_T<engine_time_t>;
    template struct TimeSeriesDictOutputBuilder_T<engine_time_delta_t>;
    template struct TimeSeriesDictOutputBuilder_T<nb::object>;
} // namespace hgraph<|MERGE_RESOLUTION|>--- conflicted
+++ resolved
@@ -4,63 +4,40 @@
 
 #include <utility>
 
-<<<<<<< HEAD
-namespace hgraph
-{
+namespace hgraph {
+
     TimeSeriesDictOutputBuilder::TimeSeriesDictOutputBuilder(output_builder_ptr ts_builder,
                                                              output_builder_ptr ts_ref_builder)
         : OutputBuilder(), ts_builder{std::move(ts_builder)}, ts_ref_builder{std::move(ts_ref_builder)}
     {
     }
 
-    template <typename T>
+    template<typename T>
     time_series_output_ptr TimeSeriesDictOutputBuilder_T<T>::make_instance(node_ptr owning_node) const
     {
-=======
-namespace hgraph {
-    TimeSeriesDictOutputBuilder::TimeSeriesDictOutputBuilder(output_builder_ptr ts_builder,
-                                                             output_builder_ptr ts_ref_builder)
-        : OutputBuilder(), ts_builder{std::move(ts_builder)}, ts_ref_builder{std::move(ts_ref_builder)} {
-    }
-
-    template<typename T>
-    time_series_output_ptr TimeSeriesDictOutputBuilder_T<T>::make_instance(node_ptr owning_node) const {
->>>>>>> 70d9c6a2
         auto v{new TimeSeriesDictOutput_T<T>(owning_node, ts_builder, ts_ref_builder)};
         return v;
     }
 
-<<<<<<< HEAD
-    template <typename T>
+    template<typename T>
     time_series_output_ptr TimeSeriesDictOutputBuilder_T<T>::make_instance(time_series_output_ptr owning_output) const
     {
-=======
-    template<typename T>
-    time_series_output_ptr TimeSeriesDictOutputBuilder_T<T>::make_instance(time_series_output_ptr owning_output) const {
->>>>>>> 70d9c6a2
         auto parent_ts = dynamic_cast_ref<TimeSeriesType>(owning_output);
         auto v{new TimeSeriesDictOutput_T<T>{parent_ts, ts_builder, ts_ref_builder}};
         return v;
     }
 
-<<<<<<< HEAD
-    template <typename T>
+    template<typename T>
     bool TimeSeriesDictOutputBuilder_T<T>::is_same_type(const Builder& other) const
     {
         if (auto other_b = dynamic_cast<const TimeSeriesDictOutputBuilder_T<T>*>(&other))
         {
-=======
-    template<typename T>
-    bool TimeSeriesDictOutputBuilder_T<T>::is_same_type(const Builder &other) const {
-        if (auto other_b = dynamic_cast<const TimeSeriesDictOutputBuilder_T<T> *>(&other)) {
->>>>>>> 70d9c6a2
             return ts_builder->is_same_type(*other_b->ts_builder);
         }
         return false;
     }
 
-<<<<<<< HEAD
-    template <typename T>
+    template<typename T>
     void TimeSeriesDictOutputBuilder_T<T>::release_instance(time_series_output_ptr item) const
     {
         if (auto dict = dynamic_cast<TimeSeriesDictOutput_T<T>*>(item.get())) { dict->_dispose(); }
@@ -69,15 +46,6 @@
 
     void time_series_dict_output_builder_register_with_nanobind(nb::module_& m)
     {
-=======
-    template<typename T>
-    void TimeSeriesDictOutputBuilder_T<T>::release_instance(time_series_output_ptr item) const {
-        if (auto dict = dynamic_cast<TimeSeriesDictOutput_T<T> *>(item.get())) { dict->_dispose(); }
-        OutputBuilder::release_instance(item);
-    }
-
-    void time_series_dict_output_builder_register_with_nanobind(nb::module_ &m) {
->>>>>>> 70d9c6a2
         nb::class_ < TimeSeriesDictOutputBuilder, OutputBuilder > (m, "OutputBuilder_TSD");
 
         nb::class_<TimeSeriesDictOutputBuilder_T<bool>, TimeSeriesDictOutputBuilder>(m, "OutputBuilder_TSD_Bool")
@@ -85,7 +53,6 @@
         nb::class_<TimeSeriesDictOutputBuilder_T<int64_t>, TimeSeriesDictOutputBuilder>(m, "OutputBuilder_TSD_Int")
                 .def(nb::init<output_builder_ptr, output_builder_ptr>(), "ts_builder"_a, "ts_ref_builder"_a);
         nb::class_<TimeSeriesDictOutputBuilder_T<double>, TimeSeriesDictOutputBuilder>(m, "OutputBuilder_TSD_Float")
-<<<<<<< HEAD
             .def(nb::init<output_builder_ptr, output_builder_ptr>(), "ts_builder"_a, "ts_ref_builder"_a);
         nb::class_<TimeSeriesDictOutputBuilder_T<engine_date_t>, TimeSeriesDictOutputBuilder>(
                 m, "OutputBuilder_TSD_Date")
@@ -99,21 +66,6 @@
         nb::class_<TimeSeriesDictOutputBuilder_T<nb::object>, TimeSeriesDictOutputBuilder>(
                 m, "OutputBuilder_TSD_Object")
             .def(nb::init<output_builder_ptr, output_builder_ptr>(), "ts_builder"_a, "ts_ref_builder"_a);
-=======
-                .def(nb::init<output_builder_ptr, output_builder_ptr>(), "ts_builder"_a, "ts_ref_builder"_a);
-        nb::class_<TimeSeriesDictOutputBuilder_T<engine_date_t>, TimeSeriesDictOutputBuilder>(
-                    m, "OutputBuilder_TSD_Date")
-                .def(nb::init<output_builder_ptr, output_builder_ptr>(), "ts_builder"_a, "ts_ref_builder"_a);
-        nb::class_<TimeSeriesDictOutputBuilder_T<engine_time_t>, TimeSeriesDictOutputBuilder>(
-                    m, "OutputBuilder_TSD_DateTime")
-                .def(nb::init<output_builder_ptr, output_builder_ptr>(), "ts_builder"_a, "ts_ref_builder"_a);
-        nb::class_<TimeSeriesDictOutputBuilder_T<engine_time_delta_t>, TimeSeriesDictOutputBuilder>(m,
-                    "OutputBuilder_TSD_TimeDelta")
-                .def(nb::init<output_builder_ptr, output_builder_ptr>(), "ts_builder"_a, "ts_ref_builder"_a);
-        nb::class_<TimeSeriesDictOutputBuilder_T<nb::object>, TimeSeriesDictOutputBuilder>(
-                    m, "OutputBuilder_TSD_Object")
-                .def(nb::init<output_builder_ptr, output_builder_ptr>(), "ts_builder"_a, "ts_ref_builder"_a);
->>>>>>> 70d9c6a2
     }
 
     // Template instantiations
