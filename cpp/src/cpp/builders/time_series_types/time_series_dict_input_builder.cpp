#include <hgraph/builders/time_series_types/time_series_dict_input_builder.h>
#include <hgraph/types/node.h>
#include <hgraph/types/tsd.h>

#include <utility>

namespace hgraph {
    TimeSeriesDictInputBuilder::TimeSeriesDictInputBuilder(input_builder_ptr ts_builder)
<<<<<<< HEAD
        : InputBuilder(), ts_builder{std::move(ts_builder)}
    {
    }

    template <typename T>
    time_series_input_ptr TimeSeriesDictInputBuilder_T<T>::make_instance(node_ptr owning_node) const
    {
=======
        : InputBuilder(), ts_builder{std::move(ts_builder)} {
    }

    template<typename T>
    time_series_input_ptr TimeSeriesDictInputBuilder_T<T>::make_instance(node_ptr owning_node) const {
>>>>>>> 70d9c6a2
        auto v{new TimeSeriesDictInput_T<T>(owning_node, ts_builder)};
        return v;
    }

<<<<<<< HEAD
    template <typename T>
    time_series_input_ptr TimeSeriesDictInputBuilder_T<T>::make_instance(time_series_input_ptr owning_input) const
    {
=======
    template<typename T>
    time_series_input_ptr TimeSeriesDictInputBuilder_T<T>::make_instance(time_series_input_ptr owning_input) const {
>>>>>>> 70d9c6a2
        auto v{new TimeSeriesDictInput_T<T>{dynamic_cast_ref<TimeSeriesType>(owning_input), ts_builder}};
        return v;
    }

<<<<<<< HEAD
    template <typename T>
    bool TimeSeriesDictInputBuilder_T<T>::is_same_type(const Builder& other) const
    {
        if (auto other_b = dynamic_cast<const TimeSeriesDictInputBuilder_T<T>*>(&other))
        {
=======
    template<typename T>
    bool TimeSeriesDictInputBuilder_T<T>::is_same_type(const Builder &other) const {
        if (auto other_b = dynamic_cast<const TimeSeriesDictInputBuilder_T<T> *>(&other)) {
>>>>>>> 70d9c6a2
            return ts_builder->is_same_type(*other_b->ts_builder);
        }
        return false;
    }

<<<<<<< HEAD
    template <typename T>
    void TimeSeriesDictInputBuilder_T<T>::release_instance(time_series_input_ptr item) const
    {
=======
    template<typename T>
    void TimeSeriesDictInputBuilder_T<T>::release_instance(time_series_input_ptr item) const {
>>>>>>> 70d9c6a2
        InputBuilder::release_instance(item);
        auto dict = dynamic_cast<TimeSeriesDictInput_T<T>*>(item.get());
        if (dict == nullptr) { return; }
<<<<<<< HEAD
        for (auto& value : dict->_ts_values) { ts_builder->release_instance(value.second); }
    }

    void time_series_dict_input_builder_register_with_nanobind(nb::module_& m)
    {
        nb::class_ < TimeSeriesDictInputBuilder, InputBuilder > (m, "InputBuilder_TSD")
            .def_ro("ts_builder", &TimeSeriesDictInputBuilder::ts_builder);
=======
        for (auto &value: dict->_ts_values) { ts_builder->release_instance(value.second); }
    }

    void time_series_dict_input_builder_register_with_nanobind(nb::module_ &m) {
        nb::class_ < TimeSeriesDictInputBuilder, InputBuilder > (m, "InputBuilder_TSD")
                .def_ro("ts_builder", &TimeSeriesDictInputBuilder::ts_builder);
>>>>>>> 70d9c6a2

        nb::class_<TimeSeriesDictInputBuilder_T<bool>, TimeSeriesDictInputBuilder>(m, "InputBuilder_TSD_Bool")
                .def(nb::init<input_builder_ptr>(), "ts_builder"_a);
        nb::class_<TimeSeriesDictInputBuilder_T<int64_t>, TimeSeriesDictInputBuilder>(m, "InputBuilder_TSD_Int")
                .def(nb::init<input_builder_ptr>(), "ts_builder"_a);
        nb::class_<TimeSeriesDictInputBuilder_T<double>, TimeSeriesDictInputBuilder>(m, "InputBuilder_TSD_Float")
                .def(nb::init<input_builder_ptr>(), "ts_builder"_a);
        nb::class_<TimeSeriesDictInputBuilder_T<engine_date_t>, TimeSeriesDictInputBuilder>(m, "InputBuilder_TSD_Date")
<<<<<<< HEAD
            .def(nb::init<input_builder_ptr>(), "ts_builder"_a);
        nb::class_<TimeSeriesDictInputBuilder_T<engine_time_t>, TimeSeriesDictInputBuilder>(
                m, "InputBuilder_TSD_DateTime")
            .def(nb::init<input_builder_ptr>(), "ts_builder"_a);
        nb::class_<TimeSeriesDictInputBuilder_T<engine_time_delta_t>, TimeSeriesDictInputBuilder>(
                m, "InputBuilder_TSD_TimeDelta")
            .def(nb::init<input_builder_ptr>(), "ts_builder"_a);
=======
                .def(nb::init<input_builder_ptr>(), "ts_builder"_a);
        nb::class_<TimeSeriesDictInputBuilder_T<engine_time_t>, TimeSeriesDictInputBuilder>(
                    m, "InputBuilder_TSD_DateTime")
                .def(nb::init<input_builder_ptr>(), "ts_builder"_a);
        nb::class_<TimeSeriesDictInputBuilder_T<engine_time_delta_t>, TimeSeriesDictInputBuilder>(
                    m, "InputBuilder_TSD_TimeDelta")
                .def(nb::init<input_builder_ptr>(), "ts_builder"_a);
>>>>>>> 70d9c6a2
        nb::class_<TimeSeriesDictInputBuilder_T<nb::object>, TimeSeriesDictInputBuilder>(m, "InputBuilder_TSD_Object")
                .def(nb::init<input_builder_ptr>(), "ts_builder"_a);
    }

    // Template instantiations
    template struct TimeSeriesDictInputBuilder_T<bool>;
    template struct TimeSeriesDictInputBuilder_T<int64_t>;
    template struct TimeSeriesDictInputBuilder_T<double>;
    template struct TimeSeriesDictInputBuilder_T<engine_date_t>;
    template struct TimeSeriesDictInputBuilder_T<engine_time_t>;
    template struct TimeSeriesDictInputBuilder_T<engine_time_delta_t>;
    template struct TimeSeriesDictInputBuilder_T<nb::object>;
} // namespace hgraph<|MERGE_RESOLUTION|>--- conflicted
+++ resolved
@@ -6,80 +6,47 @@
 
 namespace hgraph {
     TimeSeriesDictInputBuilder::TimeSeriesDictInputBuilder(input_builder_ptr ts_builder)
-<<<<<<< HEAD
         : InputBuilder(), ts_builder{std::move(ts_builder)}
     {
     }
 
-    template <typename T>
+    template<typename T>
     time_series_input_ptr TimeSeriesDictInputBuilder_T<T>::make_instance(node_ptr owning_node) const
     {
-=======
-        : InputBuilder(), ts_builder{std::move(ts_builder)} {
-    }
-
-    template<typename T>
-    time_series_input_ptr TimeSeriesDictInputBuilder_T<T>::make_instance(node_ptr owning_node) const {
->>>>>>> 70d9c6a2
         auto v{new TimeSeriesDictInput_T<T>(owning_node, ts_builder)};
         return v;
     }
 
-<<<<<<< HEAD
-    template <typename T>
+    template<typename T>
     time_series_input_ptr TimeSeriesDictInputBuilder_T<T>::make_instance(time_series_input_ptr owning_input) const
     {
-=======
-    template<typename T>
-    time_series_input_ptr TimeSeriesDictInputBuilder_T<T>::make_instance(time_series_input_ptr owning_input) const {
->>>>>>> 70d9c6a2
         auto v{new TimeSeriesDictInput_T<T>{dynamic_cast_ref<TimeSeriesType>(owning_input), ts_builder}};
         return v;
     }
 
-<<<<<<< HEAD
-    template <typename T>
+    template<typename T>
     bool TimeSeriesDictInputBuilder_T<T>::is_same_type(const Builder& other) const
     {
         if (auto other_b = dynamic_cast<const TimeSeriesDictInputBuilder_T<T>*>(&other))
         {
-=======
-    template<typename T>
-    bool TimeSeriesDictInputBuilder_T<T>::is_same_type(const Builder &other) const {
-        if (auto other_b = dynamic_cast<const TimeSeriesDictInputBuilder_T<T> *>(&other)) {
->>>>>>> 70d9c6a2
             return ts_builder->is_same_type(*other_b->ts_builder);
         }
         return false;
     }
 
-<<<<<<< HEAD
-    template <typename T>
+    template<typename T>
     void TimeSeriesDictInputBuilder_T<T>::release_instance(time_series_input_ptr item) const
     {
-=======
-    template<typename T>
-    void TimeSeriesDictInputBuilder_T<T>::release_instance(time_series_input_ptr item) const {
->>>>>>> 70d9c6a2
         InputBuilder::release_instance(item);
         auto dict = dynamic_cast<TimeSeriesDictInput_T<T>*>(item.get());
         if (dict == nullptr) { return; }
-<<<<<<< HEAD
-        for (auto& value : dict->_ts_values) { ts_builder->release_instance(value.second); }
+        for (auto& value: dict->_ts_values) { ts_builder->release_instance(value.second); }
     }
 
     void time_series_dict_input_builder_register_with_nanobind(nb::module_& m)
     {
         nb::class_ < TimeSeriesDictInputBuilder, InputBuilder > (m, "InputBuilder_TSD")
-            .def_ro("ts_builder", &TimeSeriesDictInputBuilder::ts_builder);
-=======
-        for (auto &value: dict->_ts_values) { ts_builder->release_instance(value.second); }
-    }
-
-    void time_series_dict_input_builder_register_with_nanobind(nb::module_ &m) {
-        nb::class_ < TimeSeriesDictInputBuilder, InputBuilder > (m, "InputBuilder_TSD")
                 .def_ro("ts_builder", &TimeSeriesDictInputBuilder::ts_builder);
->>>>>>> 70d9c6a2
 
         nb::class_<TimeSeriesDictInputBuilder_T<bool>, TimeSeriesDictInputBuilder>(m, "InputBuilder_TSD_Bool")
                 .def(nb::init<input_builder_ptr>(), "ts_builder"_a);
@@ -88,7 +55,6 @@
         nb::class_<TimeSeriesDictInputBuilder_T<double>, TimeSeriesDictInputBuilder>(m, "InputBuilder_TSD_Float")
                 .def(nb::init<input_builder_ptr>(), "ts_builder"_a);
         nb::class_<TimeSeriesDictInputBuilder_T<engine_date_t>, TimeSeriesDictInputBuilder>(m, "InputBuilder_TSD_Date")
-<<<<<<< HEAD
             .def(nb::init<input_builder_ptr>(), "ts_builder"_a);
         nb::class_<TimeSeriesDictInputBuilder_T<engine_time_t>, TimeSeriesDictInputBuilder>(
                 m, "InputBuilder_TSD_DateTime")
@@ -96,15 +62,6 @@
         nb::class_<TimeSeriesDictInputBuilder_T<engine_time_delta_t>, TimeSeriesDictInputBuilder>(
                 m, "InputBuilder_TSD_TimeDelta")
             .def(nb::init<input_builder_ptr>(), "ts_builder"_a);
-=======
-                .def(nb::init<input_builder_ptr>(), "ts_builder"_a);
-        nb::class_<TimeSeriesDictInputBuilder_T<engine_time_t>, TimeSeriesDictInputBuilder>(
-                    m, "InputBuilder_TSD_DateTime")
-                .def(nb::init<input_builder_ptr>(), "ts_builder"_a);
-        nb::class_<TimeSeriesDictInputBuilder_T<engine_time_delta_t>, TimeSeriesDictInputBuilder>(
-                    m, "InputBuilder_TSD_TimeDelta")
-                .def(nb::init<input_builder_ptr>(), "ts_builder"_a);
->>>>>>> 70d9c6a2
         nb::class_<TimeSeriesDictInputBuilder_T<nb::object>, TimeSeriesDictInputBuilder>(m, "InputBuilder_TSD_Object")
                 .def(nb::init<input_builder_ptr>(), "ts_builder"_a);
     }
