--- conflicted
+++ resolved
@@ -5,19 +5,11 @@
 #include <ranges>
 #include <utility>
 
-<<<<<<< HEAD
-namespace hgraph
-{
+namespace hgraph {
     TimeSeriesBundleInputBuilder::TimeSeriesBundleInputBuilder(TimeSeriesSchema::ptr schema,
                                                                std::vector<InputBuilder::ptr> input_builders)
         : InputBuilder(), schema{std::move(schema)}, input_builders{std::move(input_builders)}
     {
-=======
-namespace hgraph {
-    TimeSeriesBundleInputBuilder::TimeSeriesBundleInputBuilder(TimeSeriesSchema::ptr schema,
-                                                               std::vector<InputBuilder::ptr> input_builders)
-        : InputBuilder(), schema{std::move(schema)}, input_builders{std::move(input_builders)} {
->>>>>>> 70d9c6a2
     }
 
     time_series_input_ptr TimeSeriesBundleInputBuilder::make_instance(node_ptr owning_node) const
@@ -56,12 +48,8 @@
         InputBuilder::release_instance(item);
         auto bundle = dynamic_cast<TimeSeriesBundleInput*>(item.get());
         if (bundle == nullptr) { return; }
-<<<<<<< HEAD
         for (size_t i = 0; i < input_builders.size(); ++i)
         {
-=======
-        for (size_t i = 0; i < input_builders.size(); ++i) {
->>>>>>> 70d9c6a2
             input_builders[i]->release_instance(bundle->_ts_values[i]);
         }
     }
@@ -71,12 +59,8 @@
         std::vector<time_series_input_ptr> inputs;
         time_series_input_ptr input_{input};
         inputs.reserve(input_builders.size());
-<<<<<<< HEAD
         std::ranges::copy(input_builders | std::views::transform([&](auto& builder)
                           {
-=======
-        std::ranges::copy(input_builders | std::views::transform([&](auto &builder) {
->>>>>>> 70d9c6a2
                               return builder->make_instance(input_);
                           }),
                           std::back_inserter(inputs));
@@ -84,16 +68,10 @@
         return input_;
     }
 
-<<<<<<< HEAD
     void TimeSeriesBundleInputBuilder::register_with_nanobind(nb::module_& m)
     {
         nb::class_ < TimeSeriesBundleInputBuilder, InputBuilder > (m, "InputBuilder_TSB")
-            .def(nb::init<TimeSeriesSchema::ptr, std::vector<InputBuilder::ptr>>(), "schema"_a, "input_builders"_a);
-=======
-    void TimeSeriesBundleInputBuilder::register_with_nanobind(nb::module_ &m) {
-        nb::class_ < TimeSeriesBundleInputBuilder, InputBuilder > (m, "InputBuilder_TSB")
                 .def(nb::init<TimeSeriesSchema::ptr, std::vector<InputBuilder::ptr> >(), "schema"_a,
                      "input_builders"_a);
->>>>>>> 70d9c6a2
     }
 } // namespace hgraph