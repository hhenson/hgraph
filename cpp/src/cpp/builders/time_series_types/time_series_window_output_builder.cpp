--- conflicted
+++ resolved
@@ -5,64 +5,39 @@
 namespace hgraph {
     template<typename T>
     TimeSeriesWindowOutputBuilder_T<T>::TimeSeriesWindowOutputBuilder_T(size_t size, size_t min_size)
-<<<<<<< HEAD
         : size(size), min_size(min_size)
     {
     }
 
     // TSW output builder implementations
-    template <typename T>
+    template<typename T>
     time_series_output_ptr TimeSeriesWindowOutputBuilder_T<T>::make_instance(node_ptr owning_node) const
     {
-=======
-        : size(size), min_size(min_size) {
-    }
-
-    // TSW output builder implementations
-    template<typename T>
-    time_series_output_ptr TimeSeriesWindowOutputBuilder_T<T>::make_instance(node_ptr owning_node) const {
->>>>>>> 70d9c6a2
         auto v{new TimeSeriesFixedWindowOutput<T>(owning_node, size, min_size)};
         return time_series_output_ptr{static_cast<TimeSeriesOutput*>(v)};
     }
 
-<<<<<<< HEAD
-    template <typename T>
-    time_series_output_ptr TimeSeriesWindowOutputBuilder_T<T>::make_instance(time_series_output_ptr owning_output) const
-    {
-=======
     template<typename T>
     time_series_output_ptr TimeSeriesWindowOutputBuilder_T<
-        T>::make_instance(time_series_output_ptr owning_output) const {
->>>>>>> 70d9c6a2
+        T>::make_instance(time_series_output_ptr owning_output) const
+    {
         auto v{new TimeSeriesFixedWindowOutput<T>(dynamic_cast_ref<TimeSeriesType>(owning_output), size, min_size)};
         return time_series_output_ptr{static_cast<TimeSeriesOutput*>(v)};
     }
 
-<<<<<<< HEAD
-    template <typename T>
+    template<typename T>
     bool TimeSeriesWindowOutputBuilder_T<T>::is_same_type(const Builder& other) const
     {
         if (auto other_b = dynamic_cast<const TimeSeriesWindowOutputBuilder_T<T>*>(&other))
         {
-=======
-    template<typename T>
-    bool TimeSeriesWindowOutputBuilder_T<T>::is_same_type(const Builder &other) const {
-        if (auto other_b = dynamic_cast<const TimeSeriesWindowOutputBuilder_T<T> *>(&other)) {
->>>>>>> 70d9c6a2
             return size == other_b->size && min_size == other_b->min_size;
         }
         return false;
     }
 
-<<<<<<< HEAD
-    template <typename T>
+    template<typename T>
     void TimeSeriesWindowOutputBuilder_T<T>::release_instance(time_series_output_ptr item) const
     {
-=======
-    template<typename T>
-    void TimeSeriesWindowOutputBuilder_T<T>::release_instance(time_series_output_ptr item) const {
->>>>>>> 70d9c6a2
         OutputBuilder::release_instance(item);
         auto ts = dynamic_cast<TimeSeriesFixedWindowOutput<T>*>(item.get());
         if (ts) { ts->reset_value(); }
@@ -72,73 +47,44 @@
     template<typename T>
     TimeSeriesTimeWindowOutputBuilder_T<T>::TimeSeriesTimeWindowOutputBuilder_T(engine_time_delta_t size,
         engine_time_delta_t min_size)
-<<<<<<< HEAD
         : size(size), min_size(min_size)
     {
     }
 
-    template <typename T>
+    template<typename T>
     time_series_output_ptr TimeSeriesTimeWindowOutputBuilder_T<T>::make_instance(node_ptr owning_node) const
     {
-=======
-        : size(size), min_size(min_size) {
-    }
-
-    template<typename T>
-    time_series_output_ptr TimeSeriesTimeWindowOutputBuilder_T<T>::make_instance(node_ptr owning_node) const {
->>>>>>> 70d9c6a2
         auto v{new TimeSeriesTimeWindowOutput<T>(owning_node, size, min_size)};
         return time_series_output_ptr{static_cast<TimeSeriesOutput*>(v)};
     }
 
-<<<<<<< HEAD
-    template <typename T>
+    template<typename T>
     time_series_output_ptr TimeSeriesTimeWindowOutputBuilder_T<T>::make_instance(
         time_series_output_ptr owning_output) const
     {
-=======
-    template<typename T>
-    time_series_output_ptr TimeSeriesTimeWindowOutputBuilder_T<T>::make_instance(
-        time_series_output_ptr owning_output) const {
->>>>>>> 70d9c6a2
         auto v{new TimeSeriesTimeWindowOutput<T>(dynamic_cast_ref<TimeSeriesType>(owning_output), size, min_size)};
         return time_series_output_ptr{static_cast<TimeSeriesOutput*>(v)};
     }
 
-<<<<<<< HEAD
-    template <typename T>
+    template<typename T>
     bool TimeSeriesTimeWindowOutputBuilder_T<T>::is_same_type(const Builder& other) const
     {
         if (auto other_b = dynamic_cast<const TimeSeriesTimeWindowOutputBuilder_T<T>*>(&other))
         {
-=======
-    template<typename T>
-    bool TimeSeriesTimeWindowOutputBuilder_T<T>::is_same_type(const Builder &other) const {
-        if (auto other_b = dynamic_cast<const TimeSeriesTimeWindowOutputBuilder_T<T> *>(&other)) {
->>>>>>> 70d9c6a2
             return size == other_b->size && min_size == other_b->min_size;
         }
         return false;
     }
 
-<<<<<<< HEAD
-    template <typename T>
+    template<typename T>
     void TimeSeriesTimeWindowOutputBuilder_T<T>::release_instance(time_series_output_ptr item) const
     {
-=======
-    template<typename T>
-    void TimeSeriesTimeWindowOutputBuilder_T<T>::release_instance(time_series_output_ptr item) const {
->>>>>>> 70d9c6a2
         OutputBuilder::release_instance(item);
         // No reset_value for time windows
     }
 
-<<<<<<< HEAD
     void time_series_window_output_builder_register_with_nanobind(nb::module_& m)
     {
-=======
-    void time_series_window_output_builder_register_with_nanobind(nb::module_ &m) {
->>>>>>> 70d9c6a2
         using OutputBuilder_TSW_Bool = TimeSeriesWindowOutputBuilder_T<bool>;
         using OutputBuilder_TSW_Int = TimeSeriesWindowOutputBuilder_T<int64_t>;
         using OutputBuilder_TSW_Float = TimeSeriesWindowOutputBuilder_T<double>;
