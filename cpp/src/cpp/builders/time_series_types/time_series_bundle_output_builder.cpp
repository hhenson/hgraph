--- conflicted
+++ resolved
@@ -5,19 +5,11 @@
 #include <ranges>
 #include <utility>
 
-<<<<<<< HEAD
-namespace hgraph
-{
+namespace hgraph {
     TimeSeriesBundleOutputBuilder::TimeSeriesBundleOutputBuilder(TimeSeriesSchema::ptr schema,
                                                                  std::vector<OutputBuilder::ptr> output_builders)
         : OutputBuilder(), schema{std::move(schema)}, output_builders{std::move(output_builders)}
     {
-=======
-namespace hgraph {
-    TimeSeriesBundleOutputBuilder::TimeSeriesBundleOutputBuilder(TimeSeriesSchema::ptr schema,
-                                                                 std::vector<OutputBuilder::ptr> output_builders)
-        : OutputBuilder(), schema{std::move(schema)}, output_builders{std::move(output_builders)} {
->>>>>>> 70d9c6a2
     }
 
     time_series_output_ptr TimeSeriesBundleOutputBuilder::make_instance(node_ptr owning_node) const
@@ -67,12 +59,8 @@
         std::vector<time_series_output_ptr> outputs;
         time_series_output_ptr output_{output};
         outputs.reserve(output_builders.size());
-<<<<<<< HEAD
         std::ranges::copy(output_builders | std::views::transform([&](auto& builder)
                           {
-=======
-        std::ranges::copy(output_builders | std::views::transform([&](auto &builder) {
->>>>>>> 70d9c6a2
                               return builder->make_instance(output_);
                           }),
                           std::back_inserter(outputs));
@@ -80,16 +68,10 @@
         return output_;
     }
 
-<<<<<<< HEAD
     void TimeSeriesBundleOutputBuilder::register_with_nanobind(nb::module_& m)
     {
         nb::class_ < TimeSeriesBundleOutputBuilder, OutputBuilder > (m, "OutputBuilder_TSB")
-            .def(nb::init<TimeSeriesSchema::ptr, std::vector<OutputBuilder::ptr>>(), "schema"_a, "output_builders"_a);
-=======
-    void TimeSeriesBundleOutputBuilder::register_with_nanobind(nb::module_ &m) {
-        nb::class_ < TimeSeriesBundleOutputBuilder, OutputBuilder > (m, "OutputBuilder_TSB")
                 .def(nb::init<TimeSeriesSchema::ptr, std::vector<OutputBuilder::ptr> >(), "schema"_a,
                      "output_builders"_a);
->>>>>>> 70d9c6a2
     }
 } // namespace hgraph