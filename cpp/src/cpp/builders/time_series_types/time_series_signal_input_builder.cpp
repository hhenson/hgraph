#include <hgraph/builders/time_series_types/time_series_signal_input_builder.h>
#include <hgraph/types/node.h>
#include <hgraph/types/ts_signal.h>

<<<<<<< HEAD
namespace hgraph
{
    time_series_input_ptr TimeSeriesSignalInputBuilder::make_instance(node_ptr owning_node) const
    {
=======
namespace hgraph {
    time_series_input_ptr TimeSeriesSignalInputBuilder::make_instance(node_ptr owning_node) const {
>>>>>>> 70d9c6a2
        auto v{new TimeSeriesSignalInput(owning_node)};
        return time_series_input_ptr{static_cast<TimeSeriesInput*>(v)};
    }

    time_series_input_ptr TimeSeriesSignalInputBuilder::make_instance(time_series_input_ptr owning_input) const
    {
        auto v{new TimeSeriesSignalInput(dynamic_cast_ref<TimeSeriesType>(owning_input))};
        return time_series_input_ptr{static_cast<TimeSeriesInput*>(v)};
    }

    void TimeSeriesSignalInputBuilder::release_instance(time_series_input_ptr item) const
    {
        release_instance(dynamic_cast<TimeSeriesSignalInput*>(item.get()));
    }

    void TimeSeriesSignalInputBuilder::release_instance(TimeSeriesSignalInput* signal_input) const
    {
        if (signal_input == nullptr) { return; }
        InputBuilder::release_instance(signal_input);
        if (signal_input->_ts_values.empty()) { return; }
<<<<<<< HEAD
        for (auto& ts_value : signal_input->_ts_values) { release_instance(ts_value.get()); }
=======
        for (auto &ts_value: signal_input->_ts_values) { release_instance(ts_value.get()); }
>>>>>>> 70d9c6a2
    }

    void TimeSeriesSignalInputBuilder::register_with_nanobind(nb::module_& m)
    {
        nb::class_<TimeSeriesSignalInputBuilder, InputBuilder>(m, "InputBuilder_TS_Signal").def(nb::init<>());
    }
} // namespace hgraph<|MERGE_RESOLUTION|>--- conflicted
+++ resolved
@@ -2,15 +2,9 @@
 #include <hgraph/types/node.h>
 #include <hgraph/types/ts_signal.h>
 
-<<<<<<< HEAD
-namespace hgraph
-{
+namespace hgraph {
     time_series_input_ptr TimeSeriesSignalInputBuilder::make_instance(node_ptr owning_node) const
     {
-=======
-namespace hgraph {
-    time_series_input_ptr TimeSeriesSignalInputBuilder::make_instance(node_ptr owning_node) const {
->>>>>>> 70d9c6a2
         auto v{new TimeSeriesSignalInput(owning_node)};
         return time_series_input_ptr{static_cast<TimeSeriesInput*>(v)};
     }
@@ -31,11 +25,7 @@
         if (signal_input == nullptr) { return; }
         InputBuilder::release_instance(signal_input);
         if (signal_input->_ts_values.empty()) { return; }
-<<<<<<< HEAD
-        for (auto& ts_value : signal_input->_ts_values) { release_instance(ts_value.get()); }
-=======
-        for (auto &ts_value: signal_input->_ts_values) { release_instance(ts_value.get()); }
->>>>>>> 70d9c6a2
+        for (auto& ts_value: signal_input->_ts_values) { release_instance(ts_value.get()); }
     }
 
     void TimeSeriesSignalInputBuilder::register_with_nanobind(nb::module_& m)
