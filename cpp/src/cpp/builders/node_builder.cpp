--- conflicted
+++ resolved
@@ -24,12 +24,8 @@
 
 #include <utility>
 
-<<<<<<< HEAD
-namespace hgraph
-{
-=======
 namespace hgraph {
->>>>>>> 70d9c6a2
+
     NodeBuilder::NodeBuilder(node_signature_ptr signature_, nb::dict scalars_,
                              std::optional<input_builder_ptr> input_builder_,
                              std::optional<output_builder_ptr> output_builder_,
@@ -37,23 +33,15 @@
                              std::optional<output_builder_ptr> recordable_state_builder_)
         : signature(std::move(signature_)), scalars(std::move(scalars_)), input_builder(std::move(input_builder_)),
           output_builder(std::move(output_builder_)), error_builder(std::move(error_builder_)),
-<<<<<<< HEAD
           recordable_state_builder(std::move(recordable_state_builder_))
     {
-=======
-          recordable_state_builder(std::move(recordable_state_builder_)) {
->>>>>>> 70d9c6a2
     }
 
     NodeBuilder::NodeBuilder(NodeBuilder&& other) noexcept
         : signature(other.signature), scalars(std::move(other.scalars)), input_builder(other.input_builder),
           output_builder(other.output_builder), error_builder(other.error_builder),
-<<<<<<< HEAD
           recordable_state_builder(other.recordable_state_builder)
     {
-=======
-          recordable_state_builder(other.recordable_state_builder) {
->>>>>>> 70d9c6a2
     }
 
     NodeBuilder& NodeBuilder::operator=(NodeBuilder&& other) noexcept
@@ -80,7 +68,6 @@
         dispose_component(*item.get());
     }
 
-<<<<<<< HEAD
     void NodeBuilder::register_with_nanobind(nb::module_& m)
     {
         nb::class_ < NodeBuilder, Builder > (m, "NodeBuilder")
@@ -105,26 +92,6 @@
                                                                    static_cast<const void*>(&self),
                                                                    self.signature->name);
                                             });
-=======
-    void NodeBuilder::register_with_nanobind(nb::module_ &m) {
-        nb::class_ < NodeBuilder, Builder > (m, "NodeBuilder")
-                .def("make_instance", &NodeBuilder::make_instance, "owning_graph_id"_a, "node_ndx"_a)
-                .def("release_instance", &NodeBuilder::release_instance, "node"_a)
-                .def_ro("signature", &NodeBuilder::signature)
-                .def_ro("scalars", &NodeBuilder::scalars)
-                .def_ro("input_builder", &NodeBuilder::input_builder)
-                .def_ro("output_builder", &NodeBuilder::output_builder)
-                .def_ro("error_builder", &NodeBuilder::error_builder)
-                .def_ro("recordable_state_builder", &NodeBuilder::recordable_state_builder)
-                .def("__str__", [](const NodeBuilder &self) {
-                    return fmt::format("NodeBuilder@{:p}[sig={}]",
-                                       static_cast<const void *>(&self), self.signature->name);
-                })
-                .def("__repr__", [](const NodeBuilder &self) {
-                    return fmt::format("NodeBuilder@{:p}[sig={}]",
-                                       static_cast<const void *>(&self), self.signature->name);
-                });
->>>>>>> 70d9c6a2
 
         nb::class_<BaseNodeBuilder, NodeBuilder>(m, "BaseNodeBuilder");
 
