--- conflicted
+++ resolved
@@ -213,16 +213,10 @@
 
                     // Create a new empty reference input to replace the old one in the node's input bundle
                     // This ensures the per-key input is fully detached before the nested graph is torn down
-<<<<<<< HEAD
                     auto empty_ref =
                         dynamic_cast<TimeSeriesReferenceInput *>(node->input()->get_input(0))->clone_blank_ref_instance();
                     node->reset_input(node->input()->copy_with(node, {empty_ref}));
-                    empty_ref->re_parent(node->input().get());
-=======
-                    auto empty_ref = nb::ref<TimeSeriesReferenceInput>(new TimeSeriesReferenceInput(node));
-                    node->reset_input(node->input()->copy_with(node, {empty_ref.get()}));
                     empty_ref->re_parent(node->input());
->>>>>>> 8929e2f2
 
                     // Align with Python: only clear upstream per-key state when the key is truly absent
                     // from the upstream key set (and that key set is valid). Do NOT clear during startup
