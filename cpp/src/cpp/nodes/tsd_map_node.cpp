--- conflicted
+++ resolved
@@ -17,9 +17,8 @@
 
 #include <hgraph/util/scope.h>
 
-<<<<<<< HEAD
-namespace hgraph
-{
+namespace hgraph {
+
     template <typename K>
     MapNestedEngineEvaluationClock<K>::MapNestedEngineEvaluationClock(
         EngineEvaluationClock::ptr engine_evaluation_clock, K key,
@@ -28,24 +27,10 @@
     {
     }
 
-    template <typename K>
+    template<typename K>
     void MapNestedEngineEvaluationClock<K>::update_next_scheduled_evaluation_time(engine_time_t next_time)
     {
         auto& node_{*static_cast<TsdMapNode<K>*>(node().get())};
-=======
-namespace hgraph {
-    template<typename K>
-    MapNestedEngineEvaluationClock<K>::MapNestedEngineEvaluationClock(
-        EngineEvaluationClock::ptr engine_evaluation_clock, K key,
-        tsd_map_node_ptr<K> nested_node)
-        : NestedEngineEvaluationClock(engine_evaluation_clock, static_cast<NestedNode *>(nested_node.get())),
-          _key(key) {
-    }
-
-    template<typename K>
-    void MapNestedEngineEvaluationClock<K>::update_next_scheduled_evaluation_time(engine_time_t next_time) {
-        auto &node_{*static_cast<TsdMapNode<K> *>(node().get())};
->>>>>>> 70d9c6a2
         auto let{node_.last_evaluation_time()};
         if ((let != MIN_DT && let >= next_time) || node_.is_stopping()) { return; }
 
@@ -62,12 +47,11 @@
                               const std::unordered_set<std::string>& multiplexed_args, const std::string& key_arg)
         : NestedNode(node_ndx, owning_graph_id, signature, scalars), nested_graph_builder_(nested_graph_builder),
           input_node_ids_(input_node_ids), output_node_id_(output_node_id), multiplexed_args_(multiplexed_args),
-<<<<<<< HEAD
           key_arg_(key_arg)
     {
     }
 
-    template <typename K>
+    template<typename K>
     std::unordered_map<K, graph_ptr>& TsdMapNode<K>::nested_graphs() { return active_graphs_; }
 
     template <typename K>
@@ -75,23 +59,9 @@
     {
     }
 
-    template <typename K>
+    template<typename K>
     void TsdMapNode<K>::do_start()
     {
-=======
-          key_arg_(key_arg) {
-    }
-
-    template<typename K>
-    std::unordered_map<K, graph_ptr> &TsdMapNode<K>::nested_graphs() { return active_graphs_; }
-
-    template<typename K>
-    void TsdMapNode<K>::initialise() {
-    }
-
-    template<typename K>
-    void TsdMapNode<K>::do_start() {
->>>>>>> 70d9c6a2
         // Note: In Python, super().do_start() is called here, but in C++ the base Node class
         // do_start() is pure virtual and has no implementation to call.
         auto trait{graph()->traits().get_trait_or(RECORDABLE_ID_TRAIT, nb::none())};
@@ -103,34 +73,24 @@
         }
     }
 
-<<<<<<< HEAD
-    template <typename K>
+    template<typename K>
     void TsdMapNode<K>::do_stop()
     {
         std::vector<K> keys;
         keys.reserve(active_graphs_.size());
-        for (const auto& [k, _] : active_graphs_) { keys.push_back(k); }
-        for (const auto& k : keys) { remove_graph(k); }
-=======
-    template<typename K>
-    void TsdMapNode<K>::do_stop() {
-        std::vector<K> keys;
-        keys.reserve(active_graphs_.size());
-        for (const auto &[k, _]: active_graphs_) { keys.push_back(k); }
-        for (const auto &k: keys) { remove_graph(k); }
->>>>>>> 70d9c6a2
+        for (const auto& [k, _]: active_graphs_) { keys.push_back(k); }
+        for (const auto& k: keys) { remove_graph(k); }
         active_graphs_.clear();
         scheduled_keys_.clear();
         pending_keys_.clear();
     }
 
-<<<<<<< HEAD
     template <typename K>
     void TsdMapNode<K>::dispose()
     {
     }
 
-    template <typename K>
+    template<typename K>
     void TsdMapNode<K>::eval()
     {
         mark_evaluated();
@@ -138,21 +98,8 @@
         auto& keys = dynamic_cast<TimeSeriesSetInput_T<K>&>(*(*input())[KEYS_ARG]);
         if (keys.modified())
         {
-            for (const auto& k : keys.added())
-            {
-=======
-    template<typename K>
-    void TsdMapNode<K>::dispose() {
-    }
-
-    template<typename K>
-    void TsdMapNode<K>::eval() {
-        mark_evaluated();
-
-        auto &keys = dynamic_cast<TimeSeriesSetInput_T<K> &>(*(*input())[KEYS_ARG]);
-        if (keys.modified()) {
-            for (const auto &k: keys.added()) {
->>>>>>> 70d9c6a2
+            for (const auto& k: keys.added())
+            {
                 // There seems to be a case where a set can show a value as added even though it is not.
                 // This protects from accidentally creating duplicate graphs
                 if (active_graphs_.find(k) == active_graphs_.end())
@@ -161,15 +108,10 @@
                 }
                 // If key already exists, skip it (can happen during startup before reset_prev() is called)
             }
-<<<<<<< HEAD
-            for (const auto& k : keys.removed())
+            for (const auto& k: keys.removed())
             {
                 if (auto it = active_graphs_.find(k); it != active_graphs_.end())
                 {
-=======
-            for (const auto &k: keys.removed()) {
-                if (auto it = active_graphs_.find(k); it != active_graphs_.end()) {
->>>>>>> 70d9c6a2
                     remove_graph(k);
                     scheduled_keys_.erase(k);
                 }
@@ -185,15 +127,10 @@
         std::unordered_map<K, engine_time_t> scheduled_keys;
         std::swap(scheduled_keys, scheduled_keys_);
 
-<<<<<<< HEAD
-        for (const auto& [k, dt] : scheduled_keys)
+        for (const auto& [k, dt]: scheduled_keys)
         {
             if (dt < last_evaluation_time())
             {
-=======
-        for (const auto &[k, dt]: scheduled_keys) {
-            if (dt < last_evaluation_time()) {
->>>>>>> 70d9c6a2
                 throw std::runtime_error(
                     fmt::format(
                         "Scheduled time is in the past; last evaluation time: {}, scheduled time: {}, evaluation time: {}",
@@ -216,25 +153,15 @@
         }
     }
 
-<<<<<<< HEAD
-    template <typename K>
+    template<typename K>
     TimeSeriesDictOutput_T<K>& TsdMapNode<K>::tsd_output()
     {
         return dynamic_cast<TimeSeriesDictOutput_T<K>&>(*output());
     }
 
-    template <typename K>
+    template<typename K>
     void TsdMapNode<K>::create_new_graph(const K& key)
     {
-=======
-    template<typename K>
-    TimeSeriesDictOutput_T<K> &TsdMapNode<K>::tsd_output() {
-        return dynamic_cast<TimeSeriesDictOutput_T<K> &>(*output());
-    }
-
-    template<typename K>
-    void TsdMapNode<K>::create_new_graph(const K &key) {
->>>>>>> 70d9c6a2
         // Extend parent's node_id with the new instance counter
         auto child_owning_graph_id = node_id();
         child_owning_graph_id.push_back(-static_cast<int64_t>(count_++));
@@ -262,17 +189,11 @@
         scheduled_keys_[key] = last_evaluation_time();
     }
 
-<<<<<<< HEAD
-    template <typename K>
+    template<typename K>
     void TsdMapNode<K>::remove_graph(const K& key)
     {
         if (signature().capture_exception)
         {
-=======
-    template<typename K>
-    void TsdMapNode<K>::remove_graph(const K &key) {
-        if (signature().capture_exception) {
->>>>>>> 70d9c6a2
             // Remove the error output associated to the graph if there is one
             auto& error_output_ = dynamic_cast<TimeSeriesDictOutput_T<K>&>(*error_output());
             error_output_.erase(key);
@@ -291,19 +212,12 @@
         stop_component(*graph);
     }
 
-<<<<<<< HEAD
-    template <typename K>
+    template<typename K>
     engine_time_t TsdMapNode<K>::evaluate_graph(const K& key)
     {
         auto& graph = active_graphs_[key];
-        if (auto nec = dynamic_cast<NestedEngineEvaluationClock*>(graph->evaluation_engine_clock().get()))
-        {
-=======
-    template<typename K>
-    engine_time_t TsdMapNode<K>::evaluate_graph(const K &key) {
-        auto &graph = active_graphs_[key];
-        if (auto nec = dynamic_cast<NestedEngineEvaluationClock *>(graph->evaluation_engine_clock().get())) {
->>>>>>> 70d9c6a2
+        if (auto nec = dynamic_cast<NestedEngineEvaluationClock *>(graph->evaluation_engine_clock().get()))
+        {
             nec->reset_next_scheduled_evaluation_time();
         }
 
@@ -312,15 +226,10 @@
             try
             {
                 graph->evaluate_graph();
-<<<<<<< HEAD
             }
             catch (const std::exception& e)
             {
                 auto& error_tsd = dynamic_cast<TimeSeriesDictOutput_T<K>&>(*error_output());
-=======
-            } catch (const std::exception &e) {
-                auto &error_tsd = dynamic_cast<TimeSeriesDictOutput_T<K> &>(*error_output());
->>>>>>> 70d9c6a2
                 auto msg = std::string("key: ") + to_string(key);
                 auto node_error = NodeError::capture_error(e, *this, msg);
                 auto error_ts = error_tsd._get_or_create(key);
@@ -335,22 +244,17 @@
         }
 
         auto next = graph->evaluation_engine_clock()->next_scheduled_evaluation_time();
-<<<<<<< HEAD
-        if (auto nec = dynamic_cast<NestedEngineEvaluationClock*>(graph->evaluation_engine_clock().get()))
-        {
-=======
-        if (auto nec = dynamic_cast<NestedEngineEvaluationClock *>(graph->evaluation_engine_clock().get())) {
->>>>>>> 70d9c6a2
+        if (auto nec = dynamic_cast<NestedEngineEvaluationClock *>(graph->evaluation_engine_clock().get()))
+        {
             nec->reset_next_scheduled_evaluation_time();
         }
         return next;
     }
 
-<<<<<<< HEAD
-    template <typename K>
+    template<typename K>
     void TsdMapNode<K>::un_wire_graph(const K& key, Graph::ptr& graph)
     {
-        for (const auto& [arg, node_ndx] : input_node_ids_)
+        for (const auto& [arg, node_ndx]: input_node_ids_)
         {
             auto node = graph->nodes()[node_ndx];
             if (arg != key_arg_)
@@ -359,18 +263,7 @@
                 {
                     auto ts{static_cast<TimeSeriesInput*>((*input())[arg].get())};
                     auto& tsd =
-                        dynamic_cast<TimeSeriesDictInput_T<K>&>(*ts);
-=======
-    template<typename K>
-    void TsdMapNode<K>::un_wire_graph(const K &key, Graph::ptr &graph) {
-        for (const auto &[arg, node_ndx]: input_node_ids_) {
-            auto node = graph->nodes()[node_ndx];
-            if (arg != key_arg_) {
-                if (multiplexed_args_.find(arg) != multiplexed_args_.end()) {
-                    auto ts{static_cast<TimeSeriesInput *>((*input())[arg].get())};
-                    auto &tsd =
-                            dynamic_cast<TimeSeriesDictInput_T<K> &>(*ts);
->>>>>>> 70d9c6a2
+                            dynamic_cast<TimeSeriesDictInput_T<K>&>(*ts);
                     // Since this is a multiplexed arg it must be of type K
 
                     // Re-parent the per-key input back to the TSD to detach it from the nested graph
@@ -397,17 +290,11 @@
         if (output_node_id_ >= 0) { tsd_output().erase(key); }
     }
 
-<<<<<<< HEAD
-    template <typename K>
+    template<typename K>
     void TsdMapNode<K>::wire_graph(const K& key, Graph::ptr& graph)
     {
-        for (const auto& [arg, node_ndx] : input_node_ids_)
-        {
-=======
-    template<typename K>
-    void TsdMapNode<K>::wire_graph(const K &key, Graph::ptr &graph) {
-        for (const auto &[arg, node_ndx]: input_node_ids_) {
->>>>>>> 70d9c6a2
+        for (const auto& [arg, node_ndx]: input_node_ids_)
+        {
             auto node{graph->nodes()[node_ndx]};
             node->notify();
 
@@ -416,7 +303,6 @@
                 auto key_node{dynamic_cast<PythonNode&>(*node)};
                 // This relies on the current stub binding mechanism with a stub python class to hold the key.
                 nb::setattr(key_node.eval_fn(), "key", nb::cast(key));
-<<<<<<< HEAD
             }
             else
             {
@@ -424,43 +310,25 @@
                 {
                     auto ts = static_cast<TimeSeriesInput*>((*input())[arg].get());
                     auto& tsd = dynamic_cast<TimeSeriesDictInput_T<K>&>(*ts);
-=======
-            } else {
-                if (multiplexed_args_.find(arg) != multiplexed_args_.end()) {
-                    auto ts = static_cast<TimeSeriesInput *>((*input())[arg].get());
-                    auto &tsd = dynamic_cast<TimeSeriesDictInput_T<K> &>(*ts);
->>>>>>> 70d9c6a2
                     auto ts_value = tsd.get_or_create(key);
 
                     node->reset_input(node->input()->copy_with(node, {ts_value}));
                     ts_value->re_parent(node->input().get());
-<<<<<<< HEAD
                 }
                 else
                 {
                     auto ts = dynamic_cast<TimeSeriesReferenceInput*>((*input())[arg].get());
                     auto inner_input = dynamic_cast<TimeSeriesReferenceInput*>((*node->input())["ts"].get());
-=======
-                } else {
-                    auto ts = dynamic_cast<TimeSeriesReferenceInput *>((*input())[arg].get());
-                    auto inner_input = dynamic_cast<TimeSeriesReferenceInput *>((*node->input())["ts"].get());
->>>>>>> 70d9c6a2
 
                     if (ts != nullptr && inner_input != nullptr) { inner_input->clone_binding(ts); }
                 }
             }
         }
 
-<<<<<<< HEAD
         if (output_node_id_ >= 0)
         {
             auto node = graph->nodes()[output_node_id_];
             auto& output_tsd = tsd_output();
-=======
-        if (output_node_id_ >= 0) {
-            auto node = graph->nodes()[output_node_id_];
-            auto &output_tsd = tsd_output();
->>>>>>> 70d9c6a2
             auto output_ts = output_tsd._get_or_create(key);
             node->set_output(output_ts.get());
         }
@@ -477,24 +345,17 @@
     template struct TsdMapNode<engine_time_delta_t>;
     template struct TsdMapNode<nb::object>;
 
-<<<<<<< HEAD
     void register_tsd_map_with_nanobind(nb::module_& m)
     {
-        nb::class_ < MapNestedEngineEvaluationClock<bool>, NestedEngineEvaluationClock > (m,
+        nb::class_ < MapNestedEngineEvaluationClock<bool>, NestedEngineEvaluationClock > (
+            m,
             "MapNestedEngineEvaluationClock_bool");
-        nb::class_ < MapNestedEngineEvaluationClock<int64_t>, NestedEngineEvaluationClock > (m,
+        nb::class_ < MapNestedEngineEvaluationClock<int64_t>, NestedEngineEvaluationClock > (
+            m,
             "MapNestedEngineEvaluationClock_int");
-        nb::class_ < MapNestedEngineEvaluationClock<double>, NestedEngineEvaluationClock > (m,
+        nb::class_ < MapNestedEngineEvaluationClock<double>, NestedEngineEvaluationClock > (
+            m,
             "MapNestedEngineEvaluationClock_float");
-=======
-    void register_tsd_map_with_nanobind(nb::module_ &m) {
-        nb::class_ < MapNestedEngineEvaluationClock<bool>, NestedEngineEvaluationClock > (
-            m, "MapNestedEngineEvaluationClock_bool");
-        nb::class_ < MapNestedEngineEvaluationClock<int64_t>, NestedEngineEvaluationClock > (
-            m, "MapNestedEngineEvaluationClock_int");
-        nb::class_ < MapNestedEngineEvaluationClock<double>, NestedEngineEvaluationClock > (
-            m, "MapNestedEngineEvaluationClock_float");
->>>>>>> 70d9c6a2
         nb::class_ < MapNestedEngineEvaluationClock<engine_date_t>, NestedEngineEvaluationClock > (
             m, "MapNestedEngineEvaluationClock_date");
         nb::class_ < MapNestedEngineEvaluationClock<engine_time_t>, NestedEngineEvaluationClock > (
@@ -505,7 +366,6 @@
             m, "MapNestedEngineEvaluationClock_object");
 
         nb::class_<TsdMapNode<bool>, NestedNode>(m, "TsdMapNode_bool")
-<<<<<<< HEAD
             .def(nb::init<int64_t, std::vector<int64_t>, NodeSignature::ptr, nb::dict, graph_builder_ptr,
                           const std::unordered_map<std::string, int64_t>&, int64_t, const std::unordered_set<
                               std::string>&,
@@ -561,62 +421,5 @@
                  "node_ndx"_a, "owning_graph_id"_a, "signature"_a, "scalars"_a, "nested_graph_builder"_a,
                  "input_node_ids"_a,
                  "output_node_id"_a, "multiplexed_args"_a, "key_arg"_a);
-=======
-                .def(nb::init<int64_t, std::vector<int64_t>, NodeSignature::ptr, nb::dict, graph_builder_ptr,
-                         const std::unordered_map<std::string, int64_t> &, int64_t, const std::unordered_set<
-                             std::string> &,
-                         const std::string &>(),
-                     "node_ndx"_a, "owning_graph_id"_a, "signature"_a, "scalars"_a, "nested_graph_builder"_a,
-                     "input_node_ids"_a,
-                     "output_node_id"_a, "multiplexed_args"_a, "key_arg"_a);
-        nb::class_<TsdMapNode<int64_t>, NestedNode>(m, "TsdMapNode_int")
-                .def(nb::init<int64_t, std::vector<int64_t>, NodeSignature::ptr, nb::dict, graph_builder_ptr,
-                         const std::unordered_map<std::string, int64_t> &, int64_t, const std::unordered_set<
-                             std::string> &,
-                         const std::string &>(),
-                     "node_ndx"_a, "owning_graph_id"_a, "signature"_a, "scalars"_a, "nested_graph_builder"_a,
-                     "input_node_ids"_a,
-                     "output_node_id"_a, "multiplexed_args"_a, "key_arg"_a);
-        nb::class_<TsdMapNode<double>, NestedNode>(m, "TsdMapNode_float")
-                .def(nb::init<int64_t, std::vector<int64_t>, NodeSignature::ptr, nb::dict, graph_builder_ptr,
-                         const std::unordered_map<std::string, int64_t> &, int64_t, const std::unordered_set<
-                             std::string> &,
-                         const std::string &>(),
-                     "node_ndx"_a, "owning_graph_id"_a, "signature"_a, "scalars"_a, "nested_graph_builder"_a,
-                     "input_node_ids"_a,
-                     "output_node_id"_a, "multiplexed_args"_a, "key_arg"_a);
-        nb::class_<TsdMapNode<engine_date_t>, NestedNode>(m, "TsdMapNode_date")
-                .def(nb::init<int64_t, std::vector<int64_t>, NodeSignature::ptr, nb::dict, graph_builder_ptr,
-                         const std::unordered_map<std::string, int64_t> &, int64_t, const std::unordered_set<
-                             std::string> &,
-                         const std::string &>(),
-                     "node_ndx"_a, "owning_graph_id"_a, "signature"_a, "scalars"_a, "nested_graph_builder"_a,
-                     "input_node_ids"_a,
-                     "output_node_id"_a, "multiplexed_args"_a, "key_arg"_a);
-        nb::class_<TsdMapNode<engine_time_t>, NestedNode>(m, "TsdMapNode_datetime")
-                .def(nb::init<int64_t, std::vector<int64_t>, NodeSignature::ptr, nb::dict, graph_builder_ptr,
-                         const std::unordered_map<std::string, int64_t> &, int64_t, const std::unordered_set<
-                             std::string> &,
-                         const std::string &>(),
-                     "node_ndx"_a, "owning_graph_id"_a, "signature"_a, "scalars"_a, "nested_graph_builder"_a,
-                     "input_node_ids"_a,
-                     "output_node_id"_a, "multiplexed_args"_a, "key_arg"_a);
-        nb::class_<TsdMapNode<engine_time_delta_t>, NestedNode>(m, "TsdMapNode_timedelta")
-                .def(nb::init<int64_t, std::vector<int64_t>, NodeSignature::ptr, nb::dict, graph_builder_ptr,
-                         const std::unordered_map<std::string, int64_t> &, int64_t, const std::unordered_set<
-                             std::string> &,
-                         const std::string &>(),
-                     "node_ndx"_a, "owning_graph_id"_a, "signature"_a, "scalars"_a, "nested_graph_builder"_a,
-                     "input_node_ids"_a,
-                     "output_node_id"_a, "multiplexed_args"_a, "key_arg"_a);
-        nb::class_<TsdMapNode<nb::object>, NestedNode>(m, "TsdMapNode_object")
-                .def(nb::init<int64_t, std::vector<int64_t>, NodeSignature::ptr, nb::dict, graph_builder_ptr,
-                         const std::unordered_map<std::string, int64_t> &, int64_t, const std::unordered_set<
-                             std::string> &,
-                         const std::string &>(),
-                     "node_ndx"_a, "owning_graph_id"_a, "signature"_a, "scalars"_a, "nested_graph_builder"_a,
-                     "input_node_ids"_a,
-                     "output_node_id"_a, "multiplexed_args"_a, "key_arg"_a);
->>>>>>> 70d9c6a2
     }
 } // namespace hgraph