--- conflicted
+++ resolved
@@ -365,31 +365,6 @@
         node->notify();
     }
 
-    // template<typename K>
-    // TimeSeriesReferenceInput *ReduceNode<K>::clone_ref_input_type(TimeSeriesReferenceInput *source, Node *owning_node) {
-    //     //TODO: This should probably use the visitor pattern, will address later.
-    //
-    //     // Determine the specialized type from source and create the same type
-    //     if (dynamic_cast<TimeSeriesValueReferenceInput *>(source)) {
-    //         return new TimeSeriesValueReferenceInput(owning_node);
-    //     } else if (auto *list_ref = dynamic_cast<TimeSeriesListReferenceInput *>(source)) {
-    //         return new TimeSeriesListReferenceInput(owning_node, list_ref->size());
-    //     } else if (auto *bundle_ref = dynamic_cast<TimeSeriesBundleReferenceInput *>(source)) {
-    //         return new TimeSeriesBundleReferenceInput(owning_node, bundle_ref->size());
-    //     } else if (dynamic_cast<TimeSeriesDictReferenceInput *>(source)) {
-    //         return new TimeSeriesDictReferenceInput(owning_node);
-    //     } else if (dynamic_cast<TimeSeriesSetReferenceInput *>(source)) {
-    //         return new TimeSeriesSetReferenceInput(owning_node);
-    //     } else if (dynamic_cast<TimeSeriesWindowReferenceInput *>(source)) {
-    //         return new TimeSeriesWindowReferenceInput(owning_node);
-    //     } else {
-    //         // This should not happen - zero() should always be a specialized type
-    //         throw std::runtime_error(
-    //             "ReduceNode::clone_ref_input_type: zero() input is a base TimeSeriesReferenceInput. "
-    //             "This is a bug - zero input should always be a specialized type.");
-    //     }
-    // }
-
     template<typename K>
     void ReduceNode<K>::zero_node(const std::tuple<int64_t, int64_t> &ndx) {
         auto [node_id, side] = ndx;
@@ -413,13 +388,8 @@
             auto zero_ref = zero();
             auto new_ref_input = zero_ref->clone_blank_ref_instance();
             node->reset_input(node->input()->copy_with(node.get(), {new_ref_input}));
-<<<<<<< HEAD
-            new_ref_input->re_parent(node->input().get());
+            new_ref_input->re_parent(node->input());
             new_ref_input->clone_binding(zero_ref);
-=======
-            new_ref_input->re_parent(node->input());
-            new_ref_input->clone_binding(zero());
->>>>>>> 8929e2f2
         } else {
             // This input is not bound to a key (it's an unbound reference we created),
             // so we can just clone the zero binding without creating a new input
