#include <hgraph/nodes/push_queue_node.h>
#include <hgraph/types/error_type.h>
#include <hgraph/types/graph.h>
#include <hgraph/types/time_series_type.h>
#include <hgraph/types/tsd.h>
#include <hgraph/types/constants.h>

<<<<<<< HEAD
namespace hgraph
{
    void PushQueueNode::do_eval()
    {
=======
namespace hgraph {
    void PushQueueNode::do_eval() {
>>>>>>> 70d9c6a2
    }

    void PushQueueNode::enqueue_message(nb::object message)
    {
        ++_messages_queued;
        _receiver->enqueue({node_ndx(), std::move(message)});
    }

    bool PushQueueNode::apply_message(nb::object message)
    {
        if (_batch)
        {
            // Batch mode: accumulate messages into a tuple
            auto output_ptr = output();

            // Check if output is a TimeSeriesDictOutput (TSD)
            if (auto tsd_output = dynamic_cast<TimeSeriesDictOutput*>(output_ptr.get()))
            {
                // For TSD outputs, iterate over message dict
                auto msg_dict = nb::cast<nb::dict>(message);
<<<<<<< HEAD
                for (auto [key, val] : msg_dict)
                {
=======
                for (auto [key, val]: msg_dict) {
>>>>>>> 70d9c6a2
                    // Handle REMOVE and REMOVE_IF_EXISTS (TODO: check if these symbols are available)
                    // For now, skip removal handling
                    auto child_output = tsd_output->py_get_or_create(nb::cast<nb::object>(key));

                    // Get the modified state by checking if the value property exists and has been set
                    bool is_modified = nb::hasattr(child_output, "modified") && nb::cast<bool>(
<<<<<<< HEAD
                        child_output.attr("modified"));
=======
                                           child_output.attr("modified"));
>>>>>>> 70d9c6a2

                    if (is_modified)
                    {
                        // Append to existing tuple
                        auto existing = child_output.attr("value");
                        size_t existing_len = PyTuple_Size(existing.ptr());
                        nb::tuple new_tuple = nb::steal<nb::tuple>(PyTuple_New(existing_len + 1));
                        for (size_t i = 0; i < existing_len; ++i)
                        {
                            PyTuple_SET_ITEM(new_tuple.ptr(), i, nb::borrow(existing[i]).release().ptr());
                        }
                        PyTuple_SET_ITEM(new_tuple.ptr(), existing_len, nb::borrow(val).release().ptr());
                        child_output.attr("value") = new_tuple;
                    }
                    else
                    {
                        // Create new tuple with single element
                        nb::tuple new_tuple = nb::make_tuple(val);
                        child_output.attr("value") = new_tuple;
                    }
                }
            }
            else
            {
                // For non-TSD outputs, accumulate messages into a tuple
                if (output_ptr->modified())
                {
                    // Append to existing tuple
                    auto existing = output_ptr->py_value();
                    size_t existing_len = PyTuple_Size(existing.ptr());
                    nb::tuple new_tuple = nb::steal<nb::tuple>(PyTuple_New(existing_len + 1));
                    for (size_t i = 0; i < existing_len; ++i)
                    {
                        PyTuple_SET_ITEM(new_tuple.ptr(), i, nb::borrow(existing[i]).release().ptr());
                    }
                    PyTuple_SET_ITEM(new_tuple.ptr(), existing_len, message.release().ptr());
                    output_ptr->py_set_value(new_tuple);
                }
                else
                {
                    // Create new tuple with single element
                    nb::tuple new_tuple = nb::make_tuple(message);
                    output_ptr->py_set_value(new_tuple);
                }
            }

            ++_messages_dequeued;
            return true;
        }

        // Non-batch mode: if output is a TSD, merge dict entries into child outputs so multiple
        // keys can be applied within the same evaluation cycle.
        if (auto tsd_output = dynamic_cast<TimeSeriesDictOutput *>(output().get())) {
            auto msg_dict = nb::cast<nb::dict>(message);

            // Detect Sentinel values (REMOVE / REMOVE_IF_EXISTS). If any sentinel is present,
            // fall back to the generic apply_result path so removal semantics are handled by the
            // underlying output implementation instead of assigning the sentinel as a value.
            bool has_sentinel = false; {
                static nb::object REMOVE = get_remove();
                static nb::object REMOVE_IF_EXISTS = get_remove_if_exists();
                for (auto [key, val]: msg_dict) {
                    if (val.ptr() == REMOVE.ptr() || val.ptr() == REMOVE_IF_EXISTS.ptr()) {
                        has_sentinel = true;
                        break;
                    }
                }
            }

            if (has_sentinel) {
                if (_elide || output()->can_apply_result(message))
                {    output()->apply_result(std::move(message));
                    ++_messages_dequeued;
                    return true;
                }
                return false;
            }

            // No sentinels detected: merge values directly into child outputs
            for (auto [key, val]: msg_dict) {
                auto child_output = tsd_output->py_get_or_create(nb::cast<nb::object>(key));
                child_output.attr("value") = val;
            }
            ++_messages_dequeued;
            return true;
        }

        if (_elide || output()->can_apply_result(message))
        {
            output()->apply_result(std::move(message));
            ++_messages_dequeued;
            return true;
        }
        return false;
    }

    int64_t PushQueueNode::messages_in_queue() const { return _messages_queued - _messages_dequeued; }

    void PushQueueNode::set_receiver(sender_receiver_state_ptr value) { _receiver = value; }

    void PushQueueNode::do_start()
    {
        _receiver = &graph()->receiver();
        _elide = scalars().contains("elide") ? nb::cast<bool>(scalars()["elide"]) : false;
        _batch = scalars().contains("batch") ? nb::cast<bool>(scalars()["batch"]) : false;

        // If an eval function was provided (from push_queue decorator), call it with a sender and scalar kwargs
        if (_eval_fn.is_valid() && !_eval_fn.is_none())
        {
            // Create a Python-callable sender that enqueues messages into this node
            // The sender will be called from a Python thread, so it needs to acquire the GIL
            nb::object sender = nb::cpp_function([this](nb::object m)
            {
                // Acquire GIL in case we're being called from a thread that doesn't have it
                nb::gil_scoped_acquire gil;
                this->enqueue_message(std::move(m));
            });
            // Call eval_fn(sender, **scalars)
            try
            {
                _eval_fn(sender, **scalars());
            }
            catch (nb::python_error& e) { throw NodeException::capture_error(e, *this, "During push-queue start"); }
        }
    }
} // namespace hgraph<|MERGE_RESOLUTION|>--- conflicted
+++ resolved
@@ -5,15 +5,10 @@
 #include <hgraph/types/tsd.h>
 #include <hgraph/types/constants.h>
 
-<<<<<<< HEAD
-namespace hgraph
-{
+namespace hgraph {
+
     void PushQueueNode::do_eval()
     {
-=======
-namespace hgraph {
-    void PushQueueNode::do_eval() {
->>>>>>> 70d9c6a2
     }
 
     void PushQueueNode::enqueue_message(nb::object message)
@@ -34,23 +29,15 @@
             {
                 // For TSD outputs, iterate over message dict
                 auto msg_dict = nb::cast<nb::dict>(message);
-<<<<<<< HEAD
-                for (auto [key, val] : msg_dict)
+                for (auto [key, val]: msg_dict)
                 {
-=======
-                for (auto [key, val]: msg_dict) {
->>>>>>> 70d9c6a2
                     // Handle REMOVE and REMOVE_IF_EXISTS (TODO: check if these symbols are available)
                     // For now, skip removal handling
                     auto child_output = tsd_output->py_get_or_create(nb::cast<nb::object>(key));
 
                     // Get the modified state by checking if the value property exists and has been set
                     bool is_modified = nb::hasattr(child_output, "modified") && nb::cast<bool>(
-<<<<<<< HEAD
                         child_output.attr("modified"));
-=======
-                                           child_output.attr("modified"));
->>>>>>> 70d9c6a2
 
                     if (is_modified)
                     {
