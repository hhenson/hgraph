--- conflicted
+++ resolved
@@ -2,9 +2,8 @@
 #include <hgraph/types/graph.h>
 #include <hgraph/types/time_series_type.h>
 
-<<<<<<< HEAD
-namespace hgraph
-{
+namespace hgraph {
+
     void PythonGeneratorNode::register_with_nanobind(nb::module_& m)
     {
         nb::class_<PythonGeneratorNode, BasePythonNode>(m, "PythonGeneratorNode");
@@ -12,24 +11,12 @@
 
     void PythonGeneratorNode::do_eval()
     {
-=======
-namespace hgraph {
-    void PythonGeneratorNode::register_with_nanobind(nb::module_ &m) {
-        nb::class_<PythonGeneratorNode, BasePythonNode>(m, "PythonGeneratorNode");
-    }
-
-    void PythonGeneratorNode::do_eval() {
->>>>>>> 70d9c6a2
         auto et = graph()->evaluation_clock()->evaluation_time();
         auto next_time{MIN_DT};
         auto sentinel{nb::iterator::sentinel()};
         nb::object out;
-<<<<<<< HEAD
         for (nb::iterator v = ++generator; v != sentinel; ++v)
         {
-=======
-        for (nb::iterator v = ++generator; v != sentinel; ++v) {
->>>>>>> 70d9c6a2
             // Returns NULL if there are no new values
             auto tpl = *v;
             if (v.is_none())
@@ -51,13 +38,9 @@
                 // Handle timedelta
                 auto delta = nb::cast<engine_time_delta_t>(time);
                 next_time = et + delta;
-<<<<<<< HEAD
             }
             else if (nb::isinstance(time, datetime_type))
             {
-=======
-            } else if (nb::isinstance(time, datetime_type)) {
->>>>>>> 70d9c6a2
                 // Handle datetime
                 next_time = nb::cast<engine_time_t>(time);
             }
