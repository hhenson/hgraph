--- conflicted
+++ resolved
@@ -11,12 +11,8 @@
         nb::dict d = to_dict();
         std::string result = "CompoundScalar(";
         bool first = true;
-<<<<<<< HEAD
-        for (const auto& key : keys())
-        {
-=======
-        for (const auto &key: keys()) {
->>>>>>> 70d9c6a2
+        for (const auto& key: keys())
+        {
             if (!first) result += ", ";
             first = false;
             result += key + "=";
@@ -45,15 +41,10 @@
         nb::dict this_dict = to_dict();
         nb::dict other_dict = other.to_dict();
 
-<<<<<<< HEAD
-        for (const auto& key : keys())
+        for (const auto& key: keys())
         {
             if (this_dict.contains(key.c_str()) != other_dict.contains(key.c_str()))
             {
-=======
-        for (const auto &key: keys()) {
-            if (this_dict.contains(key.c_str()) != other_dict.contains(key.c_str())) {
->>>>>>> 70d9c6a2
                 return false;
             }
             if (this_dict.contains(key.c_str()))
@@ -75,12 +66,8 @@
         size_t h = 0;
         nb::dict d = to_dict();
 
-<<<<<<< HEAD
-        for (const auto& key : keys())
-        {
-=======
-        for (const auto &key: keys()) {
->>>>>>> 70d9c6a2
+        for (const auto& key: keys())
+        {
             h ^= std::hash<std::string>{}(key) + 0x9e3779b9 + (h << 6) + (h >> 2);
             if (d.contains(key.c_str()))
             {
@@ -113,12 +100,8 @@
     // ============================================================================
 
     PythonCompoundScalar::PythonCompoundScalar(std::vector<std::string> keys, nb::object values)
-<<<<<<< HEAD
         : _keys{std::move(keys)}, _values{std::move(values)}
     {
-=======
-        : _keys{std::move(keys)}, _values{std::move(values)} {
->>>>>>> 70d9c6a2
     }
 
     const std::vector<std::string>& PythonCompoundScalar::keys() const { return _keys; }
@@ -143,8 +126,7 @@
         }
 
         // Otherwise, try to extract attributes by key name
-<<<<<<< HEAD
-        for (const auto& key : _keys)
+        for (const auto& key: _keys)
         {
             try
             {
@@ -156,16 +138,6 @@
                     if (nb::isinstance < PythonCompoundScalar > (value))
                     {
                         auto compound = nb::cast<PythonCompoundScalar*>(value);
-=======
-        for (const auto &key: _keys) {
-            try {
-                if (nb::hasattr(_values, key.c_str())) {
-                    nb::object value = nb::getattr(_values, key.c_str());
-
-                    // If the value is itself a PythonCompoundScalar, recursively convert
-                    if (nb::isinstance < PythonCompoundScalar > (value)) {
-                        auto compound = nb::cast<PythonCompoundScalar *>(value);
->>>>>>> 70d9c6a2
                         result[key.c_str()] = compound->to_dict();
                     }
                     else if (!value.is_none())
@@ -215,12 +187,8 @@
 
         result += "(";
         bool first = true;
-<<<<<<< HEAD
-        for (const auto& key : _keys)
-        {
-=======
-        for (const auto &key: _keys) {
->>>>>>> 70d9c6a2
+        for (const auto& key: _keys)
+        {
             if (!first) result += ", ";
             first = false;
 
@@ -264,15 +232,10 @@
         }
 
         // Compare values for each key
-<<<<<<< HEAD
-        for (const auto& key : keys())
+        for (const auto& key: keys())
         {
             try
             {
-=======
-        for (const auto &key: keys()) {
-            try {
->>>>>>> 70d9c6a2
                 nb::object this_val = nb::hasattr(_values, key.c_str())
                                           ? nb::getattr(_values, key.c_str())
                                           : nb::none();
@@ -301,28 +264,18 @@
         size_t h = 0;
 
         // Hash the keys
-<<<<<<< HEAD
-        for (const auto& key : _keys)
-        {
-=======
-        for (const auto &key: _keys) {
->>>>>>> 70d9c6a2
+        for (const auto& key: _keys)
+        {
             h ^= std::hash<std::string>{}(key) + 0x9e3779b9 + (h << 6) + (h >> 2);
         }
 
         // Hash the values
-<<<<<<< HEAD
-        for (const auto& key : _keys)
+        for (const auto& key: _keys)
         {
             try
             {
                 if (nb::hasattr(_values, key.c_str()))
                 {
-=======
-        for (const auto &key: _keys) {
-            try {
-                if (nb::hasattr(_values, key.c_str())) {
->>>>>>> 70d9c6a2
                     nb::object value = nb::getattr(_values, key.c_str());
                     // Use Python's hash function
                     auto py_hash = nb::hash(value);
@@ -338,7 +291,6 @@
         return h;
     }
 
-<<<<<<< HEAD
     void PythonCompoundScalar::register_with_nanobind(nb::module_& m)
     {
         nb::class_ < PythonCompoundScalar, CompoundScalar > (m, "PythonCompoundScalar")
@@ -353,15 +305,5 @@
                                                                  {
                                                                      return nb::getattr(self._values, key.c_str());
                                                                  });
-=======
-    void PythonCompoundScalar::register_with_nanobind(nb::module_ &m) {
-        nb::class_ < PythonCompoundScalar, CompoundScalar > (m, "PythonCompoundScalar")
-                .def(nb::init<std::vector<std::string>, nb::object>(), "keys"_a, "values"_a)
-                .def("get_value", &PythonCompoundScalar::get_value, "key"_a)
-                .def_static("from_dict", &PythonCompoundScalar::from_dict, "keys"_a, "d"_a)
-                .def("__getattr__", [](const PythonCompoundScalar &self, const std::string &key) {
-                    return nb::getattr(self._values, key.c_str());
-                });
->>>>>>> 70d9c6a2
     }
 } // namespace hgraph