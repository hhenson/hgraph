#include <hgraph/types/ts_signal.h>

<<<<<<< HEAD
namespace hgraph
{
=======
namespace hgraph {
>>>>>>> 70d9c6a2
    nb::object TimeSeriesSignalInput::py_value() const { return nb::cast(modified()); }

    nb::object TimeSeriesSignalInput::py_delta_value() const { return py_value(); }

    TimeSeriesInput* TimeSeriesSignalInput::get_input(size_t index)
    {
        // This signal has been bound to a free bundle or a TSL so will be bound item-wise
        // Create child signals on demand, similar to Python implementation
        while (index >= _ts_values.size())
        {
            // Create child with this as parent - child will notify parent, parent notifies node
            auto new_item = new TimeSeriesSignalInput(TimeSeriesType::ptr{this});
            if (active()) { new_item->make_active(); }
            _ts_values.push_back(new_item);
        }
        return _ts_values[index].get();
    }

    bool TimeSeriesSignalInput::valid() const
    {
        if (!_ts_values.empty())
        {
            return std::ranges::any_of(_ts_values, [](const auto& item) { return item->valid(); });
        }
        return TimeSeriesInput::valid();
    }

    bool TimeSeriesSignalInput::modified() const
    {
        if (!_ts_values.empty())
        {
            return std::ranges::any_of(_ts_values, [](const auto& item) { return item->modified(); });
        }
        return TimeSeriesInput::modified();
    }

    engine_time_t TimeSeriesSignalInput::last_modified_time() const
    {
        if (!_ts_values.empty())
        {
            engine_time_t max_time = MIN_DT;
<<<<<<< HEAD
            for (const auto& item : _ts_values) { max_time = std::max(max_time, item->last_modified_time()); }
=======
            for (const auto &item: _ts_values) { max_time = std::max(max_time, item->last_modified_time()); }
>>>>>>> 70d9c6a2
            return max_time;
        }
        return TimeSeriesInput::last_modified_time();
    }

    void TimeSeriesSignalInput::make_active()
    {
        if (active()) { return; }
        TimeSeriesInput::make_active();
<<<<<<< HEAD
        if (!_ts_values.empty())
        {
            for (auto& item : _ts_values) { item->make_active(); }
=======
        if (!_ts_values.empty()) {
            for (auto &item: _ts_values) { item->make_active(); }
>>>>>>> 70d9c6a2
        }
    }

    void TimeSeriesSignalInput::make_passive()
    {
        if (!active()) { return; }
        TimeSeriesInput::make_passive();
<<<<<<< HEAD
        if (!_ts_values.empty())
        {
            for (auto& item : _ts_values) { item->make_passive(); }
        }
    }

    void TimeSeriesSignalInput::do_un_bind_output(bool unbind_refs)
    {
        if (!_ts_values.empty())
        {
            for (auto& item : _ts_values) { item->un_bind_output(unbind_refs); }
=======
        if (!_ts_values.empty()) {
            for (auto &item: _ts_values) { item->make_passive(); }
        }
    }

    void TimeSeriesSignalInput::do_un_bind_output(bool unbind_refs) {
        if (!_ts_values.empty()) {
            for (auto &item: _ts_values) { item->un_bind_output(unbind_refs); }
>>>>>>> 70d9c6a2
        }
    }

    void TimeSeriesSignalInput::register_with_nanobind(nb::module_& m)
    {
        nb::class_<TimeSeriesSignalInput, TimeSeriesInput>(m, "TS_Signal")
<<<<<<< HEAD
            .def("__getitem__", [](TimeSeriesSignalInput& self, size_t index) { return self.get_input(index); });
=======
                .def("__getitem__", [](TimeSeriesSignalInput &self, size_t index) { return self.get_input(index); });
>>>>>>> 70d9c6a2
    }
} // namespace hgraph<|MERGE_RESOLUTION|>--- conflicted
+++ resolved
@@ -1,11 +1,7 @@
 #include <hgraph/types/ts_signal.h>
 
-<<<<<<< HEAD
 namespace hgraph
 {
-=======
-namespace hgraph {
->>>>>>> 70d9c6a2
     nb::object TimeSeriesSignalInput::py_value() const { return nb::cast(modified()); }
 
     nb::object TimeSeriesSignalInput::py_delta_value() const { return py_value(); }
@@ -47,11 +43,7 @@
         if (!_ts_values.empty())
         {
             engine_time_t max_time = MIN_DT;
-<<<<<<< HEAD
-            for (const auto& item : _ts_values) { max_time = std::max(max_time, item->last_modified_time()); }
-=======
-            for (const auto &item: _ts_values) { max_time = std::max(max_time, item->last_modified_time()); }
->>>>>>> 70d9c6a2
+            for (const auto& item: _ts_values) { max_time = std::max(max_time, item->last_modified_time()); }
             return max_time;
         }
         return TimeSeriesInput::last_modified_time();
@@ -61,14 +53,9 @@
     {
         if (active()) { return; }
         TimeSeriesInput::make_active();
-<<<<<<< HEAD
         if (!_ts_values.empty())
         {
-            for (auto& item : _ts_values) { item->make_active(); }
-=======
-        if (!_ts_values.empty()) {
-            for (auto &item: _ts_values) { item->make_active(); }
->>>>>>> 70d9c6a2
+            for (auto& item: _ts_values) { item->make_active(); }
         }
     }
 
@@ -76,10 +63,9 @@
     {
         if (!active()) { return; }
         TimeSeriesInput::make_passive();
-<<<<<<< HEAD
         if (!_ts_values.empty())
         {
-            for (auto& item : _ts_values) { item->make_passive(); }
+            for (auto& item: _ts_values) { item->make_passive(); }
         }
     }
 
@@ -87,27 +73,13 @@
     {
         if (!_ts_values.empty())
         {
-            for (auto& item : _ts_values) { item->un_bind_output(unbind_refs); }
-=======
-        if (!_ts_values.empty()) {
-            for (auto &item: _ts_values) { item->make_passive(); }
-        }
-    }
-
-    void TimeSeriesSignalInput::do_un_bind_output(bool unbind_refs) {
-        if (!_ts_values.empty()) {
-            for (auto &item: _ts_values) { item->un_bind_output(unbind_refs); }
->>>>>>> 70d9c6a2
+            for (auto& item: _ts_values) { item->un_bind_output(unbind_refs); }
         }
     }
 
     void TimeSeriesSignalInput::register_with_nanobind(nb::module_& m)
     {
         nb::class_<TimeSeriesSignalInput, TimeSeriesInput>(m, "TS_Signal")
-<<<<<<< HEAD
-            .def("__getitem__", [](TimeSeriesSignalInput& self, size_t index) { return self.get_input(index); });
-=======
-                .def("__getitem__", [](TimeSeriesSignalInput &self, size_t index) { return self.get_input(index); });
->>>>>>> 70d9c6a2
+                .def("__getitem__", [](TimeSeriesSignalInput& self, size_t index) { return self.get_input(index); });
     }
 } // namespace hgraph