#include <hgraph/types/tsw.h>
#include <hgraph/types/graph.h>
#include <type_traits>

<<<<<<< HEAD
namespace hgraph
{
    // Template method definitions
    template <typename T>
    nb::object TimeSeriesFixedWindowOutput<T>::py_value() const
    {
=======
namespace hgraph {
    // Template method definitions
    template<typename T>
    nb::object TimeSeriesFixedWindowOutput<T>::py_value() const {
>>>>>>> 70d9c6a2
        if (!valid() || _length < _min_size) return nb::none();

        // Build a materialized Python sequence in correct chronological order.
        // This mirrors the Python reference behavior and avoids zero-copy view
        // issues that can expose uninitialized/rotated storage.
        std::vector<T> out;
        if (_length < _size)
        {
            // No rotation has occurred; use the first _length elements
            out.assign(_buffer.begin(), _buffer.begin() + _length);
        }
        else
        {
            // Full window; materialize from the logical start
            out.resize(_size);
            for (size_t i = 0; i < _size; ++i) out[i] = _buffer[(i + _start) % _size];
        }
        return nb::cast(out);
    }

<<<<<<< HEAD
    template <typename T>
    nb::object TimeSeriesFixedWindowOutput<T>::py_delta_value() const
    {
=======
    template<typename T>
    nb::object TimeSeriesFixedWindowOutput<T>::py_delta_value() const {
>>>>>>> 70d9c6a2
        if (_length == 0) return nb::none();
        size_t pos = (_length < _size) ? (_length - 1) : ((_start + _length - 1) % _size);
        if (_times[pos] == owning_graph()->evaluation_clock()->evaluation_time())
        {
            if constexpr (std::is_same_v<T, bool>)
            {
                bool v = static_cast<bool>(_buffer[pos]);
                return nb::cast(v);
            }
            else
            {
                return nb::cast(_buffer[pos]);
            }
        }
        else
        {
            return nb::none();
        }
    }

<<<<<<< HEAD
    template <typename T>
    void TimeSeriesFixedWindowOutput<T>::py_set_value(nb::object value)
    {
        if (value.is_none())
        {
            invalidate();
            return;
        }
        try
        {
=======
    template<typename T>
    void TimeSeriesFixedWindowOutput<T>::py_set_value(nb::object value) {
        if (value.is_none()) {
            invalidate();
            return;
        }
        try {
>>>>>>> 70d9c6a2
            T v = nb::cast<T>(value);
            size_t capacity = _size;
            size_t start = _start;
            size_t length = _length + 1;
<<<<<<< HEAD
            if (length > capacity)
            {
                _removed_value.reset();
                _removed_value = _buffer[start];
                owning_graph()->evaluation_engine_api()->add_after_evaluation_notification([this]()
                {
=======
            if (length > capacity) {
                _removed_value.reset();
                _removed_value = _buffer[start];
                owning_graph()->evaluation_engine_api()->add_after_evaluation_notification([this]() {
>>>>>>> 70d9c6a2
                    _removed_value.reset();
                });
                start = (start + 1) % capacity;
                _start = start;
                length = capacity;
            }
            _length = length;
            size_t pos = (start + length - 1) % capacity;
            _buffer[pos] = v;
            _times[pos] = owning_graph()->evaluation_clock()->evaluation_time();
            mark_modified();
        }
        catch (const std::exception& e)
        {
            throw std::runtime_error(std::string("Cannot apply node output: ") + e.what());
        }
    }

<<<<<<< HEAD
    template <typename T>
    void TimeSeriesFixedWindowOutput<T>::apply_result(nb::object value)
    {
=======
    template<typename T>
    void TimeSeriesFixedWindowOutput<T>::apply_result(nb::object value) {
>>>>>>> 70d9c6a2
        if (!value.is_valid() || value.is_none()) return;
        py_set_value(value);
    }

<<<<<<< HEAD
    template <typename T>
    void TimeSeriesFixedWindowOutput<T>::mark_invalid()
    {
=======
    template<typename T>
    void TimeSeriesFixedWindowOutput<T>::mark_invalid() {
>>>>>>> 70d9c6a2
        _start = 0;
        _length = 0;
        TimeSeriesOutput::mark_invalid();
    }

<<<<<<< HEAD
    template <typename T>
    nb::object TimeSeriesFixedWindowOutput<T>::py_value_times() const
    {
=======
    template<typename T>
    nb::object TimeSeriesFixedWindowOutput<T>::py_value_times() const {
>>>>>>> 70d9c6a2
        if (!valid() || _length < _min_size) return nb::none();

        // Mirror value() semantics: if contiguous from start, return the active portion.
        if (_start == 0)
        {
            size_t len = (_length < _size) ? _length : _size;
            if (len == 0) return nb::none();
            std::vector<engine_time_t> out(_times.begin(), _times.begin() + len);
            return nb::cast(out);
        }

        // General path: build ordered times (copy semantics for rotation/partial)
        std::vector<engine_time_t> out;
        if (_length < _size)
        {
            out.assign(_times.begin(), _times.begin() + _length);
        }
        else
        {
            out.resize(_size);
            for (size_t i = 0; i < _size; ++i) out[i] = _times[(i + _start) % _size];
        }
        return nb::cast(out);
    }

<<<<<<< HEAD
    template <typename T>
    engine_time_t TimeSeriesFixedWindowOutput<T>::first_modified_time() const
    {
        return _times.empty() ? engine_time_t{} : _times[_start];
    }

    template <typename T>
    static void bind_tsw_for_type(nb::module_& m, const char* suffix)
    {
=======
    template<typename T>
    engine_time_t TimeSeriesFixedWindowOutput<T>::first_modified_time() const {
        return _times.empty() ? engine_time_t{} : _times[_start];
    }

    template<typename T>
    static void bind_tsw_for_type(nb::module_ &m, const char *suffix) {
>>>>>>> 70d9c6a2
        using Out = TimeSeriesFixedWindowOutput<T>;
        using In = TimeSeriesWindowInput<T>;

        auto out_cls = nb::class_<Out, TimeSeriesOutput>(
<<<<<<< HEAD
                           m, (std::string("TimeSeriesFixedWindowOutput_") + suffix).c_str())
                       .def_prop_ro("value_times", &Out::py_value_times)
                       .def_prop_ro("first_modified_time", &Out::first_modified_time)
                       .def_prop_ro("size", &Out::size)
                       .def_prop_ro("min_size", &Out::min_size)
                       .def_prop_ro("has_removed_value", &Out::has_removed_value)
                       .def_prop_ro("removed_value", [](const Out& o)
                       {
                           return o.has_removed_value() ? nb::cast(o.removed_value()) : nb::none();
                       })
                       .def("__len__", &Out::len);

        auto in_cls = nb::class_<In, TimeSeriesInput>(m, (std::string("TimeSeriesWindowInput_") + suffix).c_str())
                      .def_prop_ro("value_times", &In::py_value_times)
                      .def_prop_ro("first_modified_time", &In::first_modified_time)
                      .def_prop_ro("has_removed_value", &In::has_removed_value)
                      .def_prop_ro("removed_value", &In::removed_value)
                      .def("__len__", [](const In& self)
                      {
                          if (auto* f = self.as_fixed_output()) return f->len();
                          if (auto* t = self.as_time_output()) return t->len();
                          throw std::runtime_error("TimeSeriesWindowInput: output is not a window output");
                      });

        (void)out_cls;
        (void)in_cls;
    }

    // Unified TimeSeriesWindowInput implementation
    template <typename T>
    bool TimeSeriesWindowInput<T>::all_valid() const
    {
        if (!valid()) return false;
        if (auto* f = as_fixed_output()) return f->len() >= f->min_size();
        if (auto* t = as_time_output())
        {
            // For time windows, check if enough time has passed
            auto elapsed = owning_graph()->evaluation_clock()->evaluation_time() -
                owning_graph()->evaluation_engine_api()->start_time();
=======
                    m, (std::string("TimeSeriesFixedWindowOutput_") + suffix).c_str())
                .def_prop_ro("value_times", &Out::py_value_times)
                .def_prop_ro("first_modified_time", &Out::first_modified_time)
                .def_prop_ro("size", &Out::size)
                .def_prop_ro("min_size", &Out::min_size)
                .def_prop_ro("has_removed_value", &Out::has_removed_value)
                .def_prop_ro("removed_value", [](const Out &o) {
                    return o.has_removed_value() ? nb::cast(o.removed_value()) : nb::none();
                })
                .def("__len__", &Out::len);

        auto in_cls = nb::class_<In, TimeSeriesInput>(m, (std::string("TimeSeriesWindowInput_") + suffix).c_str())
                .def_prop_ro("value_times", &In::py_value_times)
                .def_prop_ro("first_modified_time", &In::first_modified_time)
                .def_prop_ro("has_removed_value", &In::has_removed_value)
                .def_prop_ro("removed_value", &In::removed_value)
                .def("__len__", [](const In &self) {
                    if (auto *f = self.as_fixed_output()) return f->len();
                    if (auto *t = self.as_time_output()) return t->len();
                    throw std::runtime_error("TimeSeriesWindowInput: output is not a window output");
                });

        (void) out_cls;
        (void) in_cls;
    }

    // Unified TimeSeriesWindowInput implementation
    template<typename T>
    bool TimeSeriesWindowInput<T>::all_valid() const {
        if (!valid()) return false;
        if (auto *f = as_fixed_output()) return f->len() >= f->min_size();
        if (auto *t = as_time_output()) {
            // For time windows, check if enough time has passed
            auto elapsed = owning_graph()->evaluation_clock()->evaluation_time() -
                           owning_graph()->evaluation_engine_api()->start_time();
>>>>>>> 70d9c6a2
            return elapsed >= t->min_size();
        }
        return false;
    }

    // TimeSeriesTimeWindowOutput implementation
<<<<<<< HEAD
    template <typename T>
    void TimeSeriesTimeWindowOutput<T>::_roll() const
    {
=======
    template<typename T>
    void TimeSeriesTimeWindowOutput<T>::_roll() const {
>>>>>>> 70d9c6a2
        auto tm = owning_graph()->evaluation_clock()->evaluation_time() - _size;
        if (!_times.empty() && _times.front() < tm)
        {
            std::vector<T> removed;
            while (!_times.empty() && _times.front() < tm)
            {
                _times.pop_front();
                removed.push_back(_buffer.front());
                _buffer.pop_front();
            }
            _removed_values = std::move(removed);
            auto* self = const_cast<TimeSeriesTimeWindowOutput<T>*>(this);
            owning_graph()->evaluation_engine_api()->add_after_evaluation_notification(
                [self]() { self->_reset_removed_values(); });
        }
    }

<<<<<<< HEAD
    template <typename T>
    void TimeSeriesTimeWindowOutput<T>::_reset_removed_values()
    {
        _removed_values.clear();
    }

    template <typename T>
    bool TimeSeriesTimeWindowOutput<T>::has_removed_value() const
    {
=======
    template<typename T>
    void TimeSeriesTimeWindowOutput<T>::_reset_removed_values() {
        _removed_values.clear();
    }

    template<typename T>
    bool TimeSeriesTimeWindowOutput<T>::has_removed_value() const {
>>>>>>> 70d9c6a2
        _roll();
        return !_removed_values.empty();
    }

<<<<<<< HEAD
    template <typename T>
    nb::object TimeSeriesTimeWindowOutput<T>::removed_value() const
    {
=======
    template<typename T>
    nb::object TimeSeriesTimeWindowOutput<T>::removed_value() const {
>>>>>>> 70d9c6a2
        _roll();
        if (_removed_values.empty()) return nb::none();
        // Return the removed values as a tuple/list
        return nb::cast(_removed_values);
    }

<<<<<<< HEAD
    template <typename T>
    size_t TimeSeriesTimeWindowOutput<T>::len() const
    {
=======
    template<typename T>
    size_t TimeSeriesTimeWindowOutput<T>::len() const {
>>>>>>> 70d9c6a2
        _roll();
        return _buffer.size();
    }

<<<<<<< HEAD
    template <typename T>
    nb::object TimeSeriesTimeWindowOutput<T>::py_value() const
    {
        if (!_ready)
        {
            // Check if enough time has passed
            auto elapsed = owning_graph()->evaluation_clock()->evaluation_time() -
                owning_graph()->evaluation_engine_api()->start_time();
            if (elapsed >= _min_size)
            {
=======
    template<typename T>
    nb::object TimeSeriesTimeWindowOutput<T>::py_value() const {
        if (!_ready) {
            // Check if enough time has passed
            auto elapsed = owning_graph()->evaluation_clock()->evaluation_time() -
                           owning_graph()->evaluation_engine_api()->start_time();
            if (elapsed >= _min_size) {
>>>>>>> 70d9c6a2
                _ready = true;
            }
            else
            {
                return nb::none();
            }
        }

        _roll();
        if (_buffer.empty()) return nb::none();

        // Convert deque to Python list/array
        std::vector<T> out(_buffer.begin(), _buffer.end());
        return nb::cast(out);
    }

<<<<<<< HEAD
    template <typename T>
    nb::object TimeSeriesTimeWindowOutput<T>::py_delta_value() const
    {
=======
    template<typename T>
    nb::object TimeSeriesTimeWindowOutput<T>::py_delta_value() const {
>>>>>>> 70d9c6a2
        // Check if enough time has passed to make the window ready
        if (!_ready)
        {
            auto elapsed = owning_graph()->evaluation_clock()->evaluation_time() -
<<<<<<< HEAD
                owning_graph()->evaluation_engine_api()->start_time();
            if (elapsed >= _min_size)
            {
=======
                           owning_graph()->evaluation_engine_api()->start_time();
            if (elapsed >= _min_size) {
>>>>>>> 70d9c6a2
                _ready = true;
            }
        }

        if (_ready && !_times.empty())
        {
            auto current_time = owning_graph()->evaluation_clock()->evaluation_time();
            if (_times.back() == current_time)
            {
                if constexpr (std::is_same_v<T, bool>)
                {
                    bool v = static_cast<bool>(_buffer.back());
                    return nb::cast(v);
                }
                else
                {
                    return nb::cast(_buffer.back());
                }
            }
        }
        return nb::none();
    }

<<<<<<< HEAD
    template <typename T>
    void TimeSeriesTimeWindowOutput<T>::py_set_value(nb::object value)
    {
        if (value.is_none())
        {
=======
    template<typename T>
    void TimeSeriesTimeWindowOutput<T>::py_set_value(nb::object value) {
        if (value.is_none()) {
>>>>>>> 70d9c6a2
            invalidate();
            return;
        }
        // This should not be called for time windows - they only append
        throw std::runtime_error("py_set_value should not be called on TimeSeriesTimeWindowOutput");
    }

<<<<<<< HEAD
    template <typename T>
    void TimeSeriesTimeWindowOutput<T>::apply_result(nb::object value)
    {
=======
    template<typename T>
    void TimeSeriesTimeWindowOutput<T>::apply_result(nb::object value) {
>>>>>>> 70d9c6a2
        if (!value.is_valid() || value.is_none()) return;
        try
        {
            T v = nb::cast<T>(value);
            _buffer.push_back(v);
            _times.push_back(owning_graph()->evaluation_clock()->evaluation_time());
            mark_modified();
        }
        catch (const std::exception& e)
        {
            throw std::runtime_error(std::string("Cannot apply node output: ") + e.what());
        }
    }

<<<<<<< HEAD
    template <typename T>
    void TimeSeriesTimeWindowOutput<T>::mark_invalid()
    {
=======
    template<typename T>
    void TimeSeriesTimeWindowOutput<T>::mark_invalid() {
>>>>>>> 70d9c6a2
        _buffer.clear();
        _times.clear();
        _ready = false;
        TimeSeriesOutput::mark_invalid();
    }

<<<<<<< HEAD
    template <typename T>
    nb::object TimeSeriesTimeWindowOutput<T>::py_value_times() const
    {
=======
    template<typename T>
    nb::object TimeSeriesTimeWindowOutput<T>::py_value_times() const {
>>>>>>> 70d9c6a2
        _roll();
        if (_times.empty()) return nb::none();
        std::vector<engine_time_t> out(_times.begin(), _times.end());
        return nb::cast(out);
    }

<<<<<<< HEAD
    template <typename T>
    engine_time_t TimeSeriesTimeWindowOutput<T>::first_modified_time() const
    {
=======
    template<typename T>
    engine_time_t TimeSeriesTimeWindowOutput<T>::first_modified_time() const {
>>>>>>> 70d9c6a2
        _roll();
        return _times.empty() ? engine_time_t{} : _times.front();
    }

<<<<<<< HEAD
    template <typename T>
    void TimeSeriesTimeWindowOutput<T>::copy_from_input(const TimeSeriesInput& input)
    {
        auto& i = dynamic_cast<const TimeSeriesWindowInput<T>&>(input);
        if (auto* src = i.as_time_output())
        {
=======
    template<typename T>
    void TimeSeriesTimeWindowOutput<T>::copy_from_input(const TimeSeriesInput &input) {
        auto &i = dynamic_cast<const TimeSeriesWindowInput<T> &>(input);
        if (auto *src = i.as_time_output()) {
>>>>>>> 70d9c6a2
            _buffer = src->_buffer;
            _times = src->_times;
            _size = src->_size;
            _min_size = src->_min_size;
            _ready = src->_ready;
            mark_modified();
        }
        else
        {
            throw std::runtime_error("TimeSeriesTimeWindowOutput::copy_from_input: input output is not time window");
        }
    }

    // Binding functions for time-based windows
<<<<<<< HEAD
    template <typename T>
    static void bind_time_tsw_for_type(nb::module_& m, const char* suffix)
    {
        using Out = TimeSeriesTimeWindowOutput<T>;

        auto out_cls = nb::class_<Out, TimeSeriesOutput>(
                           m, (std::string("TimeSeriesTimeWindowOutput_") + suffix).c_str())
                       .def_prop_ro("value_times", &Out::py_value_times)
                       .def_prop_ro("first_modified_time", &Out::first_modified_time)
                       .def_prop_ro("size", &Out::size)
                       .def_prop_ro("min_size", &Out::min_size)
                       .def_prop_ro("has_removed_value", &Out::has_removed_value)
                       .def_prop_ro("removed_value", &Out::removed_value)
                       .def("__len__", &Out::len);

        (void)out_cls;
=======
    template<typename T>
    static void bind_time_tsw_for_type(nb::module_ &m, const char *suffix) {
        using Out = TimeSeriesTimeWindowOutput<T>;

        auto out_cls = nb::class_<Out, TimeSeriesOutput>(
                    m, (std::string("TimeSeriesTimeWindowOutput_") + suffix).c_str())
                .def_prop_ro("value_times", &Out::py_value_times)
                .def_prop_ro("first_modified_time", &Out::first_modified_time)
                .def_prop_ro("size", &Out::size)
                .def_prop_ro("min_size", &Out::min_size)
                .def_prop_ro("has_removed_value", &Out::has_removed_value)
                .def_prop_ro("removed_value", &Out::removed_value)
                .def("__len__", &Out::len);

        (void) out_cls;
>>>>>>> 70d9c6a2
    }

    void tsw_register_with_nanobind(nb::module_& m)
    {
        // Fixed-size (tick-based) windows
        bind_tsw_for_type<bool>(m, "bool");
        bind_tsw_for_type<int64_t>(m, "int");
        bind_tsw_for_type<double>(m, "float");
        bind_tsw_for_type<engine_date_t>(m, "date");
        bind_tsw_for_type<engine_time_t>(m, "date_time");
        bind_tsw_for_type<engine_time_delta_t>(m, "time_delta");
        bind_tsw_for_type<nb::object>(m, "object");

        // Time-based (timedelta) windows
        bind_time_tsw_for_type<bool>(m, "bool");
        bind_time_tsw_for_type<int64_t>(m, "int");
        bind_time_tsw_for_type<double>(m, "float");
        bind_time_tsw_for_type<engine_date_t>(m, "date");
        bind_time_tsw_for_type<engine_time_t>(m, "date_time");
        bind_time_tsw_for_type<engine_time_delta_t>(m, "time_delta");
        bind_time_tsw_for_type<nb::object>(m, "object");
    }

    // Template instantiations for unified TimeSeriesWindowInput
    template struct TimeSeriesWindowInput<bool>;
    template struct TimeSeriesWindowInput<int64_t>;
    template struct TimeSeriesWindowInput<double>;
    template struct TimeSeriesWindowInput<engine_date_t>;
    template struct TimeSeriesWindowInput<engine_time_t>;
    template struct TimeSeriesWindowInput<engine_time_delta_t>;
    template struct TimeSeriesWindowInput<nb::object>;
} // namespace hgraph<|MERGE_RESOLUTION|>--- conflicted
+++ resolved
@@ -2,19 +2,12 @@
 #include <hgraph/types/graph.h>
 #include <type_traits>
 
-<<<<<<< HEAD
 namespace hgraph
 {
     // Template method definitions
-    template <typename T>
+    template<typename T>
     nb::object TimeSeriesFixedWindowOutput<T>::py_value() const
     {
-=======
-namespace hgraph {
-    // Template method definitions
-    template<typename T>
-    nb::object TimeSeriesFixedWindowOutput<T>::py_value() const {
->>>>>>> 70d9c6a2
         if (!valid() || _length < _min_size) return nb::none();
 
         // Build a materialized Python sequence in correct chronological order.
@@ -35,14 +28,9 @@
         return nb::cast(out);
     }
 
-<<<<<<< HEAD
-    template <typename T>
+    template<typename T>
     nb::object TimeSeriesFixedWindowOutput<T>::py_delta_value() const
     {
-=======
-    template<typename T>
-    nb::object TimeSeriesFixedWindowOutput<T>::py_delta_value() const {
->>>>>>> 70d9c6a2
         if (_length == 0) return nb::none();
         size_t pos = (_length < _size) ? (_length - 1) : ((_start + _length - 1) % _size);
         if (_times[pos] == owning_graph()->evaluation_clock()->evaluation_time())
@@ -63,7 +51,6 @@
         }
     }
 
-<<<<<<< HEAD
     template <typename T>
     void TimeSeriesFixedWindowOutput<T>::py_set_value(nb::object value)
     {
@@ -74,32 +61,16 @@
         }
         try
         {
-=======
-    template<typename T>
-    void TimeSeriesFixedWindowOutput<T>::py_set_value(nb::object value) {
-        if (value.is_none()) {
-            invalidate();
-            return;
-        }
-        try {
->>>>>>> 70d9c6a2
             T v = nb::cast<T>(value);
             size_t capacity = _size;
             size_t start = _start;
             size_t length = _length + 1;
-<<<<<<< HEAD
             if (length > capacity)
             {
                 _removed_value.reset();
                 _removed_value = _buffer[start];
                 owning_graph()->evaluation_engine_api()->add_after_evaluation_notification([this]()
                 {
-=======
-            if (length > capacity) {
-                _removed_value.reset();
-                _removed_value = _buffer[start];
-                owning_graph()->evaluation_engine_api()->add_after_evaluation_notification([this]() {
->>>>>>> 70d9c6a2
                     _removed_value.reset();
                 });
                 start = (start + 1) % capacity;
@@ -118,39 +89,24 @@
         }
     }
 
-<<<<<<< HEAD
-    template <typename T>
+    template<typename T>
     void TimeSeriesFixedWindowOutput<T>::apply_result(nb::object value)
     {
-=======
-    template<typename T>
-    void TimeSeriesFixedWindowOutput<T>::apply_result(nb::object value) {
->>>>>>> 70d9c6a2
         if (!value.is_valid() || value.is_none()) return;
         py_set_value(value);
     }
 
-<<<<<<< HEAD
-    template <typename T>
+    template<typename T>
     void TimeSeriesFixedWindowOutput<T>::mark_invalid()
     {
-=======
-    template<typename T>
-    void TimeSeriesFixedWindowOutput<T>::mark_invalid() {
->>>>>>> 70d9c6a2
         _start = 0;
         _length = 0;
         TimeSeriesOutput::mark_invalid();
     }
 
-<<<<<<< HEAD
-    template <typename T>
+    template<typename T>
     nb::object TimeSeriesFixedWindowOutput<T>::py_value_times() const
     {
-=======
-    template<typename T>
-    nb::object TimeSeriesFixedWindowOutput<T>::py_value_times() const {
->>>>>>> 70d9c6a2
         if (!valid() || _length < _min_size) return nb::none();
 
         // Mirror value() semantics: if contiguous from start, return the active portion.
@@ -176,30 +132,19 @@
         return nb::cast(out);
     }
 
-<<<<<<< HEAD
-    template <typename T>
+    template<typename T>
     engine_time_t TimeSeriesFixedWindowOutput<T>::first_modified_time() const
     {
         return _times.empty() ? engine_time_t{} : _times[_start];
     }
 
-    template <typename T>
+    template<typename T>
     static void bind_tsw_for_type(nb::module_& m, const char* suffix)
     {
-=======
-    template<typename T>
-    engine_time_t TimeSeriesFixedWindowOutput<T>::first_modified_time() const {
-        return _times.empty() ? engine_time_t{} : _times[_start];
-    }
-
-    template<typename T>
-    static void bind_tsw_for_type(nb::module_ &m, const char *suffix) {
->>>>>>> 70d9c6a2
         using Out = TimeSeriesFixedWindowOutput<T>;
         using In = TimeSeriesWindowInput<T>;
 
         auto out_cls = nb::class_<Out, TimeSeriesOutput>(
-<<<<<<< HEAD
                            m, (std::string("TimeSeriesFixedWindowOutput_") + suffix).c_str())
                        .def_prop_ro("value_times", &Out::py_value_times)
                        .def_prop_ro("first_modified_time", &Out::first_modified_time)
@@ -224,72 +169,30 @@
                           throw std::runtime_error("TimeSeriesWindowInput: output is not a window output");
                       });
 
-        (void)out_cls;
-        (void)in_cls;
+        (void) out_cls;
+        (void) in_cls;
     }
 
     // Unified TimeSeriesWindowInput implementation
-    template <typename T>
+    template<typename T>
     bool TimeSeriesWindowInput<T>::all_valid() const
     {
         if (!valid()) return false;
-        if (auto* f = as_fixed_output()) return f->len() >= f->min_size();
-        if (auto* t = as_time_output())
+        if (auto *f = as_fixed_output()) return f->len() >= f->min_size();
+        if (auto *t = as_time_output())
         {
             // For time windows, check if enough time has passed
             auto elapsed = owning_graph()->evaluation_clock()->evaluation_time() -
                 owning_graph()->evaluation_engine_api()->start_time();
-=======
-                    m, (std::string("TimeSeriesFixedWindowOutput_") + suffix).c_str())
-                .def_prop_ro("value_times", &Out::py_value_times)
-                .def_prop_ro("first_modified_time", &Out::first_modified_time)
-                .def_prop_ro("size", &Out::size)
-                .def_prop_ro("min_size", &Out::min_size)
-                .def_prop_ro("has_removed_value", &Out::has_removed_value)
-                .def_prop_ro("removed_value", [](const Out &o) {
-                    return o.has_removed_value() ? nb::cast(o.removed_value()) : nb::none();
-                })
-                .def("__len__", &Out::len);
-
-        auto in_cls = nb::class_<In, TimeSeriesInput>(m, (std::string("TimeSeriesWindowInput_") + suffix).c_str())
-                .def_prop_ro("value_times", &In::py_value_times)
-                .def_prop_ro("first_modified_time", &In::first_modified_time)
-                .def_prop_ro("has_removed_value", &In::has_removed_value)
-                .def_prop_ro("removed_value", &In::removed_value)
-                .def("__len__", [](const In &self) {
-                    if (auto *f = self.as_fixed_output()) return f->len();
-                    if (auto *t = self.as_time_output()) return t->len();
-                    throw std::runtime_error("TimeSeriesWindowInput: output is not a window output");
-                });
-
-        (void) out_cls;
-        (void) in_cls;
-    }
-
-    // Unified TimeSeriesWindowInput implementation
-    template<typename T>
-    bool TimeSeriesWindowInput<T>::all_valid() const {
-        if (!valid()) return false;
-        if (auto *f = as_fixed_output()) return f->len() >= f->min_size();
-        if (auto *t = as_time_output()) {
-            // For time windows, check if enough time has passed
-            auto elapsed = owning_graph()->evaluation_clock()->evaluation_time() -
-                           owning_graph()->evaluation_engine_api()->start_time();
->>>>>>> 70d9c6a2
             return elapsed >= t->min_size();
         }
         return false;
     }
 
     // TimeSeriesTimeWindowOutput implementation
-<<<<<<< HEAD
-    template <typename T>
+    template<typename T>
     void TimeSeriesTimeWindowOutput<T>::_roll() const
     {
-=======
-    template<typename T>
-    void TimeSeriesTimeWindowOutput<T>::_roll() const {
->>>>>>> 70d9c6a2
         auto tm = owning_graph()->evaluation_clock()->evaluation_time() - _size;
         if (!_times.empty() && _times.front() < tm)
         {
@@ -307,57 +210,36 @@
         }
     }
 
-<<<<<<< HEAD
-    template <typename T>
+    template<typename T>
     void TimeSeriesTimeWindowOutput<T>::_reset_removed_values()
     {
         _removed_values.clear();
     }
 
-    template <typename T>
+    template<typename T>
     bool TimeSeriesTimeWindowOutput<T>::has_removed_value() const
     {
-=======
-    template<typename T>
-    void TimeSeriesTimeWindowOutput<T>::_reset_removed_values() {
-        _removed_values.clear();
-    }
-
-    template<typename T>
-    bool TimeSeriesTimeWindowOutput<T>::has_removed_value() const {
->>>>>>> 70d9c6a2
         _roll();
         return !_removed_values.empty();
     }
 
-<<<<<<< HEAD
-    template <typename T>
+    template<typename T>
     nb::object TimeSeriesTimeWindowOutput<T>::removed_value() const
     {
-=======
-    template<typename T>
-    nb::object TimeSeriesTimeWindowOutput<T>::removed_value() const {
->>>>>>> 70d9c6a2
         _roll();
         if (_removed_values.empty()) return nb::none();
         // Return the removed values as a tuple/list
         return nb::cast(_removed_values);
     }
 
-<<<<<<< HEAD
-    template <typename T>
+    template<typename T>
     size_t TimeSeriesTimeWindowOutput<T>::len() const
     {
-=======
-    template<typename T>
-    size_t TimeSeriesTimeWindowOutput<T>::len() const {
->>>>>>> 70d9c6a2
         _roll();
         return _buffer.size();
     }
 
-<<<<<<< HEAD
-    template <typename T>
+    template<typename T>
     nb::object TimeSeriesTimeWindowOutput<T>::py_value() const
     {
         if (!_ready)
@@ -367,15 +249,6 @@
                 owning_graph()->evaluation_engine_api()->start_time();
             if (elapsed >= _min_size)
             {
-=======
-    template<typename T>
-    nb::object TimeSeriesTimeWindowOutput<T>::py_value() const {
-        if (!_ready) {
-            // Check if enough time has passed
-            auto elapsed = owning_graph()->evaluation_clock()->evaluation_time() -
-                           owning_graph()->evaluation_engine_api()->start_time();
-            if (elapsed >= _min_size) {
->>>>>>> 70d9c6a2
                 _ready = true;
             }
             else
@@ -392,26 +265,16 @@
         return nb::cast(out);
     }
 
-<<<<<<< HEAD
-    template <typename T>
+    template<typename T>
     nb::object TimeSeriesTimeWindowOutput<T>::py_delta_value() const
     {
-=======
-    template<typename T>
-    nb::object TimeSeriesTimeWindowOutput<T>::py_delta_value() const {
->>>>>>> 70d9c6a2
         // Check if enough time has passed to make the window ready
         if (!_ready)
         {
             auto elapsed = owning_graph()->evaluation_clock()->evaluation_time() -
-<<<<<<< HEAD
                 owning_graph()->evaluation_engine_api()->start_time();
             if (elapsed >= _min_size)
             {
-=======
-                           owning_graph()->evaluation_engine_api()->start_time();
-            if (elapsed >= _min_size) {
->>>>>>> 70d9c6a2
                 _ready = true;
             }
         }
@@ -435,17 +298,11 @@
         return nb::none();
     }
 
-<<<<<<< HEAD
     template <typename T>
     void TimeSeriesTimeWindowOutput<T>::py_set_value(nb::object value)
     {
         if (value.is_none())
         {
-=======
-    template<typename T>
-    void TimeSeriesTimeWindowOutput<T>::py_set_value(nb::object value) {
-        if (value.is_none()) {
->>>>>>> 70d9c6a2
             invalidate();
             return;
         }
@@ -453,14 +310,9 @@
         throw std::runtime_error("py_set_value should not be called on TimeSeriesTimeWindowOutput");
     }
 
-<<<<<<< HEAD
-    template <typename T>
+    template<typename T>
     void TimeSeriesTimeWindowOutput<T>::apply_result(nb::object value)
     {
-=======
-    template<typename T>
-    void TimeSeriesTimeWindowOutput<T>::apply_result(nb::object value) {
->>>>>>> 70d9c6a2
         if (!value.is_valid() || value.is_none()) return;
         try
         {
@@ -475,59 +327,37 @@
         }
     }
 
-<<<<<<< HEAD
-    template <typename T>
+    template<typename T>
     void TimeSeriesTimeWindowOutput<T>::mark_invalid()
     {
-=======
-    template<typename T>
-    void TimeSeriesTimeWindowOutput<T>::mark_invalid() {
->>>>>>> 70d9c6a2
         _buffer.clear();
         _times.clear();
         _ready = false;
         TimeSeriesOutput::mark_invalid();
     }
 
-<<<<<<< HEAD
-    template <typename T>
+    template<typename T>
     nb::object TimeSeriesTimeWindowOutput<T>::py_value_times() const
     {
-=======
-    template<typename T>
-    nb::object TimeSeriesTimeWindowOutput<T>::py_value_times() const {
->>>>>>> 70d9c6a2
         _roll();
         if (_times.empty()) return nb::none();
         std::vector<engine_time_t> out(_times.begin(), _times.end());
         return nb::cast(out);
     }
 
-<<<<<<< HEAD
-    template <typename T>
+    template<typename T>
     engine_time_t TimeSeriesTimeWindowOutput<T>::first_modified_time() const
     {
-=======
-    template<typename T>
-    engine_time_t TimeSeriesTimeWindowOutput<T>::first_modified_time() const {
->>>>>>> 70d9c6a2
         _roll();
         return _times.empty() ? engine_time_t{} : _times.front();
     }
 
-<<<<<<< HEAD
-    template <typename T>
+    template<typename T>
     void TimeSeriesTimeWindowOutput<T>::copy_from_input(const TimeSeriesInput& input)
     {
         auto& i = dynamic_cast<const TimeSeriesWindowInput<T>&>(input);
-        if (auto* src = i.as_time_output())
-        {
-=======
-    template<typename T>
-    void TimeSeriesTimeWindowOutput<T>::copy_from_input(const TimeSeriesInput &input) {
-        auto &i = dynamic_cast<const TimeSeriesWindowInput<T> &>(input);
-        if (auto *src = i.as_time_output()) {
->>>>>>> 70d9c6a2
+        if (auto *src = i.as_time_output())
+        {
             _buffer = src->_buffer;
             _times = src->_times;
             _size = src->_size;
@@ -542,8 +372,7 @@
     }
 
     // Binding functions for time-based windows
-<<<<<<< HEAD
-    template <typename T>
+    template<typename T>
     static void bind_time_tsw_for_type(nb::module_& m, const char* suffix)
     {
         using Out = TimeSeriesTimeWindowOutput<T>;
@@ -558,24 +387,7 @@
                        .def_prop_ro("removed_value", &Out::removed_value)
                        .def("__len__", &Out::len);
 
-        (void)out_cls;
-=======
-    template<typename T>
-    static void bind_time_tsw_for_type(nb::module_ &m, const char *suffix) {
-        using Out = TimeSeriesTimeWindowOutput<T>;
-
-        auto out_cls = nb::class_<Out, TimeSeriesOutput>(
-                    m, (std::string("TimeSeriesTimeWindowOutput_") + suffix).c_str())
-                .def_prop_ro("value_times", &Out::py_value_times)
-                .def_prop_ro("first_modified_time", &Out::first_modified_time)
-                .def_prop_ro("size", &Out::size)
-                .def_prop_ro("min_size", &Out::min_size)
-                .def_prop_ro("has_removed_value", &Out::has_removed_value)
-                .def_prop_ro("removed_value", &Out::removed_value)
-                .def("__len__", &Out::len);
-
         (void) out_cls;
->>>>>>> 70d9c6a2
     }
 
     void tsw_register_with_nanobind(nb::module_& m)
