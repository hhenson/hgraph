#include <hgraph/types/node.h>
#include <hgraph/types/tsb.h>

#include <algorithm>
#include <numeric>
#include <ranges>
#include <utility>

namespace hgraph {
    TimeSeriesSchema::TimeSeriesSchema(std::vector<std::string> keys) : TimeSeriesSchema(std::move(keys), nb::none()) {
    }

    TimeSeriesSchema::TimeSeriesSchema(std::vector<std::string> keys, nb::object type)
        : _keys{std::move(keys)}, _scalar_type{std::move(type)} {
    }

    const std::vector<std::string> &TimeSeriesSchema::keys() const { return _keys; }

    nb::object TimeSeriesSchema::get_value(const std::string &key) const {
        // TimeSeriesSchema doesn't store values, only metadata
        // This could be extended in the future if needed
        return nb::none();
    }

    const nb::object &TimeSeriesSchema::scalar_type() const { return _scalar_type; }

    void TimeSeriesSchema::register_with_nanobind(nb::module_ &m) {
        nb::class_ < TimeSeriesSchema, AbstractSchema > (m, "TimeSeriesSchema")
                .def(nb::init<std::vector<std::string> >(), "keys"_a)
                .def(nb::init<std::vector<std::string>, const nb::type_object &>(), "keys"_a, "scalar_type"_a)
                .def_prop_ro("scalar_type", &TimeSeriesSchema::scalar_type)
                .def("__str__", [](const TimeSeriesSchema &self) {
                    if (!self.scalar_type().is_valid() || self.scalar_type().is_none()) {
                        return nb::str("unnamed:{}").format(self.keys());
                    }
                    return nb::str("{}{}}").format(self.scalar_type(), self.keys());
                });
    }

    template<typename T_TS>
        requires IndexedTimeSeriesT<T_TS>
    TimeSeriesBundle<T_TS>::TimeSeriesBundle(const node_ptr &parent, TimeSeriesSchema::ptr schema)
        : T_TS(parent), _schema{std::move(schema)} {
    }

    template<typename T_TS>
        requires IndexedTimeSeriesT<T_TS>
    TimeSeriesBundle<T_TS>::TimeSeriesBundle(const TimeSeriesType::ptr &parent, TimeSeriesSchema::ptr schema)
        : T_TS(parent), _schema{std::move(schema)} {
    }

    template<typename T_TS>
        requires IndexedTimeSeriesT<T_TS>
    nb::object TimeSeriesBundle<T_TS>::py_value() const {
        return py_value_with_constraint < false > ([](const ts_type &ts) { return ts.valid(); });
    }

    template<typename T_TS>
        requires IndexedTimeSeriesT<T_TS>
    nb::object TimeSeriesBundle<T_TS>::py_delta_value() const {
        return py_value_with_constraint < true > ([](const ts_type &ts) { return ts.modified(); });
    }

    template<typename T_TS>
        requires IndexedTimeSeriesT<T_TS>
    typename TimeSeriesBundle<T_TS>::raw_key_const_iterator TimeSeriesBundle<T_TS>::begin() const {
        return _schema->keys().begin();
    }

    template<typename T_TS>
        requires IndexedTimeSeriesT<T_TS>
    typename TimeSeriesBundle<T_TS>::raw_key_const_iterator TimeSeriesBundle<T_TS>::end() const {
        return _schema->keys().end();
    }

    template<typename T_TS>
        requires IndexedTimeSeriesT<T_TS>
    typename TimeSeriesBundle<T_TS>::ts_type::ptr &TimeSeriesBundle<T_TS>::operator[](const std::string &key) {
        // Return the value of the ts_bundle for the schema key instance.
        auto it{std::ranges::find(_schema->keys(), key)};
        if (it != _schema->keys().end()) {
            size_t index{static_cast<size_t>(std::distance(_schema->keys().begin(), it))};
            return this->operator[](index);
        }
        throw std::out_of_range("Key not found in TimeSeriesSchema");
    }

    template<typename T_TS>
        requires IndexedTimeSeriesT<T_TS>
    const typename TimeSeriesBundle<T_TS>::ts_type::ptr &TimeSeriesBundle<T_TS>::operator[](
        const std::string &key) const {
        return const_cast<bundle_type *>(this)->operator[](key);
    }

    template<typename T_TS>
        requires IndexedTimeSeriesT<T_TS>
    bool TimeSeriesBundle<T_TS>::contains(const std::string &key) const {
        return std::ranges::find(_schema->keys(), key) != _schema->keys().end();
    }

    template<typename T_TS>
        requires IndexedTimeSeriesT<T_TS>
    const TimeSeriesSchema &TimeSeriesBundle<T_TS>::schema() const {
        return *_schema;
    }

    template<typename T_TS>
        requires IndexedTimeSeriesT<T_TS>
    TimeSeriesSchema &TimeSeriesBundle<T_TS>::schema() {
        return *_schema;
    }

    template<typename T_TS>
        requires IndexedTimeSeriesT<T_TS>
    typename TimeSeriesBundle<T_TS>::key_collection_type TimeSeriesBundle<T_TS>::keys() const {
        return {_schema->keys().begin(), _schema->keys().end()};
    }

    template<typename T_TS>
        requires IndexedTimeSeriesT<T_TS>
    typename TimeSeriesBundle<T_TS>::key_collection_type TimeSeriesBundle<T_TS>::valid_keys() const {
        return keys_with_constraint([](const ts_type &ts) -> bool { return ts.valid(); });
    }

    template<typename T_TS>
        requires IndexedTimeSeriesT<T_TS>
    typename TimeSeriesBundle<T_TS>::key_collection_type TimeSeriesBundle<T_TS>::modified_keys() const {
        return keys_with_constraint([](const ts_type &ts) -> bool { return ts.modified(); });
    }

    template<typename T_TS>
        requires IndexedTimeSeriesT<T_TS>
    typename TimeSeriesBundle<T_TS>::key_value_collection_type TimeSeriesBundle<T_TS>::items() {
        key_value_collection_type result;
        result.reserve(this->size());
        for (size_t i = 0; i < this->size(); ++i) { result.emplace_back(schema().keys()[i], operator[](i)); }
        return result;
    }

    template<typename T_TS>
        requires IndexedTimeSeriesT<T_TS>
    typename TimeSeriesBundle<T_TS>::key_value_collection_type TimeSeriesBundle<T_TS>::items() const {
        return const_cast<bundle_type *>(this)->items();
    }

    template<typename T_TS>
        requires IndexedTimeSeriesT<T_TS>
    typename TimeSeriesBundle<T_TS>::key_value_collection_type TimeSeriesBundle<T_TS>::valid_items() {
        auto index_result{this->items_with_constraint([](const ts_type &ts) -> bool { return ts.valid(); })};
        key_value_collection_type result;
        result.reserve(index_result.size());
        for (auto &[ndx, ts]: index_result) { result.emplace_back(schema().keys()[ndx], ts); }
        return result;
    }

    template<typename T_TS>
        requires IndexedTimeSeriesT<T_TS>
    typename TimeSeriesBundle<T_TS>::key_value_collection_type TimeSeriesBundle<T_TS>::valid_items() const {
        return const_cast<bundle_type *>(this)->valid_items();
    }

    template<typename T_TS>
        requires IndexedTimeSeriesT<T_TS>
    typename TimeSeriesBundle<T_TS>::key_value_collection_type TimeSeriesBundle<T_TS>::modified_items() {
        auto index_result{this->items_with_constraint([](const ts_type &ts) -> bool { return ts.modified(); })};
        key_value_collection_type result;
        result.reserve(index_result.size());
        for (auto &[ndx, ts]: index_result) { result.emplace_back(schema().keys()[ndx], ts); }
        return result;
    }

    template<typename T_TS>
        requires IndexedTimeSeriesT<T_TS>
    typename TimeSeriesBundle<T_TS>::key_value_collection_type TimeSeriesBundle<T_TS>::modified_items() const {
        return const_cast<bundle_type *>(this)->modified_items();
    }

    template<typename T_TS>
        requires IndexedTimeSeriesT<T_TS>
    bool TimeSeriesBundle<T_TS>::has_reference() const {
        return std::any_of(ts_values().begin(), ts_values().end(),
                           [](const ts_type::ptr &ts) { return ts->has_reference(); });
    }

    template<typename T_TS>
        requires IndexedTimeSeriesT<T_TS>
    const std::string& TimeSeriesBundle<T_TS>::key_from_value(typename ts_type::ptr value) const {
        size_t index = index_ts_type::key_from_value(value);
        return _schema->keys()[index];
    }

    template<typename T_TS>
        requires IndexedTimeSeriesT<T_TS>
    template<bool is_delta>
    nb::object TimeSeriesBundle<T_TS>::py_value_with_constraint(
const std::function < bool(const ts_type &) > &constraint)
    const
 {
        nb::dict out;
        for (size_t i = 0, l = ts_values().size(); i < l; ++i) {
            const auto &key = _schema->keys()[i];
            const auto &ts  = ts_values()[i];
            if (constraint(*ts)) {
                nb::object val;
                if constexpr (is_delta) {
                    val = ts->py_delta_value();
                } else {
                    val = ts->py_value();
                }
                // Only include entries that have an actual value. Some TS can be marked valid but carry no value.
                if (val.is_valid() && !val.is_none()) { out[key.c_str()] = std::move(val); }
            }
        }
        // is_delta always returns dicts. For non-delta and when a scalar_type exists,
        // construct the compound scalar using available values and None for missing
        // fields. When __strict__ is True, the compute node ensures all fields are
        // valid before calling us, so this still yields a fully-populated instance.
        if constexpr (!is_delta) {
            if (schema().scalar_type().is_valid() && !schema().scalar_type().is_none()) {
                nb::dict kwargs;
                for (const auto &k : schema().keys()) {
                    if (out.contains(k.c_str())) {
                        kwargs[k.c_str()] = out[k.c_str()];
                    } else {
                        kwargs[k.c_str()] = nb::none();
                    }
                }
                return schema().scalar_type()(**kwargs);
            }
        }
        return out;
    }

    template<typename T_TS>
        requires IndexedTimeSeriesT<T_TS>
    typename TimeSeriesBundle<T_TS>::key_collection_type
    TimeSeriesBundle<T_TS>::keys_with_constraint(const std::function < bool(const ts_type &) > &constraint)
    const
 {
        auto                      index_results = index_with_constraint(constraint);
        std::vector<c_string_ref> result;
        result.reserve(index_results.size());
        for (auto i : index_results) { result.emplace_back(_schema->keys()[i]); }
        return result;
    }

    template<typename T_TS>
        requires IndexedTimeSeriesT<T_TS>
    typename TimeSeriesBundle<T_TS>::key_value_collection_type
    TimeSeriesBundle<T_TS>::key_value_with_constraint(const std::function < bool(const ts_type &) > &constraint)
    const
 {
        auto                      index_results = this->items_with_constraint(constraint);
        key_value_collection_type result;
        result.reserve(index_results.size());
        for (auto &[ndx, ts] : index_results) { result.emplace_back(_schema->keys()[ndx], ts); }
        return result;
    }

    void TimeSeriesBundleOutput::py_set_value(const nb::object& v) {
        // Python implementation:
        // if v is None: self.invalidate()
        // else if isinstance(v, scalar_type): set each attribute
        // else: iterate dict and set values
        if (v.is_none()) {
            invalidate();
        } else {
            if (!schema().scalar_type().is_none() && nb::isinstance(v, schema().scalar_type())) {
                // Scalar type: iterate schema keys and get attributes
                for (const auto &key: schema().keys()) {
                    auto attr = nb::getattr(v, key.c_str(), nb::none());
                    if (!attr.is_none()) { (*this)[key]->py_set_value(attr); }
                }
            } else {
                // Dict-like: iterate items
                nb::object items;
                if (nb::hasattr(v, "items")) {
                    items = nb::getattr(v, "items")();
                } else {
                    items = v;
                }
                for (auto pair: nb::iter(items)) {
                    auto key = pair[0];
                    auto val = pair[1];
                    if (!val.is_none()) { (*this)[nb::cast<std::string>(key)]->py_set_value(nb::borrow(val)); }
                }
            }
        }
    }

    void TimeSeriesBundleOutput::mark_invalid() {
        // Always invalidate children to ensure no stale fields remain (match Python semantics)
        BaseTimeSeriesOutput::mark_invalid(); // Call parent FIRST
        for (auto &v: ts_values()) { v->mark_invalid(); }
    }

    bool TimeSeriesBundleOutput::can_apply_result(const nb::object& result) {
        // Python implementation:
        // if result is None: return True
        // if type(result) is scalar_type: return self.modified
        // else: check each child can_apply_result
        if (result.is_none()) { return true; }

        if (!schema().scalar_type().is_none() && nb::isinstance(result, schema().scalar_type())) {
            // Allow applying scalar-type compound on initial assignment (not valid yet), or when already modified
            return !valid() || modified();
        } else {
            // For dict-like results, check each child
            for (auto [key, val]: nb::cast<nb::dict>(result)) {
                if (!val.is_none()) {
                    if (!(*this)[nb::cast<std::string>(key)]->can_apply_result(nb::borrow(val))) { return false; }
                }
            }
        }
        return true;
    }

    bool TimeSeriesBundleOutput::is_same_type(const TimeSeriesType *other) const {
        auto other_b = dynamic_cast<const TimeSeriesBundleOutput *>(other);
        if (!other_b) { return false; }
        if (this->size() != other_b->size()) { return false; }
        for (size_t i = 0; i < this->size(); ++i) {
            if (!(*this)[i]->is_same_type((*other_b)[i])) { return false; }
        }
        return true;
    }

    void TimeSeriesBundleOutput::apply_result(const nb::object& value) {
        if (value.is_none()) { return; }
        // Check if value is an instance of the scalar type (not just identity check)
        py_set_value(value);
    }

<<<<<<< HEAD
=======
    void TimeSeriesBundleOutput::register_with_nanobind(nb::module_ &m) {
        using TimeSeriesBundle_Output = TimeSeriesBundle<IndexedTimeSeriesOutput>;

        nb::class_<TimeSeriesBundle_Output, IndexedTimeSeriesOutput>(m, "TimeSeriesBundle_Output")
                .def("__getitem__",
                     [](TimeSeriesBundle_Output &self, const std::string &key) -> TimeSeriesOutput::ptr {
                         return self[key]; // Use operator[] overload with string
                     })
                .def("__getitem__",
                     [](TimeSeriesBundle_Output &self, size_t index) -> TimeSeriesOutput::ptr {
                         return self[index]; // Use operator[] overload with int
                     })
                .def("__iter__",
                     [](TimeSeriesBundle_Output &self) {
                         // Create a Python list of values to iterate over
                         nb::list values;
                         for (size_t i = 0; i < self.size(); ++i) { values.append(self[i]); }
                         return values.attr("__iter__")();
                     })
                .def("__contains__", &TimeSeriesBundle_Output::contains)
                .def("keys", &TimeSeriesBundle_Output::keys)
                .def("items",
                     static_cast<key_value_collection_type (TimeSeriesBundle_Output::*)() const>(&
                         TimeSeriesBundle_Output::items))
                .def("valid_keys", &TimeSeriesBundle_Output::valid_keys)
                .def("valid_items",
                     static_cast<key_value_collection_type (TimeSeriesBundle_Output::*)() const>(&
                         TimeSeriesBundle_Output::valid_items))
                .def("modified_keys", &TimeSeriesBundle_Output::modified_keys)
                .def("modified_items", static_cast<key_value_collection_type (TimeSeriesBundle_Output::*)() const>(
                         &TimeSeriesBundle_Output::modified_items))
                .def("key_from_value", &TimeSeriesBundle_Output::key_from_value, "value"_a)
                .def_prop_ro("__schema__", static_cast<const TimeSeriesSchema &(TimeSeriesBundle_Output::*)() const>(
                                 &TimeSeriesBundle_Output::schema))
                .def_prop_ro("as_schema", [](TimeSeriesBundle_Output::ptr self) { return self; });

        nb::class_<TimeSeriesBundleOutput, IndexedTimeSeriesOutput>(m, "TimeSeriesBundleOutput")
                .def(nb::init<const node_ptr &, TimeSeriesSchema::ptr>(), "owning_node"_a, "schema"_a)
                .def(nb::init<const TimeSeriesType::ptr &, TimeSeriesSchema::ptr>(), "parent_input"_a, "schema"_a)
                .def_prop_rw(
                    "value", [](const TimeSeriesBundleOutput &self) -> nb::object { return self.py_value(); },
                    &TimeSeriesBundleOutput::py_set_value)
                .def("__getitem__",
                     [](TimeSeriesBundleOutput &self, const std::string &key) -> TimeSeriesOutput::ptr {
                         return self[key];
                     })
                .def("__getitem__",
                     [](TimeSeriesBundleOutput &self, size_t index) -> TimeSeriesOutput::ptr { return self[index]; })
                .def("__iter__",
                     [](TimeSeriesBundleOutput &self) {
                         nb::list values;
                         for (size_t i = 0; i < self.size(); ++i) { values.append(self[i]); }
                         return values.attr("__iter__")();
                     })
                .def("__contains__", &TimeSeriesBundleOutput::contains)
                .def("__getattr__",
                     [](TimeSeriesBundleOutput &self, const std::string &key) -> TimeSeriesOutput::ptr {
                         if (self.contains(key)) { return self[key]; }
                         throw nb::attribute_error(("Attribute '" + key + "' not found in TimeSeriesBundle").c_str());
                     })
                .def("keys", &TimeSeriesBundleOutput::keys)
                .def("items", static_cast<key_value_collection_type (TimeSeriesBundleOutput::*)() const>(
                         &TimeSeriesBundleOutput::items))
                .def("valid_keys", &TimeSeriesBundleOutput::valid_keys)
                .def("valid_items", static_cast<key_value_collection_type (TimeSeriesBundleOutput::*)() const>(
                         &TimeSeriesBundleOutput::valid_items))
                .def("modified_keys", &TimeSeriesBundleOutput::modified_keys)
                .def("modified_items", static_cast<key_value_collection_type (TimeSeriesBundleOutput::*)() const>(
                         &TimeSeriesBundleOutput::modified_items))
                .def("key_from_value", &TimeSeriesBundleOutput::key_from_value, "value"_a)
                .def_prop_ro("__schema__", static_cast<const TimeSeriesSchema &(TimeSeriesBundleOutput::*)() const>(
                                 &TimeSeriesBundleOutput::schema))
                .def("__str__",
                     [](const TimeSeriesBundleOutput &self) {
                         return fmt::format("TimeSeriesBundleOutput@{:p}[keys={}, valid={}]",
                                            static_cast<const void *>(&self),
                                            self.keys().size(), self.valid());
                     })
                .def("__repr__", [](const TimeSeriesBundleOutput &self) {
                    return fmt::format("TimeSeriesBundleOutput@{:p}[keys={}, valid={}]",
                                       static_cast<const void *>(&self),
                                       self.keys().size(), self.valid());
                });
    }

>>>>>>> 8929e2f2
    bool TimeSeriesBundleInput::is_same_type(const TimeSeriesType *other) const {
        auto other_b = dynamic_cast<const TimeSeriesBundleInput *>(other);
        if (!other_b) { return false; }
        if (this->size() != other_b->size()) { return false; }
        for (size_t i = 0; i < this->size(); ++i) {
            if (!(*this)[i]->is_same_type((*other_b)[i])) { return false; }
        }
        return true;
    }

<<<<<<< HEAD
=======
    void TimeSeriesBundleInput::register_with_nanobind(nb::module_ &m) {
        using TimeSeriesBundle_Input = TimeSeriesBundle<IndexedTimeSeriesInput>;
        nb::class_<TimeSeriesBundle_Input, IndexedTimeSeriesInput>(m, "TimeSeriesBundle_Input")
                .def("__getitem__",
                     [](TimeSeriesBundle_Input &self, const std::string &key) {
                         return self[key]; // Use operator[] overload with string
                     })
                .def("__getitem__",
                     [](TimeSeriesBundle_Input &self, size_t index) {
                         return self[index]; // Use operator[] overload with int
                     })
                .def("__iter__",
                     [](TimeSeriesBundle_Input &self) {
                         // Create a Python list of values to iterate over
                         nb::list values;
                         for (size_t i = 0; i < self.size(); ++i) { values.append(self[i]); }
                         return values.attr("__iter__")();
                     })
                .def("__contains__", &TimeSeriesBundle_Input::contains)
                .def("keys", &TimeSeriesBundle_Input::keys)
                .def("items",
                     static_cast<key_value_collection_type (TimeSeriesBundle_Input::*)() const>(&
                         TimeSeriesBundle_Input::items))
                .def("modified_keys", &TimeSeriesBundle_Input::modified_keys)
                .def("modified_items", static_cast<key_value_collection_type (TimeSeriesBundle_Input::*)() const>(
                         &TimeSeriesBundle_Input::modified_items))
                .def("valid_keys", &TimeSeriesBundle_Input::valid_keys)
                .def("valid_items",
                     static_cast<key_value_collection_type (TimeSeriesBundle_Input::*)() const>(&
                         TimeSeriesBundle_Input::valid_items))
                .def("key_from_value", &TimeSeriesBundle_Input::key_from_value, "value"_a)
                .def_prop_ro("__schema__",
                             static_cast<const TimeSeriesSchema &(TimeSeriesBundle_Input::*)() const>(&
                                 TimeSeriesBundle_Input::schema))
                .def("__getattr__",
                     [](TimeSeriesBundle_Input &self, const std::string &key) -> TimeSeriesInput::ptr {
                         if (self.contains(key)) { return self[key]; }
                         throw nb::attribute_error(("Attribute '" + key + "' not found in TimeSeriesBundle").c_str());
                     })
                .def_prop_ro("as_schema", [](TimeSeriesBundle_Input::ptr self) { return self; });

        nb::class_<TimeSeriesBundleInput, TimeSeriesBundle_Input>(m, "TimeSeriesBundleInput")
                .def(nb::init<const node_ptr &, TimeSeriesSchema::ptr>(), "owning_node"_a, "schema"_a)
                .def(nb::init<const TimeSeriesType::ptr &, TimeSeriesSchema::ptr>(), "parent_input"_a, "schema"_a)
                .def("key_from_value", &TimeSeriesBundleInput::key_from_value, "value"_a)
                .def("__str__",
                     [](const TimeSeriesBundleInput &self) {
                         return fmt::format("TimeSeriesBundleInput@{:p}[keys={}, valid={}]",
                                            static_cast<const void *>(&self),
                                            self.keys().size(), self.valid());
                     })
                .def("__repr__", [](const TimeSeriesBundleInput &self) {
                    return fmt::format("TimeSeriesBundleInput@{:p}[keys={}, valid={}]",
                                       static_cast<const void *>(&self),
                                       self.keys().size(), self.valid());
                });
    }

>>>>>>> 8929e2f2
    TimeSeriesBundleInput::ptr TimeSeriesBundleInput::copy_with(const node_ptr &parent, collection_type ts_values) {
        auto v{new TimeSeriesBundleInput(parent, TimeSeriesSchema::ptr{&schema()})};
        v->set_ts_values(ts_values);
        // Not sure if this may be required, but doing this did not fix anything so leaving it out as the Python code does not
        // Currently use this.
        // if (active()){v->make_active();}
        return v;
    }

    // Explicit template instantiations
    template struct TimeSeriesBundle<IndexedTimeSeriesInput>;
    template struct TimeSeriesBundle<IndexedTimeSeriesOutput>;
} // namespace hgraph<|MERGE_RESOLUTION|>--- conflicted
+++ resolved
@@ -331,94 +331,6 @@
         py_set_value(value);
     }
 
-<<<<<<< HEAD
-=======
-    void TimeSeriesBundleOutput::register_with_nanobind(nb::module_ &m) {
-        using TimeSeriesBundle_Output = TimeSeriesBundle<IndexedTimeSeriesOutput>;
-
-        nb::class_<TimeSeriesBundle_Output, IndexedTimeSeriesOutput>(m, "TimeSeriesBundle_Output")
-                .def("__getitem__",
-                     [](TimeSeriesBundle_Output &self, const std::string &key) -> TimeSeriesOutput::ptr {
-                         return self[key]; // Use operator[] overload with string
-                     })
-                .def("__getitem__",
-                     [](TimeSeriesBundle_Output &self, size_t index) -> TimeSeriesOutput::ptr {
-                         return self[index]; // Use operator[] overload with int
-                     })
-                .def("__iter__",
-                     [](TimeSeriesBundle_Output &self) {
-                         // Create a Python list of values to iterate over
-                         nb::list values;
-                         for (size_t i = 0; i < self.size(); ++i) { values.append(self[i]); }
-                         return values.attr("__iter__")();
-                     })
-                .def("__contains__", &TimeSeriesBundle_Output::contains)
-                .def("keys", &TimeSeriesBundle_Output::keys)
-                .def("items",
-                     static_cast<key_value_collection_type (TimeSeriesBundle_Output::*)() const>(&
-                         TimeSeriesBundle_Output::items))
-                .def("valid_keys", &TimeSeriesBundle_Output::valid_keys)
-                .def("valid_items",
-                     static_cast<key_value_collection_type (TimeSeriesBundle_Output::*)() const>(&
-                         TimeSeriesBundle_Output::valid_items))
-                .def("modified_keys", &TimeSeriesBundle_Output::modified_keys)
-                .def("modified_items", static_cast<key_value_collection_type (TimeSeriesBundle_Output::*)() const>(
-                         &TimeSeriesBundle_Output::modified_items))
-                .def("key_from_value", &TimeSeriesBundle_Output::key_from_value, "value"_a)
-                .def_prop_ro("__schema__", static_cast<const TimeSeriesSchema &(TimeSeriesBundle_Output::*)() const>(
-                                 &TimeSeriesBundle_Output::schema))
-                .def_prop_ro("as_schema", [](TimeSeriesBundle_Output::ptr self) { return self; });
-
-        nb::class_<TimeSeriesBundleOutput, IndexedTimeSeriesOutput>(m, "TimeSeriesBundleOutput")
-                .def(nb::init<const node_ptr &, TimeSeriesSchema::ptr>(), "owning_node"_a, "schema"_a)
-                .def(nb::init<const TimeSeriesType::ptr &, TimeSeriesSchema::ptr>(), "parent_input"_a, "schema"_a)
-                .def_prop_rw(
-                    "value", [](const TimeSeriesBundleOutput &self) -> nb::object { return self.py_value(); },
-                    &TimeSeriesBundleOutput::py_set_value)
-                .def("__getitem__",
-                     [](TimeSeriesBundleOutput &self, const std::string &key) -> TimeSeriesOutput::ptr {
-                         return self[key];
-                     })
-                .def("__getitem__",
-                     [](TimeSeriesBundleOutput &self, size_t index) -> TimeSeriesOutput::ptr { return self[index]; })
-                .def("__iter__",
-                     [](TimeSeriesBundleOutput &self) {
-                         nb::list values;
-                         for (size_t i = 0; i < self.size(); ++i) { values.append(self[i]); }
-                         return values.attr("__iter__")();
-                     })
-                .def("__contains__", &TimeSeriesBundleOutput::contains)
-                .def("__getattr__",
-                     [](TimeSeriesBundleOutput &self, const std::string &key) -> TimeSeriesOutput::ptr {
-                         if (self.contains(key)) { return self[key]; }
-                         throw nb::attribute_error(("Attribute '" + key + "' not found in TimeSeriesBundle").c_str());
-                     })
-                .def("keys", &TimeSeriesBundleOutput::keys)
-                .def("items", static_cast<key_value_collection_type (TimeSeriesBundleOutput::*)() const>(
-                         &TimeSeriesBundleOutput::items))
-                .def("valid_keys", &TimeSeriesBundleOutput::valid_keys)
-                .def("valid_items", static_cast<key_value_collection_type (TimeSeriesBundleOutput::*)() const>(
-                         &TimeSeriesBundleOutput::valid_items))
-                .def("modified_keys", &TimeSeriesBundleOutput::modified_keys)
-                .def("modified_items", static_cast<key_value_collection_type (TimeSeriesBundleOutput::*)() const>(
-                         &TimeSeriesBundleOutput::modified_items))
-                .def("key_from_value", &TimeSeriesBundleOutput::key_from_value, "value"_a)
-                .def_prop_ro("__schema__", static_cast<const TimeSeriesSchema &(TimeSeriesBundleOutput::*)() const>(
-                                 &TimeSeriesBundleOutput::schema))
-                .def("__str__",
-                     [](const TimeSeriesBundleOutput &self) {
-                         return fmt::format("TimeSeriesBundleOutput@{:p}[keys={}, valid={}]",
-                                            static_cast<const void *>(&self),
-                                            self.keys().size(), self.valid());
-                     })
-                .def("__repr__", [](const TimeSeriesBundleOutput &self) {
-                    return fmt::format("TimeSeriesBundleOutput@{:p}[keys={}, valid={}]",
-                                       static_cast<const void *>(&self),
-                                       self.keys().size(), self.valid());
-                });
-    }
-
->>>>>>> 8929e2f2
     bool TimeSeriesBundleInput::is_same_type(const TimeSeriesType *other) const {
         auto other_b = dynamic_cast<const TimeSeriesBundleInput *>(other);
         if (!other_b) { return false; }
@@ -429,67 +341,6 @@
         return true;
     }
 
-<<<<<<< HEAD
-=======
-    void TimeSeriesBundleInput::register_with_nanobind(nb::module_ &m) {
-        using TimeSeriesBundle_Input = TimeSeriesBundle<IndexedTimeSeriesInput>;
-        nb::class_<TimeSeriesBundle_Input, IndexedTimeSeriesInput>(m, "TimeSeriesBundle_Input")
-                .def("__getitem__",
-                     [](TimeSeriesBundle_Input &self, const std::string &key) {
-                         return self[key]; // Use operator[] overload with string
-                     })
-                .def("__getitem__",
-                     [](TimeSeriesBundle_Input &self, size_t index) {
-                         return self[index]; // Use operator[] overload with int
-                     })
-                .def("__iter__",
-                     [](TimeSeriesBundle_Input &self) {
-                         // Create a Python list of values to iterate over
-                         nb::list values;
-                         for (size_t i = 0; i < self.size(); ++i) { values.append(self[i]); }
-                         return values.attr("__iter__")();
-                     })
-                .def("__contains__", &TimeSeriesBundle_Input::contains)
-                .def("keys", &TimeSeriesBundle_Input::keys)
-                .def("items",
-                     static_cast<key_value_collection_type (TimeSeriesBundle_Input::*)() const>(&
-                         TimeSeriesBundle_Input::items))
-                .def("modified_keys", &TimeSeriesBundle_Input::modified_keys)
-                .def("modified_items", static_cast<key_value_collection_type (TimeSeriesBundle_Input::*)() const>(
-                         &TimeSeriesBundle_Input::modified_items))
-                .def("valid_keys", &TimeSeriesBundle_Input::valid_keys)
-                .def("valid_items",
-                     static_cast<key_value_collection_type (TimeSeriesBundle_Input::*)() const>(&
-                         TimeSeriesBundle_Input::valid_items))
-                .def("key_from_value", &TimeSeriesBundle_Input::key_from_value, "value"_a)
-                .def_prop_ro("__schema__",
-                             static_cast<const TimeSeriesSchema &(TimeSeriesBundle_Input::*)() const>(&
-                                 TimeSeriesBundle_Input::schema))
-                .def("__getattr__",
-                     [](TimeSeriesBundle_Input &self, const std::string &key) -> TimeSeriesInput::ptr {
-                         if (self.contains(key)) { return self[key]; }
-                         throw nb::attribute_error(("Attribute '" + key + "' not found in TimeSeriesBundle").c_str());
-                     })
-                .def_prop_ro("as_schema", [](TimeSeriesBundle_Input::ptr self) { return self; });
-
-        nb::class_<TimeSeriesBundleInput, TimeSeriesBundle_Input>(m, "TimeSeriesBundleInput")
-                .def(nb::init<const node_ptr &, TimeSeriesSchema::ptr>(), "owning_node"_a, "schema"_a)
-                .def(nb::init<const TimeSeriesType::ptr &, TimeSeriesSchema::ptr>(), "parent_input"_a, "schema"_a)
-                .def("key_from_value", &TimeSeriesBundleInput::key_from_value, "value"_a)
-                .def("__str__",
-                     [](const TimeSeriesBundleInput &self) {
-                         return fmt::format("TimeSeriesBundleInput@{:p}[keys={}, valid={}]",
-                                            static_cast<const void *>(&self),
-                                            self.keys().size(), self.valid());
-                     })
-                .def("__repr__", [](const TimeSeriesBundleInput &self) {
-                    return fmt::format("TimeSeriesBundleInput@{:p}[keys={}, valid={}]",
-                                       static_cast<const void *>(&self),
-                                       self.keys().size(), self.valid());
-                });
-    }
-
->>>>>>> 8929e2f2
     TimeSeriesBundleInput::ptr TimeSeriesBundleInput::copy_with(const node_ptr &parent, collection_type ts_values) {
         auto v{new TimeSeriesBundleInput(parent, TimeSeriesSchema::ptr{&schema()})};
         v->set_ts_values(ts_values);
