--- conflicted
+++ resolved
@@ -6,9 +6,8 @@
 #include <ranges>
 #include <utility>
 
-<<<<<<< HEAD
-namespace hgraph
-{
+namespace hgraph {
+
     TimeSeriesSchema::TimeSeriesSchema(std::vector<std::string> keys) : TimeSeriesSchema(std::move(keys), nb::none())
     {
     }
@@ -16,14 +15,6 @@
     TimeSeriesSchema::TimeSeriesSchema(std::vector<std::string> keys, nb::object type)
         : _keys{std::move(keys)}, _scalar_type{std::move(type)}
     {
-=======
-namespace hgraph {
-    TimeSeriesSchema::TimeSeriesSchema(std::vector<std::string> keys) : TimeSeriesSchema(std::move(keys), nb::none()) {
-    }
-
-    TimeSeriesSchema::TimeSeriesSchema(std::vector<std::string> keys, nb::object type)
-        : _keys{std::move(keys)}, _scalar_type{std::move(type)} {
->>>>>>> 70d9c6a2
     }
 
     const std::vector<std::string>& TimeSeriesSchema::keys() const { return _keys; }
@@ -37,7 +28,6 @@
 
     const nb::object& TimeSeriesSchema::scalar_type() const { return _scalar_type; }
 
-<<<<<<< HEAD
     void TimeSeriesSchema::register_with_nanobind(nb::module_& m)
     {
         nb::class_ < TimeSeriesSchema, AbstractSchema > (m, "TimeSeriesSchema")
@@ -55,52 +45,10 @@
                                                             return nb::str("{}{}}").format(
                                                                 self.scalar_type(), self.keys());
                                                         });
-=======
-    void TimeSeriesSchema::register_with_nanobind(nb::module_ &m) {
-        nb::class_ < TimeSeriesSchema, AbstractSchema > (m, "TimeSeriesSchema")
-                .def(nb::init<std::vector<std::string> >(), "keys"_a)
-                .def(nb::init<std::vector<std::string>, const nb::type_object &>(), "keys"_a, "scalar_type"_a)
-                .def_prop_ro("scalar_type", &TimeSeriesSchema::scalar_type)
-                .def("__str__", [](const TimeSeriesSchema &self) {
-                    if (!self.scalar_type().is_valid() || self.scalar_type().is_none()) {
-                        return nb::str("unnamed:{}").format(self.keys());
-                    }
-                    return nb::str("{}{}}").format(self.scalar_type(), self.keys());
-                });
->>>>>>> 70d9c6a2
-    }
-
-    template<typename T_TS>
-        requires IndexedTimeSeriesT<T_TS>
-<<<<<<< HEAD
-    TimeSeriesBundle<T_TS>::TimeSeriesBundle(const node_ptr& parent, TimeSeriesSchema::ptr schema)
-        : T_TS(parent), _schema{std::move(schema)}
-    {
-    }
-
-    template <typename T_TS>
-        requires IndexedTimeSeriesT<T_TS>
-    TimeSeriesBundle<T_TS>::TimeSeriesBundle(const TimeSeriesType::ptr& parent, TimeSeriesSchema::ptr schema)
-        : T_TS(parent), _schema{std::move(schema)}
-    {
-    }
-
-    template <typename T_TS>
-        requires IndexedTimeSeriesT<T_TS>
-    nb::object TimeSeriesBundle<T_TS>::py_value() const
-    {
-        return py_value_with_constraint < false > ([](const ts_type& ts) { return ts.valid(); });
-    }
-
-    template <typename T_TS>
-        requires IndexedTimeSeriesT<T_TS>
-    nb::object TimeSeriesBundle<T_TS>::py_delta_value() const
-    {
-        return py_value_with_constraint < true > ([](const ts_type& ts) { return ts.modified(); });
-    }
-
-    template <typename T_TS>
-=======
+    }
+
+    template<typename T_TS>
+        requires IndexedTimeSeriesT<T_TS>
     TimeSeriesBundle<T_TS>::TimeSeriesBundle(const node_ptr &parent, TimeSeriesSchema::ptr schema)
         : T_TS(parent), _schema{std::move(schema)} {
     }
@@ -113,29 +61,26 @@
 
     template<typename T_TS>
         requires IndexedTimeSeriesT<T_TS>
-    nb::object TimeSeriesBundle<T_TS>::py_value() const {
-        return py_value_with_constraint < false > ([](const ts_type &ts) { return ts.valid(); });
-    }
-
-    template<typename T_TS>
-        requires IndexedTimeSeriesT<T_TS>
-    nb::object TimeSeriesBundle<T_TS>::py_delta_value() const {
-        return py_value_with_constraint < true > ([](const ts_type &ts) { return ts.modified(); });
-    }
-
-    template<typename T_TS>
->>>>>>> 70d9c6a2
+    nb::object TimeSeriesBundle<T_TS>::py_value() const
+    {
+        return py_value_with_constraint < false > ([](const ts_type& ts) { return ts.valid(); });
+    }
+
+    template<typename T_TS>
+        requires IndexedTimeSeriesT<T_TS>
+    nb::object TimeSeriesBundle<T_TS>::py_delta_value() const
+    {
+        return py_value_with_constraint < true > ([](const ts_type& ts) { return ts.modified(); });
+    }
+
+    template<typename T_TS>
         requires IndexedTimeSeriesT<T_TS>
     typename TimeSeriesBundle<T_TS>::raw_key_const_iterator TimeSeriesBundle<T_TS>::begin() const
     {
         return _schema->keys().begin();
     }
 
-<<<<<<< HEAD
-    template <typename T_TS>
-=======
-    template<typename T_TS>
->>>>>>> 70d9c6a2
+    template<typename T_TS>
         requires IndexedTimeSeriesT<T_TS>
     typename TimeSeriesBundle<T_TS>::raw_key_const_iterator TimeSeriesBundle<T_TS>::end() const
     {
@@ -158,16 +103,10 @@
 
     template<typename T_TS>
         requires IndexedTimeSeriesT<T_TS>
-<<<<<<< HEAD
     const typename TimeSeriesBundle<T_TS>::ts_type::ptr& TimeSeriesBundle<T_TS>::operator[](
         const std::string& key) const
     {
         return const_cast<bundle_type*>(this)->operator[](key);
-=======
-    const typename TimeSeriesBundle<T_TS>::ts_type::ptr &TimeSeriesBundle<T_TS>::operator[](
-        const std::string &key) const {
-        return const_cast<bundle_type *>(this)->operator[](key);
->>>>>>> 70d9c6a2
     }
 
     template<typename T_TS>
@@ -231,20 +170,12 @@
 
     template<typename T_TS>
         requires IndexedTimeSeriesT<T_TS>
-<<<<<<< HEAD
     typename TimeSeriesBundle<T_TS>::key_value_collection_type TimeSeriesBundle<T_TS>::valid_items()
     {
         auto index_result{this->items_with_constraint([](const ts_type& ts) -> bool { return ts.valid(); })};
         key_value_collection_type result;
         result.reserve(index_result.size());
-        for (auto& [ndx, ts] : index_result) { result.emplace_back(schema().keys()[ndx], ts); }
-=======
-    typename TimeSeriesBundle<T_TS>::key_value_collection_type TimeSeriesBundle<T_TS>::valid_items() {
-        auto index_result{this->items_with_constraint([](const ts_type &ts) -> bool { return ts.valid(); })};
-        key_value_collection_type result;
-        result.reserve(index_result.size());
-        for (auto &[ndx, ts]: index_result) { result.emplace_back(schema().keys()[ndx], ts); }
->>>>>>> 70d9c6a2
+        for (auto& [ndx, ts]: index_result) { result.emplace_back(schema().keys()[ndx], ts); }
         return result;
     }
 
@@ -262,11 +193,7 @@
         auto index_result{this->items_with_constraint([](const ts_type& ts) -> bool { return ts.modified(); })};
         key_value_collection_type result;
         result.reserve(index_result.size());
-<<<<<<< HEAD
-        for (auto& [ndx, ts] : index_result) { result.emplace_back(schema().keys()[ndx], ts); }
-=======
-        for (auto &[ndx, ts]: index_result) { result.emplace_back(schema().keys()[ndx], ts); }
->>>>>>> 70d9c6a2
+        for (auto& [ndx, ts]: index_result) { result.emplace_back(schema().keys()[ndx], ts); }
         return result;
     }
 
@@ -279,25 +206,15 @@
 
     template<typename T_TS>
         requires IndexedTimeSeriesT<T_TS>
-<<<<<<< HEAD
     bool TimeSeriesBundle<T_TS>::has_reference() const
     {
         return std::any_of(ts_values().begin(), ts_values().end(),
                            [](const ts_type::ptr& ts) { return ts->has_reference(); });
-=======
-    bool TimeSeriesBundle<T_TS>::has_reference() const {
-        return std::any_of(ts_values().begin(), ts_values().end(),
-                           [](const ts_type::ptr &ts) { return ts->has_reference(); });
->>>>>>> 70d9c6a2
-    }
-
-    template<typename T_TS>
-        requires IndexedTimeSeriesT<T_TS>
-<<<<<<< HEAD
-    template <bool is_delta>
-=======
+    }
+
+    template<typename T_TS>
+        requires IndexedTimeSeriesT<T_TS>
     template<bool is_delta>
->>>>>>> 70d9c6a2
     nb::object TimeSeriesBundle<T_TS>::py_value_with_constraint(
 const std::function < bool(const ts_type &) > &constraint)
     const
@@ -378,12 +295,8 @@
             if (!schema().scalar_type().is_none() && nb::isinstance(v, schema().scalar_type()))
             {
                 // Scalar type: iterate schema keys and get attributes
-<<<<<<< HEAD
-                for (const auto& key : schema().keys())
+                for (const auto& key: schema().keys())
                 {
-=======
-                for (const auto &key: schema().keys()) {
->>>>>>> 70d9c6a2
                     auto attr = nb::getattr(v, key.c_str(), nb::none());
                     if (!attr.is_none()) { (*this)[key]->py_set_value(attr); }
                 }
@@ -400,12 +313,8 @@
                 {
                     items = v;
                 }
-<<<<<<< HEAD
-                for (auto pair : nb::iter(items))
+                for (auto pair: nb::iter(items))
                 {
-=======
-                for (auto pair: nb::iter(items)) {
->>>>>>> 70d9c6a2
                     auto key = pair[0];
                     auto val = pair[1];
                     if (!val.is_none()) { (*this)[nb::cast<std::string>(key)]->py_set_value(nb::borrow(val)); }
@@ -418,11 +327,7 @@
     {
         // Always invalidate children to ensure no stale fields remain (match Python semantics)
         TimeSeriesOutput::mark_invalid(); // Call parent FIRST
-<<<<<<< HEAD
-        for (auto& v : ts_values()) { v->mark_invalid(); }
-=======
-        for (auto &v: ts_values()) { v->mark_invalid(); }
->>>>>>> 70d9c6a2
+        for (auto& v: ts_values()) { v->mark_invalid(); }
     }
 
     bool TimeSeriesBundleOutput::can_apply_result(nb::object result)
@@ -441,15 +346,10 @@
         else
         {
             // For dict-like results, check each child
-<<<<<<< HEAD
-            for (auto [key, val] : nb::cast<nb::dict>(result))
+            for (auto [key, val]: nb::cast<nb::dict>(result))
             {
                 if (!val.is_none())
                 {
-=======
-            for (auto [key, val]: nb::cast<nb::dict>(result)) {
-                if (!val.is_none()) {
->>>>>>> 70d9c6a2
                     if (!(*this)[nb::cast<std::string>(key)]->can_apply_result(nb::borrow(val))) { return false; }
                 }
             }
@@ -457,14 +357,9 @@
         return true;
     }
 
-<<<<<<< HEAD
     bool TimeSeriesBundleOutput::is_same_type(const TimeSeriesType* other) const
     {
         auto other_b = dynamic_cast<const TimeSeriesBundleOutput*>(other);
-=======
-    bool TimeSeriesBundleOutput::is_same_type(const TimeSeriesType *other) const {
-        auto other_b = dynamic_cast<const TimeSeriesBundleOutput *>(other);
->>>>>>> 70d9c6a2
         if (!other_b) { return false; }
         if (this->size() != other_b->size()) { return false; }
         for (size_t i = 0; i < this->size(); ++i)
@@ -486,20 +381,19 @@
         using TimeSeriesBundle_Output = TimeSeriesBundle<IndexedTimeSeriesOutput>;
 
         nb::class_<TimeSeriesBundle_Output, IndexedTimeSeriesOutput>(m, "TimeSeriesBundle_Output")
-<<<<<<< HEAD
             .def("__getitem__",
                  [](TimeSeriesBundle_Output& self, const std::string& key) -> TimeSeriesOutput::ptr
-                 {
+                     {
                      return self[key]; // Use operator[] overload with string
                  })
             .def("__getitem__",
                  [](TimeSeriesBundle_Output& self, size_t index) -> TimeSeriesOutput::ptr
-                 {
+                     {
                      return self[index]; // Use operator[] overload with int
                  })
             .def("__iter__",
                  [](TimeSeriesBundle_Output& self)
-                 {
+                     {
                      // Create a Python list of values to iterate over
                      nb::list values;
                      for (size_t i = 0; i < self.size(); ++i) { values.append(self[i]); }
@@ -536,7 +430,7 @@
                  [](TimeSeriesBundleOutput& self, size_t index) -> TimeSeriesOutput::ptr { return self[index]; })
             .def("__iter__",
                  [](TimeSeriesBundleOutput& self)
-                 {
+                     {
                      nb::list values;
                      for (size_t i = 0; i < self.size(); ++i) { values.append(self[i]); }
                      return values.attr("__iter__")();
@@ -555,7 +449,7 @@
                              &TimeSeriesBundleOutput::schema))
             .def("__str__",
                  [](const TimeSeriesBundleOutput& self)
-                 {
+                     {
                      return fmt::format("TimeSeriesBundleOutput@{:p}[keys={}, valid={}]",
                                         static_cast<const void*>(&self),
                                         self.keys().size(), self.valid());
@@ -570,84 +464,6 @@
     bool TimeSeriesBundleInput::is_same_type(const TimeSeriesType* other) const
     {
         auto other_b = dynamic_cast<const TimeSeriesBundleInput*>(other);
-=======
-                .def("__getitem__",
-                     [](TimeSeriesBundle_Output &self, const std::string &key) -> TimeSeriesOutput::ptr {
-                         return self[key]; // Use operator[] overload with string
-                     })
-                .def("__getitem__",
-                     [](TimeSeriesBundle_Output &self, size_t index) -> TimeSeriesOutput::ptr {
-                         return self[index]; // Use operator[] overload with int
-                     })
-                .def("__iter__",
-                     [](TimeSeriesBundle_Output &self) {
-                         // Create a Python list of values to iterate over
-                         nb::list values;
-                         for (size_t i = 0; i < self.size(); ++i) { values.append(self[i]); }
-                         return values.attr("__iter__")();
-                     })
-                .def("__contains__", &TimeSeriesBundle_Output::contains)
-                .def("keys", &TimeSeriesBundle_Output::keys)
-                .def("items",
-                     static_cast<key_value_collection_type (TimeSeriesBundle_Output::*)() const>(&
-                         TimeSeriesBundle_Output::items))
-                .def("valid_keys", &TimeSeriesBundle_Output::valid_keys)
-                .def("valid_items",
-                     static_cast<key_value_collection_type (TimeSeriesBundle_Output::*)() const>(&
-                         TimeSeriesBundle_Output::valid_items))
-                .def("modified_keys", &TimeSeriesBundle_Output::modified_keys)
-                .def("modified_items", static_cast<key_value_collection_type (TimeSeriesBundle_Output::*)() const>(
-                         &TimeSeriesBundle_Output::modified_items))
-                .def_prop_ro("__schema__", static_cast<const TimeSeriesSchema &(TimeSeriesBundle_Output::*)() const>(
-                                 &TimeSeriesBundle_Output::schema))
-                .def_prop_ro("as_schema", [](TimeSeriesBundle_Output::ptr self) { return self; });
-
-        nb::class_<TimeSeriesBundleOutput, IndexedTimeSeriesOutput>(m, "TimeSeriesBundleOutput")
-                .def(nb::init<const node_ptr &, TimeSeriesSchema::ptr>(), "owning_node"_a, "schema"_a)
-                .def(nb::init<const TimeSeriesType::ptr &, TimeSeriesSchema::ptr>(), "parent_input"_a, "schema"_a)
-                .def_prop_rw(
-                    "value", [](const TimeSeriesBundleOutput &self) -> nb::object { return self.py_value(); },
-                    &TimeSeriesBundleOutput::py_set_value)
-                .def("__getitem__",
-                     [](TimeSeriesBundleOutput &self, const std::string &key) -> TimeSeriesOutput::ptr {
-                         return self[key];
-                     })
-                .def("__getitem__",
-                     [](TimeSeriesBundleOutput &self, size_t index) -> TimeSeriesOutput::ptr { return self[index]; })
-                .def("__iter__",
-                     [](TimeSeriesBundleOutput &self) {
-                         nb::list values;
-                         for (size_t i = 0; i < self.size(); ++i) { values.append(self[i]); }
-                         return values.attr("__iter__")();
-                     })
-                .def("__contains__", &TimeSeriesBundleOutput::contains)
-                .def("keys", &TimeSeriesBundleOutput::keys)
-                .def("items", static_cast<key_value_collection_type (TimeSeriesBundleOutput::*)() const>(
-                         &TimeSeriesBundleOutput::items))
-                .def("valid_keys", &TimeSeriesBundleOutput::valid_keys)
-                .def("valid_items", static_cast<key_value_collection_type (TimeSeriesBundleOutput::*)() const>(
-                         &TimeSeriesBundleOutput::valid_items))
-                .def("modified_keys", &TimeSeriesBundleOutput::modified_keys)
-                .def("modified_items", static_cast<key_value_collection_type (TimeSeriesBundleOutput::*)() const>(
-                         &TimeSeriesBundleOutput::modified_items))
-                .def_prop_ro("__schema__", static_cast<const TimeSeriesSchema &(TimeSeriesBundleOutput::*)() const>(
-                                 &TimeSeriesBundleOutput::schema))
-                .def("__str__",
-                     [](const TimeSeriesBundleOutput &self) {
-                         return fmt::format("TimeSeriesBundleOutput@{:p}[keys={}, valid={}]",
-                                            static_cast<const void *>(&self),
-                                            self.keys().size(), self.valid());
-                     })
-                .def("__repr__", [](const TimeSeriesBundleOutput &self) {
-                    return fmt::format("TimeSeriesBundleOutput@{:p}[keys={}, valid={}]",
-                                       static_cast<const void *>(&self),
-                                       self.keys().size(), self.valid());
-                });
-    }
-
-    bool TimeSeriesBundleInput::is_same_type(const TimeSeriesType *other) const {
-        auto other_b = dynamic_cast<const TimeSeriesBundleInput *>(other);
->>>>>>> 70d9c6a2
         if (!other_b) { return false; }
         if (this->size() != other_b->size()) { return false; }
         for (size_t i = 0; i < this->size(); ++i)
@@ -661,10 +477,9 @@
     {
         using TimeSeriesBundle_Input = TimeSeriesBundle<IndexedTimeSeriesInput>;
         nb::class_<TimeSeriesBundle_Input, IndexedTimeSeriesInput>(m, "TimeSeriesBundle_Input")
-<<<<<<< HEAD
             .def("__getitem__",
                  [](TimeSeriesBundle_Input& self, const std::string& key)
-                 {
+                     {
                      return self[key]; // Use operator[] overload with string
                  })
             .def("__getitem__",
@@ -708,7 +523,7 @@
             .def(nb::init<const TimeSeriesType::ptr&, TimeSeriesSchema::ptr>(), "parent_input"_a, "schema"_a)
             .def("__str__",
                  [](const TimeSeriesBundleInput& self)
-                 {
+                     {
                      return fmt::format("TimeSeriesBundleInput@{:p}[keys={}, valid={}]",
                                         static_cast<const void*>(&self),
                                         self.keys().size(), self.valid());
@@ -718,59 +533,6 @@
                 return fmt::format("TimeSeriesBundleInput@{:p}[keys={}, valid={}]", static_cast<const void*>(&self),
                                    self.keys().size(), self.valid());
             });
-=======
-                .def("__getitem__",
-                     [](TimeSeriesBundle_Input &self, const std::string &key) {
-                         return self[key]; // Use operator[] overload with string
-                     })
-                .def("__getitem__",
-                     [](TimeSeriesBundle_Input &self, size_t index) {
-                         return self[index]; // Use operator[] overload with int
-                     })
-                .def("__iter__",
-                     [](TimeSeriesBundle_Input &self) {
-                         // Create a Python list of values to iterate over
-                         nb::list values;
-                         for (size_t i = 0; i < self.size(); ++i) { values.append(self[i]); }
-                         return values.attr("__iter__")();
-                     })
-                .def("__contains__", &TimeSeriesBundle_Input::contains)
-                .def("keys", &TimeSeriesBundle_Input::keys)
-                .def("items",
-                     static_cast<key_value_collection_type (TimeSeriesBundle_Input::*)() const>(&
-                         TimeSeriesBundle_Input::items))
-                .def("modified_keys", &TimeSeriesBundle_Input::modified_keys)
-                .def("modified_items", static_cast<key_value_collection_type (TimeSeriesBundle_Input::*)() const>(
-                         &TimeSeriesBundle_Input::modified_items))
-                .def("valid_keys", &TimeSeriesBundle_Input::valid_keys)
-                .def("valid_items",
-                     static_cast<key_value_collection_type (TimeSeriesBundle_Input::*)() const>(&
-                         TimeSeriesBundle_Input::valid_items))
-                .def_prop_ro("__schema__",
-                             static_cast<const TimeSeriesSchema &(TimeSeriesBundle_Input::*)() const>(&
-                                 TimeSeriesBundle_Input::schema))
-                .def("__getattr__",
-                     [](TimeSeriesBundle_Input &self, const std::string &key) -> TimeSeriesInput::ptr {
-                         if (self.contains(key)) { return self[key]; }
-                         throw nb::attribute_error(("Attribute '" + key + "' not found in TimeSeriesBundle").c_str());
-                     })
-                .def_prop_ro("as_schema", [](TimeSeriesBundle_Input::ptr self) { return self; });
-
-        nb::class_<TimeSeriesBundleInput, TimeSeriesBundle_Input>(m, "TimeSeriesBundleInput")
-                .def(nb::init<const node_ptr &, TimeSeriesSchema::ptr>(), "owning_node"_a, "schema"_a)
-                .def(nb::init<const TimeSeriesType::ptr &, TimeSeriesSchema::ptr>(), "parent_input"_a, "schema"_a)
-                .def("__str__",
-                     [](const TimeSeriesBundleInput &self) {
-                         return fmt::format("TimeSeriesBundleInput@{:p}[keys={}, valid={}]",
-                                            static_cast<const void *>(&self),
-                                            self.keys().size(), self.valid());
-                     })
-                .def("__repr__", [](const TimeSeriesBundleInput &self) {
-                    return fmt::format("TimeSeriesBundleInput@{:p}[keys={}, valid={}]",
-                                       static_cast<const void *>(&self),
-                                       self.keys().size(), self.valid());
-                });
->>>>>>> 70d9c6a2
     }
 
     TimeSeriesBundleInput::ptr TimeSeriesBundleInput::copy_with(const node_ptr& parent, collection_type ts_values)
