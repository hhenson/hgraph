#include "hgraph/types/node.h"

#include <hgraph/builders/output_builder.h>
#include <hgraph/builders/time_series_types/time_series_value_output_builder.h>
#include <hgraph/types/constants.h>
#include <hgraph/types/graph.h>
#include <hgraph/types/ts.h>
#include <hgraph/types/tss.h>

<<<<<<< HEAD
namespace hgraph
{
    template <typename T>
    template <typename U>
        requires(!std::is_same_v<U, nb::object>)
    SetDelta_T<T>::SetDelta_T(collection_type added, collection_type removed)
        : _added(std::move(added)), _removed(std::move(removed))
    {
=======
namespace hgraph {
    template<typename T>
    template<typename U>
        requires(!std::is_same_v<U, nb::object>)
    SetDelta_T<T>::SetDelta_T(collection_type added, collection_type removed)
        : _added(std::move(added)), _removed(std::move(removed)) {
>>>>>>> 70d9c6a2
    }

    template<typename T>
    template<typename U>
        requires(std::is_same_v<U, nb::object>)
    SetDelta_T<T>::SetDelta_T(collection_type added, collection_type removed, nb::object tp)
<<<<<<< HEAD
        : _added(std::move(added)), _removed(std::move(removed)), _tp(std::move(tp))
    {
    }

    template <typename T>
    nb::object SetDelta_T<T>::py_added() const { return nb::frozenset(nb::cast(_added)); }

    template <typename T>
    nb::object SetDelta_T<T>::py_removed() const { return nb::frozenset(nb::cast(_removed)); }

    template <typename T>
    const typename SetDelta_T<T>::collection_type& SetDelta_T<T>::added() const { return _added; }

    template <typename T>
    const typename SetDelta_T<T>::collection_type& SetDelta_T<T>::removed() const { return _removed; }

    template <typename T>
    bool SetDelta_T<T>::operator==(const SetDelta& other) const
    {
        const auto* other_impl = dynamic_cast<const SetDelta_T<T>*>(&other);
=======
        : _added(std::move(added)), _removed(std::move(removed)), _tp(std::move(tp)) {
    }

    template<typename T>
    nb::object SetDelta_T<T>::py_added() const { return nb::frozenset(nb::cast(_added)); }

    template<typename T>
    nb::object SetDelta_T<T>::py_removed() const { return nb::frozenset(nb::cast(_removed)); }

    template<typename T>
    const typename SetDelta_T<T>::collection_type &SetDelta_T<T>::added() const { return _added; }

    template<typename T>
    const typename SetDelta_T<T>::collection_type &SetDelta_T<T>::removed() const { return _removed; }

    template<typename T>
    bool SetDelta_T<T>::operator==(const SetDelta &other) const {
        const auto *other_impl = dynamic_cast<const SetDelta_T<T> *>(&other);
>>>>>>> 70d9c6a2
        if (!other_impl) return false;
        return operator==(*other_impl);
    }

<<<<<<< HEAD
    template <typename T>
    bool SetDelta_T<T>::operator==(const SetDelta_T<T>& other) const
    {
=======
    template<typename T>
    bool SetDelta_T<T>::operator==(const SetDelta_T<T> &other) const {
>>>>>>> 70d9c6a2
        auto added{_added == other.added()};
        auto removed{_removed == other.removed()};
        return added && removed;
    }

<<<<<<< HEAD
    template <typename T>
    size_t SetDelta_T<T>::hash() const
    {
        size_t seed = 0;
        for (const auto& item : _added) { seed ^= std::hash<T>{}(item) + 0x9e3779b9 + (seed << 6) + (seed >> 2); }
        for (const auto& item : _removed) { seed ^= std::hash<T>{}(item) + 0x9e3779b9 + (seed << 6) + (seed >> 2); }
        return seed;
    }

    template <typename T>
    nb::ref<SetDelta_T<T>> SetDelta_T<T>::operator+(const SetDelta_T<T>& other) const
    {
=======
    template<typename T>
    size_t SetDelta_T<T>::hash() const {
        size_t seed = 0;
        for (const auto &item: _added) { seed ^= std::hash<T>{}(item) + 0x9e3779b9 + (seed << 6) + (seed >> 2); }
        for (const auto &item: _removed) { seed ^= std::hash<T>{}(item) + 0x9e3779b9 + (seed << 6) + (seed >> 2); }
        return seed;
    }

    template<typename T>
    nb::ref<SetDelta_T<T> > SetDelta_T<T>::operator+(const SetDelta_T<T> &other) const {
>>>>>>> 70d9c6a2
        collection_type added{};
        added.insert(_added.begin(), _added.end());
        for (auto it = other._removed.begin(); it != other._removed.end(); ++it) added.erase(*it);
        for (auto it = other._added.begin(); it != other._added.end(); ++it) added.insert(*it);

        collection_type removed{};
        removed.insert(other._removed.begin(), other._removed.end());
        for (auto it = _added.begin(); it != _added.end(); ++it) removed.erase(*it);

        collection_type removed2{};
        removed2.insert(_removed.begin(), _removed.end());
        for (auto it = other._added.begin(); it != other._added.end(); ++it) removed2.erase(*it);
        for (auto it = removed2.begin(); it != removed2.end(); ++it) removed.insert(*it);

        if constexpr (std::is_same_v<T, nb::object>)
        {
            return new SetDelta_T<nb::object>(std::move(added), std::move(removed), _tp);
        }
        else
        {
            return new SetDelta_T<T>(std::move(added), std::move(removed));
        }
    }

<<<<<<< HEAD
    template <typename T>
    nb::object SetDelta_T<T>::py_type() const
    {
        if constexpr (std::is_same_v<T, bool>)
        {
            return nb::borrow(nb::cast(true).type());
        }
        else if constexpr (std::is_same_v<T, int64_t>)
        {
            return nb::borrow(nb::cast((int64_t)1).type());
        }
        else if constexpr (std::is_same_v<T, double>)
        {
            return nb::borrow(nb::cast((double)1.0).type());
        }
        else if constexpr (std::is_same_v<T, engine_date_t>)
        {
=======
    template<typename T>
    nb::object SetDelta_T<T>::py_type() const {
        if constexpr (std::is_same_v<T, bool>) {
            return nb::borrow(nb::cast(true).type());
        } else if constexpr (std::is_same_v<T, int64_t>) {
            return nb::borrow(nb::cast((int64_t) 1).type());
        } else if constexpr (std::is_same_v<T, double>) {
            return nb::borrow(nb::cast((double) 1.0).type());
        } else if constexpr (std::is_same_v<T, engine_date_t>) {
>>>>>>> 70d9c6a2
            return nb::module_::import_("datetime").attr("date");
        }
        else if constexpr (std::is_same_v<T, engine_time_t>)
        {
            return nb::module_::import_("datetime").attr("datetime");
        }
        else if constexpr (std::is_same_v<T, engine_time_delta_t>)
        {
            return nb::module_::import_("datetime").attr("timedelta");
        }
        else if constexpr (std::is_same_v<T, nb::object>)
        {
            return _tp;
        }
        else
        {
            throw std::runtime_error("Unknown tp");
        }
    }

    template struct SetDelta_T<bool>;
    template struct SetDelta_T<int64_t>;
    template struct SetDelta_T<double>;
    template struct SetDelta_T<engine_date_t>;
    template struct SetDelta_T<engine_time_t>;
    template struct SetDelta_T<engine_time_delta_t>;
    template struct SetDelta_T<nb::object>;

    bool eq(const SetDelta& self, const nb::object& other)
    {
        if (!nb::isinstance<nb::iterable>(other)) { return false; }
        auto added = nb::cast<nb::frozenset>(self.py_added());
        auto removed = nb::cast<nb::frozenset>(self.py_removed());
        if (nb::len(other) != nb::len(added) + nb::len(removed)) { return false; }
        auto REMOVED = get_removed();
<<<<<<< HEAD
        for (auto i : nb::iter(other))
        {
            if (nb::isinstance(i, REMOVED))
            {
=======
        for (auto i: nb::iter(other)) {
            if (nb::isinstance(i, REMOVED)) {
>>>>>>> 70d9c6a2
                if (!removed.contains(i.attr("item"))) return false;
            }
            else
            {
                if (!added.contains(i)) return false;
            }
        }
        return true;
    }

    void SetDelta::register_with_nanobind(nb::module_& m)
    {
        nb::class_<SetDelta, nb::intrusive_base>(m, "SetDelta")
<<<<<<< HEAD
            .def_prop_ro("added", &SetDelta::py_added)
            .def_prop_ro("removed", &SetDelta::py_removed)
            .def_prop_ro("tp", &SetDelta::py_type)
            .def(
                "__str__",
                [](SetDelta& self)
                {
                    return nb::str("SetDelta(added={}, removed={})").format(self.py_added(), self.py_removed());
                })
            .def(
                "__repr__",
                [](SetDelta& self)
                {
                    return nb::str("SetDelta[{}](added={}, removed={})").format(
                        self.py_type(), self.py_added(), self.py_removed());
                })
            .def("__eq__", &SetDelta::operator==)
            .def("__eq__", eq)
            .def("__hash__", &SetDelta::hash);

        using SetDelta_bool = SetDelta_T<bool>;
        nb::class_<SetDelta_bool, SetDelta>(m, "SetDelta_bool")
            .def(nb::init<const std::unordered_set<bool>&, const std::unordered_set<bool>&>(), "added"_a, "removed"_a)
            .def("__add__", &SetDelta_bool::operator+);

        using SetDelta_int = SetDelta_T<int64_t>;
        nb::class_<SetDelta_int, SetDelta>(m, "SetDelta_int")
            .def(nb::init<const std::unordered_set<int64_t>&, const std::unordered_set<int64_t>&>(), "added"_a,
                 "removed"_a)
            .def("__add__", &SetDelta_int::operator+);;
        using SetDelta_float = SetDelta_T<double>;
        nb::class_<SetDelta_float, SetDelta>(m, "SetDelta_float")
            .def(nb::init<const std::unordered_set<double>&, const std::unordered_set<double>&>(), "added"_a,
                 "removed"_a)
            .def("__add__", &SetDelta_float::operator+);

        using SetDelta_date = SetDelta_T<engine_date_t>;
        nb::class_<SetDelta_date, SetDelta>(m, "SetDelta_date")
            .def(nb::init<const std::unordered_set<engine_date_t>&, const std::unordered_set<engine_date_t>&>(),
                 "added"_a,
                 "removed"_a)
            .def("__add__", &SetDelta_date::operator+);

        using SetDelta_date_time = SetDelta_T<engine_time_t>;
        nb::class_<SetDelta_date_time, SetDelta>(m, "SetDelta_date_time")
            .def(nb::init<const std::unordered_set<engine_time_t>&, const std::unordered_set<engine_time_t>&>(),
                 "added"_a,
                 "removed"_a)
            .def("__add__", &SetDelta_date_time::operator+);

        using SetDelta_time_delta = SetDelta_T<engine_time_delta_t>;
        nb::class_<SetDelta_time_delta, SetDelta>(m, "SetDelta_time_delta")
            .def(nb::init<const std::unordered_set<engine_time_delta_t>&, const std::unordered_set<engine_time_delta_t>
                          &>(),
                 "added"_a, "removed"_a)
            .def("__add__", &SetDelta_time_delta::operator+);

        using SetDelta_object = SetDelta_T<nb::object>;
        nb::class_<SetDelta_object, SetDelta>(m, "SetDelta_object")
            .def(nb::init<const std::unordered_set<nb::object>&, const std::unordered_set<nb::object>&, nb::object>(),
                 "added"_a,
                 "removed"_a, "tp"_a)
            .def("__add__", &SetDelta_object::operator+);
    }

    TimeSeriesSetOutput::TimeSeriesSetOutput(const node_ptr& parent)
        : TimeSeriesSet<TimeSeriesOutput>(parent), _is_empty_ref_output{
              dynamic_cast_ref<TimeSeriesValueOutput<bool>>(
                  TimeSeriesValueOutputBuilder<bool>().make_instance(this))
          }
    {
    }

    TimeSeriesSetOutput::TimeSeriesSetOutput(const TimeSeriesType::ptr& parent)
        : TimeSeriesSet<TimeSeriesOutput>(parent), _is_empty_ref_output{
              dynamic_cast_ref<TimeSeriesValueOutput<bool>>(
                  TimeSeriesValueOutputBuilder<bool>().make_instance(this))
          }
    {
=======
                .def_prop_ro("added", &SetDelta::py_added)
                .def_prop_ro("removed", &SetDelta::py_removed)
                .def_prop_ro("tp", &SetDelta::py_type)
                .def(
                    "__str__",
                    [](SetDelta &self) {
                        return nb::str("SetDelta(added={}, removed={})").format(self.py_added(), self.py_removed());
                    })
                .def(
                    "__repr__",
                    [](SetDelta &self) {
                        return nb::str("SetDelta[{}](added={}, removed={})").format(
                            self.py_type(), self.py_added(), self.py_removed());
                    })
                .def("__eq__", &SetDelta::operator==)
                .def("__eq__", eq)
                .def("__hash__", &SetDelta::hash);

        using SetDelta_bool = SetDelta_T<bool>;
        nb::class_<SetDelta_bool, SetDelta>(m, "SetDelta_bool")
                .def(nb::init<const std::unordered_set<bool> &, const std::unordered_set<bool> &>(), "added"_a,
                     "removed"_a)
                .def("__add__", &SetDelta_bool::operator+);

        using SetDelta_int = SetDelta_T<int64_t>;
        nb::class_<SetDelta_int, SetDelta>(m, "SetDelta_int")
                .def(nb::init<const std::unordered_set<int64_t> &, const std::unordered_set<int64_t> &>(), "added"_a,
                     "removed"_a)
                .def("__add__", &SetDelta_int::operator+);;
        using SetDelta_float = SetDelta_T<double>;
        nb::class_<SetDelta_float, SetDelta>(m, "SetDelta_float")
                .def(nb::init<const std::unordered_set<double> &, const std::unordered_set<double> &>(), "added"_a,
                     "removed"_a)
                .def("__add__", &SetDelta_float::operator+);

        using SetDelta_date = SetDelta_T<engine_date_t>;
        nb::class_<SetDelta_date, SetDelta>(m, "SetDelta_date")
                .def(nb::init<const std::unordered_set<engine_date_t> &, const std::unordered_set<engine_date_t> &>(),
                     "added"_a,
                     "removed"_a)
                .def("__add__", &SetDelta_date::operator+);

        using SetDelta_date_time = SetDelta_T<engine_time_t>;
        nb::class_<SetDelta_date_time, SetDelta>(m, "SetDelta_date_time")
                .def(nb::init<const std::unordered_set<engine_time_t> &, const std::unordered_set<engine_time_t> &>(),
                     "added"_a,
                     "removed"_a)
                .def("__add__", &SetDelta_date_time::operator+);

        using SetDelta_time_delta = SetDelta_T<engine_time_delta_t>;
        nb::class_<SetDelta_time_delta, SetDelta>(m, "SetDelta_time_delta")
                .def(nb::init<const std::unordered_set<engine_time_delta_t> &, const std::unordered_set<
                         engine_time_delta_t> &>(),
                     "added"_a, "removed"_a)
                .def("__add__", &SetDelta_time_delta::operator+);

        using SetDelta_object = SetDelta_T<nb::object>;
        nb::class_<SetDelta_object, SetDelta>(m, "SetDelta_object")
                .def(nb::init<const std::unordered_set<nb::object> &, const std::unordered_set<nb::object> &,
                         nb::object>(), "added"_a,
                     "removed"_a, "tp"_a)
                .def("__add__", &SetDelta_object::operator+);
    }

    TimeSeriesSetOutput::TimeSeriesSetOutput(const node_ptr &parent)
        : TimeSeriesSet<TimeSeriesOutput>(parent), _is_empty_ref_output{
              dynamic_cast_ref<TimeSeriesValueOutput<bool> >(
                  TimeSeriesValueOutputBuilder<bool>().make_instance(this))
          } {
    }

    TimeSeriesSetOutput::TimeSeriesSetOutput(const TimeSeriesType::ptr &parent)
        : TimeSeriesSet<TimeSeriesOutput>(parent), _is_empty_ref_output{
              dynamic_cast_ref<TimeSeriesValueOutput<bool> >(
                  TimeSeriesValueOutputBuilder<bool>().make_instance(this))
          } {
>>>>>>> 70d9c6a2
    }

    TimeSeriesValueOutput<bool>::ptr& TimeSeriesSetOutput::is_empty_output()
    {
        if (!_is_empty_ref_output->valid()) { _is_empty_ref_output->set_value(empty()); }
        return _is_empty_ref_output;
    }

    void TimeSeriesSetOutput::invalidate()
    {
        clear();
        _reset_last_modified_time();
    }

<<<<<<< HEAD
    TimeSeriesSetOutput& TimeSeriesSetInput::set_output() const
    {
        return dynamic_cast<TimeSeriesSetOutput&>(*output());
    }

    template <typename T_Key>
    TimeSeriesSetOutput_T<T_Key>::TimeSeriesSetOutput_T(const node_ptr& parent)
=======
    TimeSeriesSetOutput &TimeSeriesSetInput::set_output() const {
        return dynamic_cast<TimeSeriesSetOutput &>(*output());
    }

    template<typename T_Key>
    TimeSeriesSetOutput_T<T_Key>::TimeSeriesSetOutput_T(const node_ptr &parent)
>>>>>>> 70d9c6a2
        : TimeSeriesSetOutput(parent),
          _contains_ref_outputs{
              this,
              new TimeSeriesValueOutputBuilder<bool>(),
<<<<<<< HEAD
              [](const TimeSeriesOutput& ts, TimeSeriesOutput& ref, const element_type& key)
              {
                  reinterpret_cast<TimeSeriesValueOutput<bool>&>(ref).set_value(
                      reinterpret_cast<const TimeSeriesSetOutput_T<element_type>&>(ts).contains(key));
              },
              {}
          }
    {
    }

    template <typename T_Key>
    TimeSeriesSetOutput_T<T_Key>::TimeSeriesSetOutput_T(const TimeSeriesType::ptr& parent)
=======
              [](const TimeSeriesOutput &ts, TimeSeriesOutput &ref, const element_type &key) {
                  reinterpret_cast<TimeSeriesValueOutput<bool> &>(ref).set_value(
                      reinterpret_cast<const TimeSeriesSetOutput_T<element_type> &>(ts).contains(key));
              },
              {}
          } {
    }

    template<typename T_Key>
    TimeSeriesSetOutput_T<T_Key>::TimeSeriesSetOutput_T(const TimeSeriesType::ptr &parent)
>>>>>>> 70d9c6a2
        : TimeSeriesSetOutput(parent),
          _contains_ref_outputs{
              this,
              new TimeSeriesValueOutputBuilder<bool>(),
<<<<<<< HEAD
              [](const TimeSeriesOutput& ts, TimeSeriesOutput& ref, const element_type& key)
              {
                  reinterpret_cast<TimeSeriesValueOutput<bool>&>(ref).set_value(
                      reinterpret_cast<const TimeSeriesSetOutput_T<element_type>&>(ts).contains(key));
              },
              {}
          }
    {
    }

    template <typename T_Key>
    nb::object TimeSeriesSetOutput_T<T_Key>::py_value() const
    {
        if (!_py_value.is_valid() || _py_value.is_none())
        {
            nb::set v{};
            for (const T_Key& item : _value) { v.add(nb::cast(item)); }
=======
              [](const TimeSeriesOutput &ts, TimeSeriesOutput &ref, const element_type &key) {
                  reinterpret_cast<TimeSeriesValueOutput<bool> &>(ref).set_value(
                      reinterpret_cast<const TimeSeriesSetOutput_T<element_type> &>(ts).contains(key));
              },
              {}
          } {
    }

    template<typename T_Key>
    nb::object TimeSeriesSetOutput_T<T_Key>::py_value() const {
        if (!_py_value.is_valid() || _py_value.is_none()) {
            nb::set v{};
            for (const T_Key &item: _value) { v.add(nb::cast(item)); }
>>>>>>> 70d9c6a2
            _py_value = nb::frozenset(v);
        }
        return _py_value;
    }

<<<<<<< HEAD
    template <typename T_Key>
    const typename TimeSeriesSetOutput_T<T_Key>::collection_type& TimeSeriesSetOutput_T<T_Key>::value() const
    {
=======
    template<typename T_Key>
    const typename TimeSeriesSetOutput_T<T_Key>::collection_type &TimeSeriesSetOutput_T<T_Key>::value() const {
>>>>>>> 70d9c6a2
        return _value;
    }

    // This form of the set_value requires:
    // added is a disjoint set versus the current value
    // removed is sub-set of the current value
<<<<<<< HEAD
    template <typename T_Key>
    void TimeSeriesSetOutput_T<T_Key>::set_value(collection_type added, collection_type removed)
    {
        for (const auto& item : removed) { _value.erase(item); }
        for (const auto& item : added) { _value.emplace(item); }
=======
    template<typename T_Key>
    void TimeSeriesSetOutput_T<T_Key>::set_value(collection_type added, collection_type removed) {
        for (const auto &item: removed) { _value.erase(item); }
        for (const auto &item: added) { _value.emplace(item); }
>>>>>>> 70d9c6a2
        _added = std::move(added);
        _removed = std::move(removed);
        _post_modify();
    }

    // This is to deal with an object value, there are two scenarios, one is getting a setdelta,
    // the other is an iterable.
<<<<<<< HEAD
    template <typename T_Key>
    void TimeSeriesSetOutput_T<T_Key>::set_value(const nb::object& value)
    {
        if (nb::isinstance<SetDelta_T<T_Key>>(value))
        {
            set_value(nb::cast<SetDelta_T<T_Key>>(value));
        }
        else if (nb::isinstance<nb::frozenset>(value))
        {
            auto v = nb::frozenset(value);
            collection_type added;
            collection_type to_remove;
            for (const auto& e : nb::iter(v))
            {
                auto k = nb::cast<T_Key>(e);
                if (!_value.contains(k)) { added.insert(k); }
            }
            for (const auto& k : _value)
            {
=======
    template<typename T_Key>
    void TimeSeriesSetOutput_T<T_Key>::set_value(const nb::object &value) {
        if (nb::isinstance<SetDelta_T<T_Key> >(value)) {
            set_value(nb::cast<SetDelta_T<T_Key> >(value));
        } else if (nb::isinstance<nb::frozenset>(value)) {
            auto v = nb::frozenset(value);
            collection_type added;
            collection_type to_remove;
            for (const auto &e: nb::iter(v)) {
                auto k = nb::cast<T_Key>(e);
                if (!_value.contains(k)) { added.insert(k); }
            }
            for (const auto &k: _value) {
>>>>>>> 70d9c6a2
                if (!v.contains(k)) { to_remove.insert(k); }
            }
            set_value(std::move(added), std::move(to_remove));
        }
        else
        {
            auto removed = get_removed();
            auto v = nb::iter(value);

            collection_type added;
            collection_type to_remove;

<<<<<<< HEAD
            for (const auto& r : v)
            {
                if (!nb::isinstance(r, removed))
                {
=======
            for (const auto &r: v) {
                if (!nb::isinstance(r, removed)) {
>>>>>>> 70d9c6a2
                    auto k = nb::cast<T_Key>(r);
                    if (!_value.contains(k)) { added.insert(k); }
                }
                else
                {
                    auto item = nb::cast<T_Key>(r.attr("item"));
<<<<<<< HEAD
                    if (_value.contains(item))
                    {
                        if (added.contains(item))
                        {
=======
                    if (_value.contains(item)) {
                        if (added.contains(item)) {
>>>>>>> 70d9c6a2
                            throw std::runtime_error("Cannot remove and add the same element");
                        }
                        to_remove.insert(item);
                    }
                }
            }
            set_value(std::move(added), std::move(to_remove));
        }
    }

<<<<<<< HEAD
    template <typename T_Key>
    void TimeSeriesSetOutput_T<T_Key>::set_value(const SetDelta_T<T_Key>& delta)
    {
=======
    template<typename T_Key>
    void TimeSeriesSetOutput_T<T_Key>::set_value(const SetDelta_T<T_Key> &delta) {
>>>>>>> 70d9c6a2
        collection_type added;
        collection_type removed;
        added.reserve(delta.added().size());
        removed.reserve(delta.removed().size());
<<<<<<< HEAD
        for (const auto& item : delta.added())
        {
            if (!_value.contains(item)) { added.insert(item); }
        }
        for (const auto& item : delta.removed())
        {
=======
        for (const auto &item: delta.added()) {
            if (!_value.contains(item)) { added.insert(item); }
        }
        for (const auto &item: delta.removed()) {
>>>>>>> 70d9c6a2
            if (_value.contains(item)) { removed.insert(item); }
        }
        set_value(std::move(added), std::move(removed));
    }

<<<<<<< HEAD
    template <typename T_Key>
    nb::object TimeSeriesSetOutput_T<T_Key>::py_delta_value() const
    {
        if (!modified())
        {
=======
    template<typename T_Key>
    nb::object TimeSeriesSetOutput_T<T_Key>::py_delta_value() const {
        if (!modified()) {
>>>>>>> 70d9c6a2
            // For consistency with Python, this should return empty if requested and not modified.
            collection_type empty_set;
            return nb::cast(make_set_delta<T_Key>(empty_set, empty_set));
        }
        return nb::cast(make_set_delta<T_Key>(_added, _removed));
    }

<<<<<<< HEAD
    template <typename T_Key>
    void TimeSeriesSetOutput_T<T_Key>::py_set_value(nb::object value)
    {
        if (value.is_none())
        {
=======
    template<typename T_Key>
    void TimeSeriesSetOutput_T<T_Key>::py_set_value(nb::object value) {
        if (value.is_none()) {
>>>>>>> 70d9c6a2
            invalidate();
        }
        else
        {
            set_value(value);
        }
    }

<<<<<<< HEAD
    template <typename T_Key>
    void TimeSeriesSetOutput_T<T_Key>::apply_result(nb::object value)
    {
=======
    template<typename T_Key>
    void TimeSeriesSetOutput_T<T_Key>::apply_result(nb::object value) {
>>>>>>> 70d9c6a2
        if (value.is_none()) { return; }
        py_set_value(value);
    }

<<<<<<< HEAD
    template <typename T_Key>
    void TimeSeriesSetOutput_T<T_Key>::mark_modified(engine_time_t modified_time)
    {
        if (last_modified_time() < modified_time)
        {
            // Make sure we only do this once
            TimeSeriesSetOutput::mark_modified(modified_time);
            if (has_parent_or_node())
            {
                owning_node()->graph()->evaluation_engine_api()->add_after_evaluation_notification([this]()
                {
=======
    template<typename T_Key>
    void TimeSeriesSetOutput_T<T_Key>::mark_modified(engine_time_t modified_time) {
        if (last_modified_time() < modified_time) {
            // Make sure we only do this once
            TimeSeriesSetOutput::mark_modified(modified_time);
            if (has_parent_or_node()) {
                owning_node()->graph()->evaluation_engine_api()->add_after_evaluation_notification([this]() {
>>>>>>> 70d9c6a2
                    this->_reset();
                });
            }
        }
    }

<<<<<<< HEAD
    template <typename T_Key>
    void TimeSeriesSetOutput_T<T_Key>::_add(const element_type& item)
    {
=======
    template<typename T_Key>
    void TimeSeriesSetOutput_T<T_Key>::_add(const element_type &item) {
>>>>>>> 70d9c6a2
        _value.emplace(item);
        _added.emplace(item);
        _removed.erase(item);
        // Reset Python-side caches so py_added/py_removed reflect current tick modifications
        _py_added.reset();
        _py_removed.reset();
        _py_value.reset();
    }

<<<<<<< HEAD
    template <typename T_Key>
    void TimeSeriesSetOutput_T<T_Key>::_remove(const element_type& item)
    {
=======
    template<typename T_Key>
    void TimeSeriesSetOutput_T<T_Key>::_remove(const element_type &item) {
>>>>>>> 70d9c6a2
        _value.erase(item);
        _removed.emplace(item);
        // Reset Python-side caches so py_added/py_removed reflect current tick modifications
        _py_added.reset();
        _py_removed.reset();
        _py_value.reset();
    }

<<<<<<< HEAD
    template <typename T_Key>
    void TimeSeriesSetOutput_T<T_Key>::_post_modify()
    {
=======
    template<typename T_Key>
    void TimeSeriesSetOutput_T<T_Key>::_post_modify() {
>>>>>>> 70d9c6a2
        // We get here after setting the value, so we can overload this to reset the caches.
        _py_value.reset();
        _py_removed.reset();
        _py_added.reset();

        bool has_changes{_added.size() > 0 || _removed.size() > 0};
        bool needs_validation{!valid()};
        bool is_current_cycle = (last_modified_time() < owning_graph()->evaluation_clock()->evaluation_time());
        if ((has_changes || needs_validation) && is_current_cycle)
        {
            mark_modified();
            if (_added.size() > 0 && is_empty_output()->valid() && is_empty_output()->value())
            {
                is_empty_output()->set_value(false);
            }
            else if (_removed.size() > 0 && empty())
            {
                is_empty_output()->set_value(true);
            }
            _contains_ref_outputs.update_all(_added.begin(), _added.end());
            _contains_ref_outputs.update_all(_removed.begin(), _removed.end());
        }
    }

<<<<<<< HEAD
    template <typename T_Key>
    void TimeSeriesSetOutput_T<T_Key>::_reset()
    {
=======
    template<typename T_Key>
    void TimeSeriesSetOutput_T<T_Key>::_reset() {
>>>>>>> 70d9c6a2
        _added.clear();
        _removed.clear();
        _py_added.reset();
        _py_removed.reset();
    }

<<<<<<< HEAD
    template <typename T_Key>
    void TimeSeriesSetOutput_T<T_Key>::_reset_value()
    {
=======
    template<typename T_Key>
    void TimeSeriesSetOutput_T<T_Key>::_reset_value() {
>>>>>>> 70d9c6a2
        _reset();
        auto a{collection_type{}};
        std::swap(a, _value);
        auto b{collection_type{}};
        std::swap(b, _added);
        auto c{collection_type{}};
        std::swap(c, _removed);
    }

<<<<<<< HEAD
    template <typename T>
    nb::object TimeSeriesSetInput_T<T>::py_value() const { return nb::cast(value()); }

    template <typename T>
    nb::object TimeSeriesSetInput_T<T>::py_delta_value() const { return nb::cast(delta_value()); }

    template <typename T>
    bool TimeSeriesSetInput_T<T>::py_contains(const nb::object& item) const
    {
        return contains(nb::cast<element_type>(item));
    }

    template <typename T>
    size_t TimeSeriesSetInput_T<T>::size() const { return has_output() ? set_output_t().size() : 0; }

    template <typename T>
    bool TimeSeriesSetInput_T<T>::empty() const { return value().empty(); }

    template <typename T>
    nb::object TimeSeriesSetInput_T<T>::py_values() const { return nb::cast(value()); }

    template <typename T>
    nb::object TimeSeriesSetInput_T<T>::py_added() const { return nb::cast(added()); }

    template <typename T>
    bool TimeSeriesSetInput_T<T>::py_was_added(const nb::object& item) const
    {
        return was_added(nb::cast<element_type>(item));
    }

    template <typename T>
    nb::object TimeSeriesSetInput_T<T>::py_removed() const { return nb::cast(removed()); }

    template <typename T>
    bool TimeSeriesSetInput_T<T>::py_was_removed(const nb::object& item) const
    {
        return was_removed(nb::cast<element_type>(item));
    }

    template <typename T>
    const typename TimeSeriesSetInput_T<T>::collection_type& TimeSeriesSetInput_T<T>::value() const
    {
        return bound() ? set_output_t().value() : _empty;
    }

    template <typename T>
    typename TimeSeriesSetInput_T<T>::set_delta_ptr TimeSeriesSetInput_T<T>::delta_value() const
    {
        return make_set_delta<element_type>(added(), removed());
    }

    template <typename T>
    bool TimeSeriesSetInput_T<T>::contains(const element_type& item) const
    {
        return has_output() ? set_output_t().contains(item) : false;
    }

    template <typename T>
    const typename TimeSeriesSetInput_T<T>::collection_type& TimeSeriesSetInput_T<T>::values() const
    {
        return value();
    }

    template <typename T>
    const typename TimeSeriesSetInput_T<T>::collection_type& TimeSeriesSetInput_T<T>::added() const
    {
=======
    template<typename T>
    nb::object TimeSeriesSetInput_T<T>::py_value() const { return nb::cast(value()); }

    template<typename T>
    nb::object TimeSeriesSetInput_T<T>::py_delta_value() const { return nb::cast(delta_value()); }

    template<typename T>
    bool TimeSeriesSetInput_T<T>::py_contains(const nb::object &item) const {
        return contains(nb::cast<element_type>(item));
    }

    template<typename T>
    size_t TimeSeriesSetInput_T<T>::size() const { return has_output() ? set_output_t().size() : 0; }

    template<typename T>
    bool TimeSeriesSetInput_T<T>::empty() const { return value().empty(); }

    template<typename T>
    nb::object TimeSeriesSetInput_T<T>::py_values() const { return nb::cast(value()); }

    template<typename T>
    nb::object TimeSeriesSetInput_T<T>::py_added() const { return nb::cast(added()); }

    template<typename T>
    bool TimeSeriesSetInput_T<T>::py_was_added(const nb::object &item) const {
        return was_added(nb::cast<element_type>(item));
    }

    template<typename T>
    nb::object TimeSeriesSetInput_T<T>::py_removed() const { return nb::cast(removed()); }

    template<typename T>
    bool TimeSeriesSetInput_T<T>::py_was_removed(const nb::object &item) const {
        return was_removed(nb::cast<element_type>(item));
    }

    template<typename T>
    const typename TimeSeriesSetInput_T<T>::collection_type &TimeSeriesSetInput_T<T>::value() const {
        return bound() ? set_output_t().value() : _empty;
    }

    template<typename T>
    typename TimeSeriesSetInput_T<T>::set_delta_ptr TimeSeriesSetInput_T<T>::delta_value() const {
        return make_set_delta<element_type>(added(), removed());
    }

    template<typename T>
    bool TimeSeriesSetInput_T<T>::contains(const element_type &item) const {
        return has_output() ? set_output_t().contains(item) : false;
    }

    template<typename T>
    const typename TimeSeriesSetInput_T<T>::collection_type &TimeSeriesSetInput_T<T>::values() const {
        return value();
    }

    template<typename T>
    const typename TimeSeriesSetInput_T<T>::collection_type &TimeSeriesSetInput_T<T>::added() const {
>>>>>>> 70d9c6a2
        // The added results are cached, we will clear out the results at the end of the cycle.
        if (!_added.empty()) { return _added; }

        // If we have a previous output, then we need to do some work to compute the effect _added
        if (has_prev_output())
        {
            // Get all elements from current values
<<<<<<< HEAD
            auto& prev = prev_output_t().value();
            auto& prev_added = prev_output_t().added();
            auto& prev_removed = prev_output_t().removed();
            for (const auto& item : values())
            {
=======
            auto &prev = prev_output_t().value();
            auto &prev_added = prev_output_t().added();
            auto &prev_removed = prev_output_t().removed();
            for (const auto &item: values()) {
>>>>>>> 70d9c6a2
                // Only add if not in previous state
                // (prev values + removed - added)
                bool was_in_prev = (prev.contains(item) || prev_removed.contains(item)) && !prev_added.contains(item);
                if (!was_in_prev) { _added.insert(item); }
            }
            if (!_added.empty()) { _add_reset_prev(); }
            return _added;
        }

        if (has_output()) { return sampled() ? values() : set_output_t().added(); }

        _added.clear();
        return _added;
    }

<<<<<<< HEAD
    template <typename T>
    bool TimeSeriesSetInput_T<T>::was_added(const element_type& item) const
    {
=======
    template<typename T>
    bool TimeSeriesSetInput_T<T>::was_added(const element_type &item) const {
>>>>>>> 70d9c6a2
        if (has_prev_output()) { return set_output_t().was_added(item) && !prev_output_t().contains(item); }
        if (sampled()) { return contains(item); }
        return set_output_t().was_added(item);
    }

<<<<<<< HEAD
    template <typename T>
    const typename TimeSeriesSetInput_T<T>::collection_type& TimeSeriesSetInput_T<T>::removed() const
    {
        if (!_removed.empty()) { return _removed; }

        if (has_prev_output())
        {
            auto& prev = prev_output_t().value();
            auto& prev_added = prev_output_t().added();
            auto& prev_removed = prev_output_t().removed();
            auto& value = values();
=======
    template<typename T>
    const typename TimeSeriesSetInput_T<T>::collection_type &TimeSeriesSetInput_T<T>::removed() const {
        if (!_removed.empty()) { return _removed; }

        if (has_prev_output()) {
            auto &prev = prev_output_t().value();
            auto &prev_added = prev_output_t().added();
            auto &prev_removed = prev_output_t().removed();
            auto &value = values();
>>>>>>> 70d9c6a2
            // Calculate removed elements as:
            // (previous_values union previous_removed) minus previous_added minus current_values
            collection_type prev_state;
            prev_state.insert(prev.begin(), prev.end());
            prev_state.insert(prev_removed.begin(), prev_removed.end());
<<<<<<< HEAD
            for (const auto& item : prev_added) { prev_state.erase(item); }
            for (const auto& item : prev_state)
            {
=======
            for (const auto &item: prev_added) { prev_state.erase(item); }
            for (const auto &item: prev_state) {
>>>>>>> 70d9c6a2
                if (!value.contains(item)) { _removed.insert(item); }
            }
            if (!_removed.empty()) { _add_reset_prev(); }
            return _removed;
        }

        if (has_output()) { return set_output_t().removed(); }

        return _empty;
    }

<<<<<<< HEAD
    template <typename T>
    bool TimeSeriesSetInput_T<T>::was_removed(const element_type& item) const
    {
=======
    template<typename T>
    bool TimeSeriesSetInput_T<T>::was_removed(const element_type &item) const {
>>>>>>> 70d9c6a2
        if (has_prev_output()) { return prev_output_t().contains(item) && !contains(item); }
        if (sampled()) { return false; }
        return has_output() ? set_output_t().was_removed(item) : false;
    }

<<<<<<< HEAD
    template <typename T>
    bool TimeSeriesSetInput_T<T>::is_same_type(const TimeSeriesType* other) const
    {
        return dynamic_cast<const TimeSeriesSetInput_T<T>*>(other) != nullptr;
    }

    template <typename T>
    const TimeSeriesSetOutput_T<typename TimeSeriesSetInput_T<T>::element_type>& TimeSeriesSetInput_T<
        T>::prev_output_t() const
    {
        return reinterpret_cast<const TimeSeriesSetOutput_T<element_type>&>(prev_output());
    }

    template <typename T>
    const TimeSeriesSetOutput_T<typename TimeSeriesSetInput_T<T>::element_type>& TimeSeriesSetInput_T<
        T>::set_output_t() const
    {
        return reinterpret_cast<const TimeSeriesSetOutput_T<element_type>&>(*output());
    }

    template <typename T>
    void TimeSeriesSetInput_T<T>::reset_prev()
    {
=======
    template<typename T>
    bool TimeSeriesSetInput_T<T>::is_same_type(const TimeSeriesType *other) const {
        return dynamic_cast<const TimeSeriesSetInput_T<T> *>(other) != nullptr;
    }

    template<typename T>
    const TimeSeriesSetOutput_T<typename TimeSeriesSetInput_T<T>::element_type> &TimeSeriesSetInput_T<
        T>::prev_output_t() const {
        return reinterpret_cast<const TimeSeriesSetOutput_T<element_type> &>(prev_output());
    }

    template<typename T>
    const TimeSeriesSetOutput_T<typename TimeSeriesSetInput_T<T>::element_type> &TimeSeriesSetInput_T<
        T>::set_output_t() const {
        return reinterpret_cast<const TimeSeriesSetOutput_T<element_type> &>(*output());
    }

    template<typename T>
    void TimeSeriesSetInput_T<T>::reset_prev() {
>>>>>>> 70d9c6a2
        TimeSeriesSetInput::reset_prev();
        _added.clear();
        _removed.clear();
    }

<<<<<<< HEAD
    template <typename T_Key>
    void TimeSeriesSetOutput_T<T_Key>::clear()
    {
        _removed.clear();
        _removed.reserve(_value.size());
        for (const auto& item : _value)
        {
=======
    template<typename T_Key>
    void TimeSeriesSetOutput_T<T_Key>::clear() {
        _removed.clear();
        _removed.reserve(_value.size());
        for (const auto &item: _value) {
>>>>>>> 70d9c6a2
            if (!_added.contains(item)) { _removed.emplace(item); }
        }
        _added.clear();
        _contains_ref_outputs.update_all(_value.begin(), _value.end());
        _value.clear();
        is_empty_output()->set_value(true);
        // Clear the caches
        _py_value.reset();
        _py_added.reset();
        _py_removed.reset();
        mark_modified();
    }

<<<<<<< HEAD
    template <typename T_Key>
    void TimeSeriesSetOutput_T<T_Key>::copy_from_output(const TimeSeriesOutput& output)
    {
        auto& output_obj = dynamic_cast<const TimeSeriesSetOutput_T<T_Key>&>(output);
=======
    template<typename T_Key>
    void TimeSeriesSetOutput_T<T_Key>::copy_from_output(const TimeSeriesOutput &output) {
        auto &output_obj = dynamic_cast<const TimeSeriesSetOutput_T<T_Key> &>(output);
>>>>>>> 70d9c6a2

        _added.clear();
        _removed.clear();

        // Make a copy of _value to avoid issues if we're copying from ourselves
        collection_type old_value = _value;

        // Calculate added elements (elements in output but not in current value)
<<<<<<< HEAD
        for (const auto& item : output_obj._value)
        {
=======
        for (const auto &item: output_obj._value) {
>>>>>>> 70d9c6a2
            if (!old_value.contains(item)) { _added.insert(item); }
        }

        // Calculate removed elements (elements in current value but not in output)
<<<<<<< HEAD
        for (const auto& item : old_value)
        {
=======
        for (const auto &item: old_value) {
>>>>>>> 70d9c6a2
            if (!output_obj._value.contains(item)) { _removed.insert(item); }
        }

        if (_added.size() > 0 || _removed.size() > 0 || !valid())
        {
            _value = output_obj._value;
            // Reset Python-side caches so py_added/py_removed reflect current tick modifications
            _py_added.reset();
            _py_removed.reset();
            _py_value.reset();
            is_empty_output()->set_value(empty());
            _contains_ref_outputs.update_all(_added.begin(), _added.end());
            _contains_ref_outputs.update_all(_removed.begin(), _removed.end());
            mark_modified();
        }
    }

<<<<<<< HEAD
    template <typename T_Key>
    void TimeSeriesSetOutput_T<T_Key>::copy_from_input(const TimeSeriesInput& input)
    {
        auto& input_obj = dynamic_cast<const TimeSeriesSetInput_T<T_Key>&>(input);
=======
    template<typename T_Key>
    void TimeSeriesSetOutput_T<T_Key>::copy_from_input(const TimeSeriesInput &input) {
        auto &input_obj = dynamic_cast<const TimeSeriesSetInput_T<T_Key> &>(input);
>>>>>>> 70d9c6a2

        _added.clear();
        _removed.clear();

        // Calculate added elements (elements in input but not in current value)
        const auto& input_value = input_obj.value();

        // Make a copy of _value to avoid issues if input_value references _value
        collection_type old_value = _value;

<<<<<<< HEAD
        for (const auto& item : input_value)
        {
=======
        for (const auto &item: input_value) {
>>>>>>> 70d9c6a2
            if (!old_value.contains(item)) { _added.insert(item); }
        }

        // Calculate removed elements (elements in current value but not in input)
<<<<<<< HEAD
        for (const auto& item : old_value)
        {
            if (!input_value.contains(item))
            {
=======
        for (const auto &item: old_value) {
            if (!input_value.contains(item)) {
>>>>>>> 70d9c6a2
                _removed.insert(item);
            }
        }

        if (_added.size() > 0 || _removed.size() > 0 || !valid())
        {
            _value = input_value;
            // Reset Python-side caches so py_added/py_removed reflect current tick modifications
            _py_added.reset();
            _py_removed.reset();
            _py_value.reset();
            is_empty_output()->set_value(empty());
            _contains_ref_outputs.update_all(_added.begin(), _added.end());
            _contains_ref_outputs.update_all(_removed.begin(), _removed.end());
            mark_modified();
        }
    }

<<<<<<< HEAD
    template <typename T_Key>
    bool TimeSeriesSetOutput_T<T_Key>::py_contains(const nb::object& item) const
    {
        return contains(nb::cast<element_type>(item));
    }

    template <typename T_Key>
    bool TimeSeriesSetOutput_T<T_Key>::contains(const element_type& item) const
    {
        return _value.contains(item);
    }

    template <typename T_Key>
    size_t TimeSeriesSetOutput_T<T_Key>::size() const { return _value.size(); }

    template <typename T_Key>
    nb::object TimeSeriesSetOutput_T<T_Key>::py_values() const { return py_value(); }

    template <typename T_Key>
    nb::object TimeSeriesSetOutput_T<T_Key>::py_added() const
    {
        if (!_py_added.is_valid())
        {
            nb::set added{};
            for (const auto& item : _added) { added.add(nb::cast(item)); }
=======
    template<typename T_Key>
    bool TimeSeriesSetOutput_T<T_Key>::py_contains(const nb::object &item) const {
        return contains(nb::cast<element_type>(item));
    }

    template<typename T_Key>
    bool TimeSeriesSetOutput_T<T_Key>::contains(const element_type &item) const {
        return _value.contains(item);
    }

    template<typename T_Key>
    size_t TimeSeriesSetOutput_T<T_Key>::size() const { return _value.size(); }

    template<typename T_Key>
    nb::object TimeSeriesSetOutput_T<T_Key>::py_values() const { return py_value(); }

    template<typename T_Key>
    nb::object TimeSeriesSetOutput_T<T_Key>::py_added() const {
        if (!_py_added.is_valid()) {
            nb::set added{};
            for (const auto &item: _added) { added.add(nb::cast(item)); }
>>>>>>> 70d9c6a2
            _py_added = nb::frozenset(added);
        }
        return _py_added;
    }

<<<<<<< HEAD
    template <typename T_Key>
    const typename TimeSeriesSetOutput_T<T_Key>::collection_type& TimeSeriesSetOutput_T<T_Key>::added() const
    {
        return _added;
    }

    template <typename T_Key>
    bool TimeSeriesSetOutput_T<T_Key>::has_added() const { return !_added.empty(); }

    template <typename T_Key>
    bool TimeSeriesSetOutput_T<T_Key>::py_was_added(const nb::object& item) const
    {
        return was_added(nb::cast<element_type>(item));
    }

    template <typename T_Key>
    bool TimeSeriesSetOutput_T<T_Key>::was_added(const element_type& item) const
    {
        return _added.contains(item);
    }

    template <typename T_Key>
    nb::object TimeSeriesSetOutput_T<T_Key>::py_removed() const
    {
        if (!_py_removed.is_valid())
        {
            nb::set removed{};
            for (const auto& item : _removed) { removed.add(nb::cast(item)); }
=======
    template<typename T_Key>
    const typename TimeSeriesSetOutput_T<T_Key>::collection_type &TimeSeriesSetOutput_T<T_Key>::added() const {
        return _added;
    }

    template<typename T_Key>
    bool TimeSeriesSetOutput_T<T_Key>::has_added() const { return !_added.empty(); }

    template<typename T_Key>
    bool TimeSeriesSetOutput_T<T_Key>::py_was_added(const nb::object &item) const {
        return was_added(nb::cast<element_type>(item));
    }

    template<typename T_Key>
    bool TimeSeriesSetOutput_T<T_Key>::was_added(const element_type &item) const {
        return _added.contains(item);
    }

    template<typename T_Key>
    nb::object TimeSeriesSetOutput_T<T_Key>::py_removed() const {
        if (!_py_removed.is_valid()) {
            nb::set removed{};
            for (const auto &item: _removed) { removed.add(nb::cast(item)); }
>>>>>>> 70d9c6a2
            _py_removed = nb::frozenset(removed);
        }
        return _py_removed;
    }

<<<<<<< HEAD
    template <typename T_Key>
    const typename TimeSeriesSetOutput_T<T_Key>::collection_type& TimeSeriesSetOutput_T<T_Key>::removed() const
    {
        return _removed;
    }

    template <typename T_Key>
    bool TimeSeriesSetOutput_T<T_Key>::has_removed() const { return !_removed.empty(); }

    template <typename T_Key>
    bool TimeSeriesSetOutput_T<T_Key>::py_was_removed(const nb::object& item) const
    {
        return was_removed(nb::cast<element_type>(item));
    }

    template <typename T_Key>
    bool TimeSeriesSetOutput_T<T_Key>::was_removed(const element_type& item) const
    {
        return _removed.contains(item);
    }

    template <typename T_Key>
    void TimeSeriesSetOutput_T<T_Key>::py_remove(const nb::object& key)
    {
=======
    template<typename T_Key>
    const typename TimeSeriesSetOutput_T<T_Key>::collection_type &TimeSeriesSetOutput_T<T_Key>::removed() const {
        return _removed;
    }

    template<typename T_Key>
    bool TimeSeriesSetOutput_T<T_Key>::has_removed() const { return !_removed.empty(); }

    template<typename T_Key>
    bool TimeSeriesSetOutput_T<T_Key>::py_was_removed(const nb::object &item) const {
        return was_removed(nb::cast<element_type>(item));
    }

    template<typename T_Key>
    bool TimeSeriesSetOutput_T<T_Key>::was_removed(const element_type &item) const {
        return _removed.contains(item);
    }

    template<typename T_Key>
    void TimeSeriesSetOutput_T<T_Key>::py_remove(const nb::object &key) {
>>>>>>> 70d9c6a2
        if (key.is_none()) { return; }
        remove(nb::cast<element_type>(key));
    }

<<<<<<< HEAD
    template <typename T_Key>
    void TimeSeriesSetOutput_T<T_Key>::remove(const element_type& key)
    {
        if (contains(key))
        {
=======
    template<typename T_Key>
    void TimeSeriesSetOutput_T<T_Key>::remove(const element_type &key) {
        if (contains(key)) {
>>>>>>> 70d9c6a2
            bool was_added = false;
            if (_added.contains(key))
            {
                _added.erase(key);
                was_added = true;
            }

            if (was_added)
            {
                _value.erase(key);
            }
            else
            {
                _remove(key);
            }

            _contains_ref_outputs.update(key);

            if (empty()) { is_empty_output()->set_value(true); }

            mark_modified();
        }
    }

<<<<<<< HEAD
    template <typename T_Key>
    void TimeSeriesSetOutput_T<T_Key>::py_add(const nb::object& key)
    {
=======
    template<typename T_Key>
    void TimeSeriesSetOutput_T<T_Key>::py_add(const nb::object &key) {
>>>>>>> 70d9c6a2
        if (key.is_none()) { return; }
        add(nb::cast<element_type>(key));
    }

<<<<<<< HEAD
    template <typename T_Key>
    void TimeSeriesSetOutput_T<T_Key>::add(const element_type& key)
    {
        if (!contains(key))
        {
=======
    template<typename T_Key>
    void TimeSeriesSetOutput_T<T_Key>::add(const element_type &key) {
        if (!contains(key)) {
>>>>>>> 70d9c6a2
            if (empty()) { is_empty_output()->set_value(false); }
            _add(key);
            _contains_ref_outputs.update(key);
            mark_modified();
        }
    }

<<<<<<< HEAD
    template <typename T_Key>
    bool TimeSeriesSetOutput_T<T_Key>::empty() const { return _value.empty(); }

    template <typename T_Key>
    TimeSeriesValueOutput<bool>::ptr TimeSeriesSetOutput_T<T_Key>::get_contains_output(const nb::object& item,
        const nb::object& requester)
    {
        return dynamic_cast<TimeSeriesValueOutput<bool>*>(
            _contains_ref_outputs.create_or_increment(nb::cast<element_type>(item), static_cast<void*>(requester.ptr()))
                                 .get());
    }

    template <typename T_Key>
    void TimeSeriesSetOutput_T<T_Key>::release_contains_output(const nb::object& item, const nb::object& requester)
    {
        _contains_ref_outputs.release(nb::cast<element_type>(item), static_cast<void*>(requester.ptr()));
=======
    template<typename T_Key>
    bool TimeSeriesSetOutput_T<T_Key>::empty() const { return _value.empty(); }

    template<typename T_Key>
    TimeSeriesValueOutput<bool>::ptr TimeSeriesSetOutput_T<T_Key>::get_contains_output(const nb::object &item,
        const nb::object &requester) {
        return dynamic_cast<TimeSeriesValueOutput<bool> *>(
            _contains_ref_outputs.create_or_increment(nb::cast<element_type>(item),
                                                      static_cast<void *>(requester.ptr())).get());
    }

    template<typename T_Key>
    void TimeSeriesSetOutput_T<T_Key>::release_contains_output(const nb::object &item, const nb::object &requester) {
        _contains_ref_outputs.release(nb::cast<element_type>(item), static_cast<void *>(requester.ptr()));
>>>>>>> 70d9c6a2
    }

    // template <typename T_Key> void TimeSeriesSetOutput_T<T_Key>::post_modify() { _post_modify(); }

    nb::object TimeSeriesSetInput::py_added() const
    {
        if (has_prev_output())
        {
            // Get current values as a set
            auto current_values = nb::set(py_values());
            // Get previous state (old values + removed - added)
            auto prev_values = nb::set(prev_output().py_values());
            auto prev_removed = nb::set(prev_output().py_removed());
            auto prev_added = nb::set(prev_output().py_added());
            auto old_state = (prev_values | prev_removed) - prev_added;
            // Added items are current values minus old_state
            return current_values - old_state;
        }
        else
        {
            return sampled() ? py_values() : set_output().py_added();
        }
    }

    bool TimeSeriesSetInput::py_was_added(const nb::object& item) const
    {
        if (has_prev_output())
        {
            return set_output().py_was_added(item) && !prev_output().py_contains(item);
        }
        else if (sampled())
        {
            return py_contains(item);
        }
        else
        {
            return set_output().py_was_added(item);
        }
    }

<<<<<<< HEAD
    nb::object TimeSeriesSetInput::py_removed() const
    {
        if (has_prev_output())
        {
=======
    nb::object TimeSeriesSetInput::py_removed() const {
        if (has_prev_output()) {
>>>>>>> 70d9c6a2
            auto prev_values = nb::set(prev_output().py_values());
            auto prev_removed = nb::set(prev_output().py_removed());
            auto prev_added = nb::set(prev_output().py_added());
            auto current_values = nb::set(py_values());

            return ((prev_values | prev_removed) - prev_added) - current_values;
        }
        else if (sampled())
        {
            return nb::set();
        }
        else if (has_output())
        {
            return set_output().py_removed();
        }
        else
        {
            return nb::set();
        }
    }

    bool TimeSeriesSetInput::py_was_removed(const nb::object& item) const
    {
        if (has_prev_output())
        {
            return prev_output().py_contains(item) && !py_contains(item);
        }
        else if (sampled())
        {
            return false;
        }
        else
        {
            return set_output().py_was_removed(item);
        }
    }

    const TimeSeriesSetOutput& TimeSeriesSetInput::prev_output() const { return *_prev_output; }

    bool TimeSeriesSetInput::has_prev_output() const { return _prev_output != nullptr; }

    void TimeSeriesSetInput::reset_prev()
    {
        _pending_reset_prev = false;
        _prev_output = nullptr;
    }

    void TimeSeriesSetInput::_add_reset_prev() const
    {
        // A cheat but should be OK
        if (_pending_reset_prev) { return; }
        _pending_reset_prev = true;
<<<<<<< HEAD
        auto self = const_cast<TimeSeriesSetInput*>(this);
        owning_graph()->evaluation_engine_api()->add_after_evaluation_notification([self]()
        {
=======
        auto self = const_cast<TimeSeriesSetInput *>(this);
        owning_graph()->evaluation_engine_api()->add_after_evaluation_notification([self]() {
>>>>>>> 70d9c6a2
            self->reset_prev();
        });
    }

    bool TimeSeriesSetInput::do_bind_output(TimeSeriesOutput::ptr& output)
    {
        if (has_output())
        {
            _prev_output = &set_output();
            // Clean up after the engine cycle is complete
            _add_reset_prev();
        }
        return TimeSeriesInput::do_bind_output(output);
    }

    void TimeSeriesSetInput::do_un_bind_output(bool unbind_refs)
    {
        if (has_output())
        {
            _prev_output = &set_output();
            _add_reset_prev();
        }
        TimeSeriesInput::do_un_bind_output(unbind_refs);
    }

    template struct TimeSeriesSetInput_T<bool>;
    template struct TimeSeriesSetInput_T<int64_t>;
    template struct TimeSeriesSetInput_T<double>;
    template struct TimeSeriesSetInput_T<engine_date_t>;
    template struct TimeSeriesSetInput_T<engine_time_t>;
    template struct TimeSeriesSetInput_T<engine_time_delta_t>;
    template struct TimeSeriesSetInput_T<nb::object>;

    template struct TimeSeriesSetOutput_T<bool>;
    template struct TimeSeriesSetOutput_T<int64_t>;
    template struct TimeSeriesSetOutput_T<double>;
    template struct TimeSeriesSetOutput_T<engine_date_t>;
    template struct TimeSeriesSetOutput_T<engine_time_t>;
    template struct TimeSeriesSetOutput_T<engine_time_delta_t>;
    template struct TimeSeriesSetOutput_T<nb::object>;

    void tss_register_with_nanobind(nb::module_& m)
    {
        nb::class_<TimeSeriesSetInput, TimeSeriesInput>(m, "TimeSeriesSetInput")
<<<<<<< HEAD
            .def("__contains__", &TimeSeriesSetInput::py_contains)
            .def("__len__", &TimeSeriesSetInput::size)
            .def("empty", &TimeSeriesSetInput::empty)
            .def("values", &TimeSeriesSetInput::py_values)
            .def("added", &TimeSeriesSetInput::py_added)
            .def("removed", &TimeSeriesSetInput::py_removed)
            .def("was_added", &TimeSeriesSetInput::py_was_added)
            .def("was_removed", &TimeSeriesSetInput::py_was_removed)
            .def("__str__", [](const TimeSeriesSetInput& self)
            {
                return fmt::format("TimeSeriesSetInput@{:p}[size={}, valid={}]",
                                   static_cast<const void*>(&self), self.size(), self.valid());
            })
            .def("__repr__", [](const TimeSeriesSetInput& self)
            {
                return fmt::format("TimeSeriesSetInput@{:p}[size={}, valid={}]",
                                   static_cast<const void*>(&self), self.size(), self.valid());
            });
=======
                .def("__contains__", &TimeSeriesSetInput::py_contains)
                .def("__len__", &TimeSeriesSetInput::size)
                .def("empty", &TimeSeriesSetInput::empty)
                .def("values", &TimeSeriesSetInput::py_values)
                .def("added", &TimeSeriesSetInput::py_added)
                .def("removed", &TimeSeriesSetInput::py_removed)
                .def("was_added", &TimeSeriesSetInput::py_was_added)
                .def("was_removed", &TimeSeriesSetInput::py_was_removed)
                .def("__str__", [](const TimeSeriesSetInput &self) {
                    return fmt::format("TimeSeriesSetInput@{:p}[size={}, valid={}]",
                                       static_cast<const void *>(&self), self.size(), self.valid());
                })
                .def("__repr__", [](const TimeSeriesSetInput &self) {
                    return fmt::format("TimeSeriesSetInput@{:p}[size={}, valid={}]",
                                       static_cast<const void *>(&self), self.size(), self.valid());
                });
>>>>>>> 70d9c6a2

        nb::class_<TimeSeriesSetInput_T<bool>, TimeSeriesSetInput>(m, "TimeSeriesSetInput_Bool");
        nb::class_<TimeSeriesSetInput_T<int64_t>, TimeSeriesSetInput>(m, "TimeSeriesSetInput_Int");
        nb::class_<TimeSeriesSetInput_T<double>, TimeSeriesSetInput>(m, "TimeSeriesSetInput_Float");
        nb::class_<TimeSeriesSetInput_T<engine_date_t>, TimeSeriesSetInput>(m, "TimeSeriesSetInput_Date");
        nb::class_<TimeSeriesSetInput_T<engine_time_t>, TimeSeriesSetInput>(m, "TimeSeriesSetInput_DateTime");
        nb::class_<TimeSeriesSetInput_T<engine_time_delta_t>, TimeSeriesSetInput>(m, "TimeSeriesSetInput_TimeDelta");
        nb::class_<TimeSeriesSetInput_T<nb::object>, TimeSeriesSetInput>(m, "TimeSeriesSetInput_object");

        // Helper template function to bind TimeSeriesSetOutput methods
        auto bind_tss_output_methods = []<typename T>(nb::class_<TimeSeriesSetOutput_T<T>, TimeSeriesSetOutput>& cls)
        {
            using ItemType = std::conditional_t<
                std::is_same_v<T, bool> || std::is_same_v<T, int64_t> || std::is_same_v<T, double>,
                T,
<<<<<<< HEAD
                const T&>;

            cls.def("add", [](TimeSeriesSetOutput_T<T>& self, ItemType item)
               {
                   self.add(item);
               })
               .def("remove", [](TimeSeriesSetOutput_T<T>& self, ItemType item)
               {
                   self.remove(item);
               })
               .def("clear", [](TimeSeriesSetOutput_T<T>& self)
               {
                   typename TimeSeriesSetOutput_T<T>::collection_type added;
                   typename TimeSeriesSetOutput_T<T>::collection_type removed = self.value();
                   self.set_value(std::move(added), std::move(removed));
               });
        };

        nb::class_ < TimeSeriesSetOutput, TimeSeriesOutput > (m, "TimeSeriesSetOutput")
                                                             .def("__contains__", &TimeSeriesSetOutput::py_contains)
                                                             .def("__len__", &TimeSeriesSetOutput::size)
                                                             .def("empty", &TimeSeriesSetOutput::empty)
                                                             .def("is_empty_output",
                                                                  &TimeSeriesSetOutput::is_empty_output,
                                                                  nb::rv_policy::reference)
                                                             .def("values", &TimeSeriesSetOutput::py_values)
                                                             .def("added", &TimeSeriesSetOutput::py_added)
                                                             .def("removed", &TimeSeriesSetOutput::py_removed)
                                                             .def("was_added", &TimeSeriesSetOutput::py_was_added)
                                                             .def("was_removed", &TimeSeriesSetOutput::py_was_removed)
                                                             .def("get_contains_output",
                                                                  &TimeSeriesSetOutput::get_contains_output)
                                                             .def("release_contains_output",
                                                                  &TimeSeriesSetOutput::release_contains_output)
                                                             .def("__str__", [](const TimeSeriesSetOutput& self)
                                                             {
                                                                 return fmt::format(
                                                                     "TimeSeriesSetOutput@{:p}[size={}, valid={}]",
                                                                     static_cast<const void*>(&self), self.size(),
                                                                     self.valid());
                                                             })
                                                             .def("__repr__", [](const TimeSeriesSetOutput& self)
                                                             {
                                                                 return fmt::format(
                                                                     "TimeSeriesSetOutput@{:p}[size={}, valid={}]",
                                                                     static_cast<const void*>(&self), self.size(),
                                                                     self.valid());
                                                             });
=======
                const T &>;

            cls.def("add", [](TimeSeriesSetOutput_T<T> &self, ItemType item) {
                        self.add(item);
                    })
                    .def("remove", [](TimeSeriesSetOutput_T<T> &self, ItemType item) {
                        self.remove(item);
                    })
                    .def("clear", [](TimeSeriesSetOutput_T<T> &self) {
                        typename TimeSeriesSetOutput_T<T>::collection_type added;
                        typename TimeSeriesSetOutput_T<T>::collection_type removed = self.value();
                        self.set_value(std::move(added), std::move(removed));
                    });
        };

        nb::class_ < TimeSeriesSetOutput, TimeSeriesOutput > (m, "TimeSeriesSetOutput")
                .def("__contains__", &TimeSeriesSetOutput::py_contains)
                .def("__len__", &TimeSeriesSetOutput::size)
                .def("empty", &TimeSeriesSetOutput::empty)
                .def("is_empty_output", &TimeSeriesSetOutput::is_empty_output, nb::rv_policy::reference)
                .def("values", &TimeSeriesSetOutput::py_values)
                .def("added", &TimeSeriesSetOutput::py_added)
                .def("removed", &TimeSeriesSetOutput::py_removed)
                .def("was_added", &TimeSeriesSetOutput::py_was_added)
                .def("was_removed", &TimeSeriesSetOutput::py_was_removed)
                .def("get_contains_output", &TimeSeriesSetOutput::get_contains_output)
                .def("release_contains_output", &TimeSeriesSetOutput::release_contains_output)
                .def("__str__", [](const TimeSeriesSetOutput &self) {
                    return fmt::format("TimeSeriesSetOutput@{:p}[size={}, valid={}]",
                                       static_cast<const void *>(&self), self.size(), self.valid());
                })
                .def("__repr__", [](const TimeSeriesSetOutput &self) {
                    return fmt::format("TimeSeriesSetOutput@{:p}[size={}, valid={}]",
                                       static_cast<const void *>(&self), self.size(), self.valid());
                });
>>>>>>> 70d9c6a2

        auto tss_out_bool = nb::class_<TimeSeriesSetOutput_T<bool>, TimeSeriesSetOutput>(m, "TimeSeriesSetOutput_Bool");
        bind_tss_output_methods(tss_out_bool);

        auto tss_out_int = nb::class_<TimeSeriesSetOutput_T<int64_t>,
<<<<<<< HEAD
                                      TimeSeriesSetOutput>(m, "TimeSeriesSetOutput_Int");
=======
            TimeSeriesSetOutput>(m, "TimeSeriesSetOutput_Int");
>>>>>>> 70d9c6a2
        bind_tss_output_methods(tss_out_int);

        auto tss_out_float = nb::class_<TimeSeriesSetOutput_T<double>, TimeSeriesSetOutput>(
            m, "TimeSeriesSetOutput_Float");
        bind_tss_output_methods(tss_out_float);

        auto tss_out_date = nb::class_<TimeSeriesSetOutput_T<engine_date_t>, TimeSeriesSetOutput>(
            m, "TimeSeriesSetOutput_Date");
        bind_tss_output_methods(tss_out_date);

        auto tss_out_datetime = nb::class_<TimeSeriesSetOutput_T<engine_time_t>, TimeSeriesSetOutput>(
            m, "TimeSeriesSetOutput_DateTime");
        bind_tss_output_methods(tss_out_datetime);

        auto tss_out_timedelta = nb::class_<TimeSeriesSetOutput_T<engine_time_delta_t>, TimeSeriesSetOutput>(
            m, "TimeSeriesSetOutput_TimeDelta");
        bind_tss_output_methods(tss_out_timedelta);

        auto tss_out_object = nb::class_<TimeSeriesSetOutput_T<nb::object>, TimeSeriesSetOutput>(
            m, "TimeSeriesSetOutput_object");
        bind_tss_output_methods(tss_out_object);
    }
} // namespace hgraph<|MERGE_RESOLUTION|>--- conflicted
+++ resolved
@@ -7,112 +7,64 @@
 #include <hgraph/types/ts.h>
 #include <hgraph/types/tss.h>
 
-<<<<<<< HEAD
-namespace hgraph
-{
+namespace hgraph {
+
     template <typename T>
     template <typename U>
         requires(!std::is_same_v<U, nb::object>)
     SetDelta_T<T>::SetDelta_T(collection_type added, collection_type removed)
         : _added(std::move(added)), _removed(std::move(removed))
     {
-=======
-namespace hgraph {
-    template<typename T>
-    template<typename U>
-        requires(!std::is_same_v<U, nb::object>)
-    SetDelta_T<T>::SetDelta_T(collection_type added, collection_type removed)
-        : _added(std::move(added)), _removed(std::move(removed)) {
->>>>>>> 70d9c6a2
     }
 
     template<typename T>
     template<typename U>
         requires(std::is_same_v<U, nb::object>)
     SetDelta_T<T>::SetDelta_T(collection_type added, collection_type removed, nb::object tp)
-<<<<<<< HEAD
         : _added(std::move(added)), _removed(std::move(removed)), _tp(std::move(tp))
     {
     }
 
-    template <typename T>
+    template<typename T>
     nb::object SetDelta_T<T>::py_added() const { return nb::frozenset(nb::cast(_added)); }
 
-    template <typename T>
+    template<typename T>
     nb::object SetDelta_T<T>::py_removed() const { return nb::frozenset(nb::cast(_removed)); }
 
-    template <typename T>
+    template<typename T>
     const typename SetDelta_T<T>::collection_type& SetDelta_T<T>::added() const { return _added; }
 
-    template <typename T>
+    template<typename T>
     const typename SetDelta_T<T>::collection_type& SetDelta_T<T>::removed() const { return _removed; }
 
-    template <typename T>
+    template<typename T>
     bool SetDelta_T<T>::operator==(const SetDelta& other) const
     {
         const auto* other_impl = dynamic_cast<const SetDelta_T<T>*>(&other);
-=======
-        : _added(std::move(added)), _removed(std::move(removed)), _tp(std::move(tp)) {
-    }
-
-    template<typename T>
-    nb::object SetDelta_T<T>::py_added() const { return nb::frozenset(nb::cast(_added)); }
-
-    template<typename T>
-    nb::object SetDelta_T<T>::py_removed() const { return nb::frozenset(nb::cast(_removed)); }
-
-    template<typename T>
-    const typename SetDelta_T<T>::collection_type &SetDelta_T<T>::added() const { return _added; }
-
-    template<typename T>
-    const typename SetDelta_T<T>::collection_type &SetDelta_T<T>::removed() const { return _removed; }
-
-    template<typename T>
-    bool SetDelta_T<T>::operator==(const SetDelta &other) const {
-        const auto *other_impl = dynamic_cast<const SetDelta_T<T> *>(&other);
->>>>>>> 70d9c6a2
         if (!other_impl) return false;
         return operator==(*other_impl);
     }
 
-<<<<<<< HEAD
-    template <typename T>
+    template<typename T>
     bool SetDelta_T<T>::operator==(const SetDelta_T<T>& other) const
     {
-=======
-    template<typename T>
-    bool SetDelta_T<T>::operator==(const SetDelta_T<T> &other) const {
->>>>>>> 70d9c6a2
         auto added{_added == other.added()};
         auto removed{_removed == other.removed()};
         return added && removed;
     }
 
-<<<<<<< HEAD
-    template <typename T>
+    template<typename T>
     size_t SetDelta_T<T>::hash() const
     {
         size_t seed = 0;
-        for (const auto& item : _added) { seed ^= std::hash<T>{}(item) + 0x9e3779b9 + (seed << 6) + (seed >> 2); }
-        for (const auto& item : _removed) { seed ^= std::hash<T>{}(item) + 0x9e3779b9 + (seed << 6) + (seed >> 2); }
+        for (const auto& item: _added) { seed ^= std::hash<T>{}(item) + 0x9e3779b9 + (seed << 6) + (seed >> 2); }
+        for (const auto& item: _removed) { seed ^= std::hash<T>{}(item) + 0x9e3779b9 + (seed << 6) + (seed >> 2); }
         return seed;
     }
 
-    template <typename T>
-    nb::ref<SetDelta_T<T>> SetDelta_T<T>::operator+(const SetDelta_T<T>& other) const
-    {
-=======
-    template<typename T>
-    size_t SetDelta_T<T>::hash() const {
-        size_t seed = 0;
-        for (const auto &item: _added) { seed ^= std::hash<T>{}(item) + 0x9e3779b9 + (seed << 6) + (seed >> 2); }
-        for (const auto &item: _removed) { seed ^= std::hash<T>{}(item) + 0x9e3779b9 + (seed << 6) + (seed >> 2); }
-        return seed;
-    }
-
-    template<typename T>
-    nb::ref<SetDelta_T<T> > SetDelta_T<T>::operator+(const SetDelta_T<T> &other) const {
->>>>>>> 70d9c6a2
+    template<typename T>
+    nb::ref<SetDelta_T<T> > SetDelta_T<T>::operator+(const SetDelta_T<T>& other) const
+    {
         collection_type added{};
         added.insert(_added.begin(), _added.end());
         for (auto it = other._removed.begin(); it != other._removed.end(); ++it) added.erase(*it);
@@ -137,8 +89,7 @@
         }
     }
 
-<<<<<<< HEAD
-    template <typename T>
+    template<typename T>
     nb::object SetDelta_T<T>::py_type() const
     {
         if constexpr (std::is_same_v<T, bool>)
@@ -147,25 +98,14 @@
         }
         else if constexpr (std::is_same_v<T, int64_t>)
         {
-            return nb::borrow(nb::cast((int64_t)1).type());
+            return nb::borrow(nb::cast((int64_t) 1).type());
         }
         else if constexpr (std::is_same_v<T, double>)
         {
-            return nb::borrow(nb::cast((double)1.0).type());
+            return nb::borrow(nb::cast((double) 1.0).type());
         }
         else if constexpr (std::is_same_v<T, engine_date_t>)
         {
-=======
-    template<typename T>
-    nb::object SetDelta_T<T>::py_type() const {
-        if constexpr (std::is_same_v<T, bool>) {
-            return nb::borrow(nb::cast(true).type());
-        } else if constexpr (std::is_same_v<T, int64_t>) {
-            return nb::borrow(nb::cast((int64_t) 1).type());
-        } else if constexpr (std::is_same_v<T, double>) {
-            return nb::borrow(nb::cast((double) 1.0).type());
-        } else if constexpr (std::is_same_v<T, engine_date_t>) {
->>>>>>> 70d9c6a2
             return nb::module_::import_("datetime").attr("date");
         }
         else if constexpr (std::is_same_v<T, engine_time_t>)
@@ -201,15 +141,10 @@
         auto removed = nb::cast<nb::frozenset>(self.py_removed());
         if (nb::len(other) != nb::len(added) + nb::len(removed)) { return false; }
         auto REMOVED = get_removed();
-<<<<<<< HEAD
-        for (auto i : nb::iter(other))
+        for (auto i: nb::iter(other))
         {
             if (nb::isinstance(i, REMOVED))
             {
-=======
-        for (auto i: nb::iter(other)) {
-            if (nb::isinstance(i, REMOVED)) {
->>>>>>> 70d9c6a2
                 if (!removed.contains(i.attr("item"))) return false;
             }
             else
@@ -223,7 +158,6 @@
     void SetDelta::register_with_nanobind(nb::module_& m)
     {
         nb::class_<SetDelta, nb::intrusive_base>(m, "SetDelta")
-<<<<<<< HEAD
             .def_prop_ro("added", &SetDelta::py_added)
             .def_prop_ro("removed", &SetDelta::py_removed)
             .def_prop_ro("tp", &SetDelta::py_type)
@@ -236,7 +170,7 @@
             .def(
                 "__repr__",
                 [](SetDelta& self)
-                {
+                    {
                     return nb::str("SetDelta[{}](added={}, removed={})").format(
                         self.py_type(), self.py_added(), self.py_removed());
                 })
@@ -246,8 +180,9 @@
 
         using SetDelta_bool = SetDelta_T<bool>;
         nb::class_<SetDelta_bool, SetDelta>(m, "SetDelta_bool")
-            .def(nb::init<const std::unordered_set<bool>&, const std::unordered_set<bool>&>(), "added"_a, "removed"_a)
-            .def("__add__", &SetDelta_bool::operator+);
+                .def(nb::init<const std::unordered_set<bool>&, const std::unordered_set<bool>&>(), "added"_a,
+                     "removed"_a)
+                .def("__add__", &SetDelta_bool::operator+);
 
         using SetDelta_int = SetDelta_T<int64_t>;
         nb::class_<SetDelta_int, SetDelta>(m, "SetDelta_int")
@@ -283,10 +218,11 @@
 
         using SetDelta_object = SetDelta_T<nb::object>;
         nb::class_<SetDelta_object, SetDelta>(m, "SetDelta_object")
-            .def(nb::init<const std::unordered_set<nb::object>&, const std::unordered_set<nb::object>&, nb::object>(),
+                .def(nb::init<const std::unordered_set<nb::object>&, const std::unordered_set<nb::object>&,
+                         nb::object>(),
                  "added"_a,
-                 "removed"_a, "tp"_a)
-            .def("__add__", &SetDelta_object::operator+);
+                     "removed"_a, "tp"_a)
+                .def("__add__", &SetDelta_object::operator+);
     }
 
     TimeSeriesSetOutput::TimeSeriesSetOutput(const node_ptr& parent)
@@ -303,84 +239,6 @@
                   TimeSeriesValueOutputBuilder<bool>().make_instance(this))
           }
     {
-=======
-                .def_prop_ro("added", &SetDelta::py_added)
-                .def_prop_ro("removed", &SetDelta::py_removed)
-                .def_prop_ro("tp", &SetDelta::py_type)
-                .def(
-                    "__str__",
-                    [](SetDelta &self) {
-                        return nb::str("SetDelta(added={}, removed={})").format(self.py_added(), self.py_removed());
-                    })
-                .def(
-                    "__repr__",
-                    [](SetDelta &self) {
-                        return nb::str("SetDelta[{}](added={}, removed={})").format(
-                            self.py_type(), self.py_added(), self.py_removed());
-                    })
-                .def("__eq__", &SetDelta::operator==)
-                .def("__eq__", eq)
-                .def("__hash__", &SetDelta::hash);
-
-        using SetDelta_bool = SetDelta_T<bool>;
-        nb::class_<SetDelta_bool, SetDelta>(m, "SetDelta_bool")
-                .def(nb::init<const std::unordered_set<bool> &, const std::unordered_set<bool> &>(), "added"_a,
-                     "removed"_a)
-                .def("__add__", &SetDelta_bool::operator+);
-
-        using SetDelta_int = SetDelta_T<int64_t>;
-        nb::class_<SetDelta_int, SetDelta>(m, "SetDelta_int")
-                .def(nb::init<const std::unordered_set<int64_t> &, const std::unordered_set<int64_t> &>(), "added"_a,
-                     "removed"_a)
-                .def("__add__", &SetDelta_int::operator+);;
-        using SetDelta_float = SetDelta_T<double>;
-        nb::class_<SetDelta_float, SetDelta>(m, "SetDelta_float")
-                .def(nb::init<const std::unordered_set<double> &, const std::unordered_set<double> &>(), "added"_a,
-                     "removed"_a)
-                .def("__add__", &SetDelta_float::operator+);
-
-        using SetDelta_date = SetDelta_T<engine_date_t>;
-        nb::class_<SetDelta_date, SetDelta>(m, "SetDelta_date")
-                .def(nb::init<const std::unordered_set<engine_date_t> &, const std::unordered_set<engine_date_t> &>(),
-                     "added"_a,
-                     "removed"_a)
-                .def("__add__", &SetDelta_date::operator+);
-
-        using SetDelta_date_time = SetDelta_T<engine_time_t>;
-        nb::class_<SetDelta_date_time, SetDelta>(m, "SetDelta_date_time")
-                .def(nb::init<const std::unordered_set<engine_time_t> &, const std::unordered_set<engine_time_t> &>(),
-                     "added"_a,
-                     "removed"_a)
-                .def("__add__", &SetDelta_date_time::operator+);
-
-        using SetDelta_time_delta = SetDelta_T<engine_time_delta_t>;
-        nb::class_<SetDelta_time_delta, SetDelta>(m, "SetDelta_time_delta")
-                .def(nb::init<const std::unordered_set<engine_time_delta_t> &, const std::unordered_set<
-                         engine_time_delta_t> &>(),
-                     "added"_a, "removed"_a)
-                .def("__add__", &SetDelta_time_delta::operator+);
-
-        using SetDelta_object = SetDelta_T<nb::object>;
-        nb::class_<SetDelta_object, SetDelta>(m, "SetDelta_object")
-                .def(nb::init<const std::unordered_set<nb::object> &, const std::unordered_set<nb::object> &,
-                         nb::object>(), "added"_a,
-                     "removed"_a, "tp"_a)
-                .def("__add__", &SetDelta_object::operator+);
-    }
-
-    TimeSeriesSetOutput::TimeSeriesSetOutput(const node_ptr &parent)
-        : TimeSeriesSet<TimeSeriesOutput>(parent), _is_empty_ref_output{
-              dynamic_cast_ref<TimeSeriesValueOutput<bool> >(
-                  TimeSeriesValueOutputBuilder<bool>().make_instance(this))
-          } {
-    }
-
-    TimeSeriesSetOutput::TimeSeriesSetOutput(const TimeSeriesType::ptr &parent)
-        : TimeSeriesSet<TimeSeriesOutput>(parent), _is_empty_ref_output{
-              dynamic_cast_ref<TimeSeriesValueOutput<bool> >(
-                  TimeSeriesValueOutputBuilder<bool>().make_instance(this))
-          } {
->>>>>>> 70d9c6a2
     }
 
     TimeSeriesValueOutput<bool>::ptr& TimeSeriesSetOutput::is_empty_output()
@@ -395,27 +253,17 @@
         _reset_last_modified_time();
     }
 
-<<<<<<< HEAD
     TimeSeriesSetOutput& TimeSeriesSetInput::set_output() const
     {
         return dynamic_cast<TimeSeriesSetOutput&>(*output());
     }
 
-    template <typename T_Key>
+    template<typename T_Key>
     TimeSeriesSetOutput_T<T_Key>::TimeSeriesSetOutput_T(const node_ptr& parent)
-=======
-    TimeSeriesSetOutput &TimeSeriesSetInput::set_output() const {
-        return dynamic_cast<TimeSeriesSetOutput &>(*output());
-    }
-
-    template<typename T_Key>
-    TimeSeriesSetOutput_T<T_Key>::TimeSeriesSetOutput_T(const node_ptr &parent)
->>>>>>> 70d9c6a2
         : TimeSeriesSetOutput(parent),
           _contains_ref_outputs{
               this,
               new TimeSeriesValueOutputBuilder<bool>(),
-<<<<<<< HEAD
               [](const TimeSeriesOutput& ts, TimeSeriesOutput& ref, const element_type& key)
               {
                   reinterpret_cast<TimeSeriesValueOutput<bool>&>(ref).set_value(
@@ -426,25 +274,12 @@
     {
     }
 
-    template <typename T_Key>
+    template<typename T_Key>
     TimeSeriesSetOutput_T<T_Key>::TimeSeriesSetOutput_T(const TimeSeriesType::ptr& parent)
-=======
-              [](const TimeSeriesOutput &ts, TimeSeriesOutput &ref, const element_type &key) {
-                  reinterpret_cast<TimeSeriesValueOutput<bool> &>(ref).set_value(
-                      reinterpret_cast<const TimeSeriesSetOutput_T<element_type> &>(ts).contains(key));
-              },
-              {}
-          } {
-    }
-
-    template<typename T_Key>
-    TimeSeriesSetOutput_T<T_Key>::TimeSeriesSetOutput_T(const TimeSeriesType::ptr &parent)
->>>>>>> 70d9c6a2
         : TimeSeriesSetOutput(parent),
           _contains_ref_outputs{
               this,
               new TimeSeriesValueOutputBuilder<bool>(),
-<<<<<<< HEAD
               [](const TimeSeriesOutput& ts, TimeSeriesOutput& ref, const element_type& key)
               {
                   reinterpret_cast<TimeSeriesValueOutput<bool>&>(ref).set_value(
@@ -455,59 +290,32 @@
     {
     }
 
-    template <typename T_Key>
+    template<typename T_Key>
     nb::object TimeSeriesSetOutput_T<T_Key>::py_value() const
     {
         if (!_py_value.is_valid() || _py_value.is_none())
         {
             nb::set v{};
-            for (const T_Key& item : _value) { v.add(nb::cast(item)); }
-=======
-              [](const TimeSeriesOutput &ts, TimeSeriesOutput &ref, const element_type &key) {
-                  reinterpret_cast<TimeSeriesValueOutput<bool> &>(ref).set_value(
-                      reinterpret_cast<const TimeSeriesSetOutput_T<element_type> &>(ts).contains(key));
-              },
-              {}
-          } {
-    }
-
-    template<typename T_Key>
-    nb::object TimeSeriesSetOutput_T<T_Key>::py_value() const {
-        if (!_py_value.is_valid() || _py_value.is_none()) {
-            nb::set v{};
-            for (const T_Key &item: _value) { v.add(nb::cast(item)); }
->>>>>>> 70d9c6a2
+            for (const T_Key& item: _value) { v.add(nb::cast(item)); }
             _py_value = nb::frozenset(v);
         }
         return _py_value;
     }
 
-<<<<<<< HEAD
-    template <typename T_Key>
+    template<typename T_Key>
     const typename TimeSeriesSetOutput_T<T_Key>::collection_type& TimeSeriesSetOutput_T<T_Key>::value() const
     {
-=======
-    template<typename T_Key>
-    const typename TimeSeriesSetOutput_T<T_Key>::collection_type &TimeSeriesSetOutput_T<T_Key>::value() const {
->>>>>>> 70d9c6a2
         return _value;
     }
 
     // This form of the set_value requires:
     // added is a disjoint set versus the current value
     // removed is sub-set of the current value
-<<<<<<< HEAD
-    template <typename T_Key>
+    template<typename T_Key>
     void TimeSeriesSetOutput_T<T_Key>::set_value(collection_type added, collection_type removed)
     {
-        for (const auto& item : removed) { _value.erase(item); }
-        for (const auto& item : added) { _value.emplace(item); }
-=======
-    template<typename T_Key>
-    void TimeSeriesSetOutput_T<T_Key>::set_value(collection_type added, collection_type removed) {
-        for (const auto &item: removed) { _value.erase(item); }
-        for (const auto &item: added) { _value.emplace(item); }
->>>>>>> 70d9c6a2
+        for (const auto& item: removed) { _value.erase(item); }
+        for (const auto& item: added) { _value.emplace(item); }
         _added = std::move(added);
         _removed = std::move(removed);
         _post_modify();
@@ -515,77 +323,51 @@
 
     // This is to deal with an object value, there are two scenarios, one is getting a setdelta,
     // the other is an iterable.
-<<<<<<< HEAD
-    template <typename T_Key>
+    template<typename T_Key>
     void TimeSeriesSetOutput_T<T_Key>::set_value(const nb::object& value)
     {
-        if (nb::isinstance<SetDelta_T<T_Key>>(value))
-        {
-            set_value(nb::cast<SetDelta_T<T_Key>>(value));
+        if (nb::isinstance<SetDelta_T<T_Key> >(value))
+        {
+            set_value(nb::cast<SetDelta_T<T_Key> >(value));
         }
         else if (nb::isinstance<nb::frozenset>(value))
         {
             auto v = nb::frozenset(value);
             collection_type added;
             collection_type to_remove;
-            for (const auto& e : nb::iter(v))
+            for (const auto& e: nb::iter(v))
             {
                 auto k = nb::cast<T_Key>(e);
                 if (!_value.contains(k)) { added.insert(k); }
             }
-            for (const auto& k : _value)
-            {
-=======
-    template<typename T_Key>
-    void TimeSeriesSetOutput_T<T_Key>::set_value(const nb::object &value) {
-        if (nb::isinstance<SetDelta_T<T_Key> >(value)) {
-            set_value(nb::cast<SetDelta_T<T_Key> >(value));
-        } else if (nb::isinstance<nb::frozenset>(value)) {
-            auto v = nb::frozenset(value);
+            for (const auto& k: _value)
+            {
+                if (!v.contains(k)) { to_remove.insert(k); }
+            }
+            set_value(std::move(added), std::move(to_remove));
+        }
+        else
+        {
+            auto removed = get_removed();
+            auto v = nb::iter(value);
+
             collection_type added;
             collection_type to_remove;
-            for (const auto &e: nb::iter(v)) {
-                auto k = nb::cast<T_Key>(e);
-                if (!_value.contains(k)) { added.insert(k); }
-            }
-            for (const auto &k: _value) {
->>>>>>> 70d9c6a2
-                if (!v.contains(k)) { to_remove.insert(k); }
-            }
-            set_value(std::move(added), std::move(to_remove));
-        }
-        else
-        {
-            auto removed = get_removed();
-            auto v = nb::iter(value);
-
-            collection_type added;
-            collection_type to_remove;
-
-<<<<<<< HEAD
-            for (const auto& r : v)
+
+            for (const auto& r: v)
             {
                 if (!nb::isinstance(r, removed))
                 {
-=======
-            for (const auto &r: v) {
-                if (!nb::isinstance(r, removed)) {
->>>>>>> 70d9c6a2
                     auto k = nb::cast<T_Key>(r);
                     if (!_value.contains(k)) { added.insert(k); }
                 }
                 else
                 {
                     auto item = nb::cast<T_Key>(r.attr("item"));
-<<<<<<< HEAD
                     if (_value.contains(item))
                     {
                         if (added.contains(item))
                         {
-=======
-                    if (_value.contains(item)) {
-                        if (added.contains(item)) {
->>>>>>> 70d9c6a2
                             throw std::runtime_error("Cannot remove and add the same element");
                         }
                         to_remove.insert(item);
@@ -596,47 +378,29 @@
         }
     }
 
-<<<<<<< HEAD
-    template <typename T_Key>
+    template<typename T_Key>
     void TimeSeriesSetOutput_T<T_Key>::set_value(const SetDelta_T<T_Key>& delta)
     {
-=======
-    template<typename T_Key>
-    void TimeSeriesSetOutput_T<T_Key>::set_value(const SetDelta_T<T_Key> &delta) {
->>>>>>> 70d9c6a2
         collection_type added;
         collection_type removed;
         added.reserve(delta.added().size());
         removed.reserve(delta.removed().size());
-<<<<<<< HEAD
-        for (const auto& item : delta.added())
+        for (const auto& item: delta.added())
         {
             if (!_value.contains(item)) { added.insert(item); }
         }
-        for (const auto& item : delta.removed())
-        {
-=======
-        for (const auto &item: delta.added()) {
-            if (!_value.contains(item)) { added.insert(item); }
-        }
-        for (const auto &item: delta.removed()) {
->>>>>>> 70d9c6a2
+        for (const auto& item: delta.removed())
+        {
             if (_value.contains(item)) { removed.insert(item); }
         }
         set_value(std::move(added), std::move(removed));
     }
 
-<<<<<<< HEAD
-    template <typename T_Key>
+    template<typename T_Key>
     nb::object TimeSeriesSetOutput_T<T_Key>::py_delta_value() const
     {
         if (!modified())
         {
-=======
-    template<typename T_Key>
-    nb::object TimeSeriesSetOutput_T<T_Key>::py_delta_value() const {
-        if (!modified()) {
->>>>>>> 70d9c6a2
             // For consistency with Python, this should return empty if requested and not modified.
             collection_type empty_set;
             return nb::cast(make_set_delta<T_Key>(empty_set, empty_set));
@@ -644,17 +408,11 @@
         return nb::cast(make_set_delta<T_Key>(_added, _removed));
     }
 
-<<<<<<< HEAD
-    template <typename T_Key>
+    template<typename T_Key>
     void TimeSeriesSetOutput_T<T_Key>::py_set_value(nb::object value)
     {
         if (value.is_none())
         {
-=======
-    template<typename T_Key>
-    void TimeSeriesSetOutput_T<T_Key>::py_set_value(nb::object value) {
-        if (value.is_none()) {
->>>>>>> 70d9c6a2
             invalidate();
         }
         else
@@ -663,20 +421,14 @@
         }
     }
 
-<<<<<<< HEAD
-    template <typename T_Key>
+    template<typename T_Key>
     void TimeSeriesSetOutput_T<T_Key>::apply_result(nb::object value)
     {
-=======
-    template<typename T_Key>
-    void TimeSeriesSetOutput_T<T_Key>::apply_result(nb::object value) {
->>>>>>> 70d9c6a2
         if (value.is_none()) { return; }
         py_set_value(value);
     }
 
-<<<<<<< HEAD
-    template <typename T_Key>
+    template<typename T_Key>
     void TimeSeriesSetOutput_T<T_Key>::mark_modified(engine_time_t modified_time)
     {
         if (last_modified_time() < modified_time)
@@ -687,29 +439,15 @@
             {
                 owning_node()->graph()->evaluation_engine_api()->add_after_evaluation_notification([this]()
                 {
-=======
-    template<typename T_Key>
-    void TimeSeriesSetOutput_T<T_Key>::mark_modified(engine_time_t modified_time) {
-        if (last_modified_time() < modified_time) {
-            // Make sure we only do this once
-            TimeSeriesSetOutput::mark_modified(modified_time);
-            if (has_parent_or_node()) {
-                owning_node()->graph()->evaluation_engine_api()->add_after_evaluation_notification([this]() {
->>>>>>> 70d9c6a2
                     this->_reset();
                 });
             }
         }
     }
 
-<<<<<<< HEAD
-    template <typename T_Key>
+    template<typename T_Key>
     void TimeSeriesSetOutput_T<T_Key>::_add(const element_type& item)
     {
-=======
-    template<typename T_Key>
-    void TimeSeriesSetOutput_T<T_Key>::_add(const element_type &item) {
->>>>>>> 70d9c6a2
         _value.emplace(item);
         _added.emplace(item);
         _removed.erase(item);
@@ -719,14 +457,9 @@
         _py_value.reset();
     }
 
-<<<<<<< HEAD
-    template <typename T_Key>
+    template<typename T_Key>
     void TimeSeriesSetOutput_T<T_Key>::_remove(const element_type& item)
     {
-=======
-    template<typename T_Key>
-    void TimeSeriesSetOutput_T<T_Key>::_remove(const element_type &item) {
->>>>>>> 70d9c6a2
         _value.erase(item);
         _removed.emplace(item);
         // Reset Python-side caches so py_added/py_removed reflect current tick modifications
@@ -735,14 +468,9 @@
         _py_value.reset();
     }
 
-<<<<<<< HEAD
-    template <typename T_Key>
+    template<typename T_Key>
     void TimeSeriesSetOutput_T<T_Key>::_post_modify()
     {
-=======
-    template<typename T_Key>
-    void TimeSeriesSetOutput_T<T_Key>::_post_modify() {
->>>>>>> 70d9c6a2
         // We get here after setting the value, so we can overload this to reset the caches.
         _py_value.reset();
         _py_removed.reset();
@@ -767,28 +495,18 @@
         }
     }
 
-<<<<<<< HEAD
-    template <typename T_Key>
+    template<typename T_Key>
     void TimeSeriesSetOutput_T<T_Key>::_reset()
     {
-=======
-    template<typename T_Key>
-    void TimeSeriesSetOutput_T<T_Key>::_reset() {
->>>>>>> 70d9c6a2
         _added.clear();
         _removed.clear();
         _py_added.reset();
         _py_removed.reset();
     }
 
-<<<<<<< HEAD
-    template <typename T_Key>
+    template<typename T_Key>
     void TimeSeriesSetOutput_T<T_Key>::_reset_value()
     {
-=======
-    template<typename T_Key>
-    void TimeSeriesSetOutput_T<T_Key>::_reset_value() {
->>>>>>> 70d9c6a2
         _reset();
         auto a{collection_type{}};
         std::swap(a, _value);
@@ -798,133 +516,72 @@
         std::swap(c, _removed);
     }
 
-<<<<<<< HEAD
-    template <typename T>
+    template<typename T>
     nb::object TimeSeriesSetInput_T<T>::py_value() const { return nb::cast(value()); }
 
-    template <typename T>
+    template<typename T>
     nb::object TimeSeriesSetInput_T<T>::py_delta_value() const { return nb::cast(delta_value()); }
 
-    template <typename T>
+    template<typename T>
     bool TimeSeriesSetInput_T<T>::py_contains(const nb::object& item) const
     {
         return contains(nb::cast<element_type>(item));
     }
 
-    template <typename T>
+    template<typename T>
     size_t TimeSeriesSetInput_T<T>::size() const { return has_output() ? set_output_t().size() : 0; }
 
-    template <typename T>
+    template<typename T>
     bool TimeSeriesSetInput_T<T>::empty() const { return value().empty(); }
 
-    template <typename T>
+    template<typename T>
     nb::object TimeSeriesSetInput_T<T>::py_values() const { return nb::cast(value()); }
 
-    template <typename T>
+    template<typename T>
     nb::object TimeSeriesSetInput_T<T>::py_added() const { return nb::cast(added()); }
 
-    template <typename T>
+    template<typename T>
     bool TimeSeriesSetInput_T<T>::py_was_added(const nb::object& item) const
     {
         return was_added(nb::cast<element_type>(item));
     }
 
-    template <typename T>
+    template<typename T>
     nb::object TimeSeriesSetInput_T<T>::py_removed() const { return nb::cast(removed()); }
 
-    template <typename T>
+    template<typename T>
     bool TimeSeriesSetInput_T<T>::py_was_removed(const nb::object& item) const
     {
         return was_removed(nb::cast<element_type>(item));
     }
 
-    template <typename T>
+    template<typename T>
     const typename TimeSeriesSetInput_T<T>::collection_type& TimeSeriesSetInput_T<T>::value() const
     {
         return bound() ? set_output_t().value() : _empty;
     }
 
-    template <typename T>
+    template<typename T>
     typename TimeSeriesSetInput_T<T>::set_delta_ptr TimeSeriesSetInput_T<T>::delta_value() const
     {
         return make_set_delta<element_type>(added(), removed());
     }
 
-    template <typename T>
+    template<typename T>
     bool TimeSeriesSetInput_T<T>::contains(const element_type& item) const
     {
         return has_output() ? set_output_t().contains(item) : false;
     }
 
-    template <typename T>
+    template<typename T>
     const typename TimeSeriesSetInput_T<T>::collection_type& TimeSeriesSetInput_T<T>::values() const
     {
         return value();
     }
 
-    template <typename T>
+    template<typename T>
     const typename TimeSeriesSetInput_T<T>::collection_type& TimeSeriesSetInput_T<T>::added() const
     {
-=======
-    template<typename T>
-    nb::object TimeSeriesSetInput_T<T>::py_value() const { return nb::cast(value()); }
-
-    template<typename T>
-    nb::object TimeSeriesSetInput_T<T>::py_delta_value() const { return nb::cast(delta_value()); }
-
-    template<typename T>
-    bool TimeSeriesSetInput_T<T>::py_contains(const nb::object &item) const {
-        return contains(nb::cast<element_type>(item));
-    }
-
-    template<typename T>
-    size_t TimeSeriesSetInput_T<T>::size() const { return has_output() ? set_output_t().size() : 0; }
-
-    template<typename T>
-    bool TimeSeriesSetInput_T<T>::empty() const { return value().empty(); }
-
-    template<typename T>
-    nb::object TimeSeriesSetInput_T<T>::py_values() const { return nb::cast(value()); }
-
-    template<typename T>
-    nb::object TimeSeriesSetInput_T<T>::py_added() const { return nb::cast(added()); }
-
-    template<typename T>
-    bool TimeSeriesSetInput_T<T>::py_was_added(const nb::object &item) const {
-        return was_added(nb::cast<element_type>(item));
-    }
-
-    template<typename T>
-    nb::object TimeSeriesSetInput_T<T>::py_removed() const { return nb::cast(removed()); }
-
-    template<typename T>
-    bool TimeSeriesSetInput_T<T>::py_was_removed(const nb::object &item) const {
-        return was_removed(nb::cast<element_type>(item));
-    }
-
-    template<typename T>
-    const typename TimeSeriesSetInput_T<T>::collection_type &TimeSeriesSetInput_T<T>::value() const {
-        return bound() ? set_output_t().value() : _empty;
-    }
-
-    template<typename T>
-    typename TimeSeriesSetInput_T<T>::set_delta_ptr TimeSeriesSetInput_T<T>::delta_value() const {
-        return make_set_delta<element_type>(added(), removed());
-    }
-
-    template<typename T>
-    bool TimeSeriesSetInput_T<T>::contains(const element_type &item) const {
-        return has_output() ? set_output_t().contains(item) : false;
-    }
-
-    template<typename T>
-    const typename TimeSeriesSetInput_T<T>::collection_type &TimeSeriesSetInput_T<T>::values() const {
-        return value();
-    }
-
-    template<typename T>
-    const typename TimeSeriesSetInput_T<T>::collection_type &TimeSeriesSetInput_T<T>::added() const {
->>>>>>> 70d9c6a2
         // The added results are cached, we will clear out the results at the end of the cycle.
         if (!_added.empty()) { return _added; }
 
@@ -932,18 +589,11 @@
         if (has_prev_output())
         {
             // Get all elements from current values
-<<<<<<< HEAD
             auto& prev = prev_output_t().value();
             auto& prev_added = prev_output_t().added();
             auto& prev_removed = prev_output_t().removed();
-            for (const auto& item : values())
-            {
-=======
-            auto &prev = prev_output_t().value();
-            auto &prev_added = prev_output_t().added();
-            auto &prev_removed = prev_output_t().removed();
-            for (const auto &item: values()) {
->>>>>>> 70d9c6a2
+            for (const auto& item: values())
+            {
                 // Only add if not in previous state
                 // (prev values + removed - added)
                 bool was_in_prev = (prev.contains(item) || prev_removed.contains(item)) && !prev_added.contains(item);
@@ -959,21 +609,15 @@
         return _added;
     }
 
-<<<<<<< HEAD
-    template <typename T>
+    template<typename T>
     bool TimeSeriesSetInput_T<T>::was_added(const element_type& item) const
     {
-=======
-    template<typename T>
-    bool TimeSeriesSetInput_T<T>::was_added(const element_type &item) const {
->>>>>>> 70d9c6a2
         if (has_prev_output()) { return set_output_t().was_added(item) && !prev_output_t().contains(item); }
         if (sampled()) { return contains(item); }
         return set_output_t().was_added(item);
     }
 
-<<<<<<< HEAD
-    template <typename T>
+    template<typename T>
     const typename TimeSeriesSetInput_T<T>::collection_type& TimeSeriesSetInput_T<T>::removed() const
     {
         if (!_removed.empty()) { return _removed; }
@@ -984,30 +628,14 @@
             auto& prev_added = prev_output_t().added();
             auto& prev_removed = prev_output_t().removed();
             auto& value = values();
-=======
-    template<typename T>
-    const typename TimeSeriesSetInput_T<T>::collection_type &TimeSeriesSetInput_T<T>::removed() const {
-        if (!_removed.empty()) { return _removed; }
-
-        if (has_prev_output()) {
-            auto &prev = prev_output_t().value();
-            auto &prev_added = prev_output_t().added();
-            auto &prev_removed = prev_output_t().removed();
-            auto &value = values();
->>>>>>> 70d9c6a2
             // Calculate removed elements as:
             // (previous_values union previous_removed) minus previous_added minus current_values
             collection_type prev_state;
             prev_state.insert(prev.begin(), prev.end());
             prev_state.insert(prev_removed.begin(), prev_removed.end());
-<<<<<<< HEAD
-            for (const auto& item : prev_added) { prev_state.erase(item); }
-            for (const auto& item : prev_state)
-            {
-=======
-            for (const auto &item: prev_added) { prev_state.erase(item); }
-            for (const auto &item: prev_state) {
->>>>>>> 70d9c6a2
+            for (const auto& item: prev_added) { prev_state.erase(item); }
+            for (const auto& item: prev_state)
+            {
                 if (!value.contains(item)) { _removed.insert(item); }
             }
             if (!_removed.empty()) { _add_reset_prev(); }
@@ -1019,84 +647,49 @@
         return _empty;
     }
 
-<<<<<<< HEAD
-    template <typename T>
+    template<typename T>
     bool TimeSeriesSetInput_T<T>::was_removed(const element_type& item) const
     {
-=======
-    template<typename T>
-    bool TimeSeriesSetInput_T<T>::was_removed(const element_type &item) const {
->>>>>>> 70d9c6a2
         if (has_prev_output()) { return prev_output_t().contains(item) && !contains(item); }
         if (sampled()) { return false; }
         return has_output() ? set_output_t().was_removed(item) : false;
     }
 
-<<<<<<< HEAD
-    template <typename T>
+    template<typename T>
     bool TimeSeriesSetInput_T<T>::is_same_type(const TimeSeriesType* other) const
     {
         return dynamic_cast<const TimeSeriesSetInput_T<T>*>(other) != nullptr;
     }
 
-    template <typename T>
+    template<typename T>
     const TimeSeriesSetOutput_T<typename TimeSeriesSetInput_T<T>::element_type>& TimeSeriesSetInput_T<
         T>::prev_output_t() const
     {
         return reinterpret_cast<const TimeSeriesSetOutput_T<element_type>&>(prev_output());
     }
 
-    template <typename T>
+    template<typename T>
     const TimeSeriesSetOutput_T<typename TimeSeriesSetInput_T<T>::element_type>& TimeSeriesSetInput_T<
         T>::set_output_t() const
     {
         return reinterpret_cast<const TimeSeriesSetOutput_T<element_type>&>(*output());
     }
 
-    template <typename T>
+    template<typename T>
     void TimeSeriesSetInput_T<T>::reset_prev()
     {
-=======
-    template<typename T>
-    bool TimeSeriesSetInput_T<T>::is_same_type(const TimeSeriesType *other) const {
-        return dynamic_cast<const TimeSeriesSetInput_T<T> *>(other) != nullptr;
-    }
-
-    template<typename T>
-    const TimeSeriesSetOutput_T<typename TimeSeriesSetInput_T<T>::element_type> &TimeSeriesSetInput_T<
-        T>::prev_output_t() const {
-        return reinterpret_cast<const TimeSeriesSetOutput_T<element_type> &>(prev_output());
-    }
-
-    template<typename T>
-    const TimeSeriesSetOutput_T<typename TimeSeriesSetInput_T<T>::element_type> &TimeSeriesSetInput_T<
-        T>::set_output_t() const {
-        return reinterpret_cast<const TimeSeriesSetOutput_T<element_type> &>(*output());
-    }
-
-    template<typename T>
-    void TimeSeriesSetInput_T<T>::reset_prev() {
->>>>>>> 70d9c6a2
         TimeSeriesSetInput::reset_prev();
         _added.clear();
         _removed.clear();
     }
 
-<<<<<<< HEAD
-    template <typename T_Key>
+    template<typename T_Key>
     void TimeSeriesSetOutput_T<T_Key>::clear()
     {
         _removed.clear();
         _removed.reserve(_value.size());
-        for (const auto& item : _value)
-        {
-=======
-    template<typename T_Key>
-    void TimeSeriesSetOutput_T<T_Key>::clear() {
-        _removed.clear();
-        _removed.reserve(_value.size());
-        for (const auto &item: _value) {
->>>>>>> 70d9c6a2
+        for (const auto& item: _value)
+        {
             if (!_added.contains(item)) { _removed.emplace(item); }
         }
         _added.clear();
@@ -1110,16 +703,10 @@
         mark_modified();
     }
 
-<<<<<<< HEAD
-    template <typename T_Key>
+    template<typename T_Key>
     void TimeSeriesSetOutput_T<T_Key>::copy_from_output(const TimeSeriesOutput& output)
     {
         auto& output_obj = dynamic_cast<const TimeSeriesSetOutput_T<T_Key>&>(output);
-=======
-    template<typename T_Key>
-    void TimeSeriesSetOutput_T<T_Key>::copy_from_output(const TimeSeriesOutput &output) {
-        auto &output_obj = dynamic_cast<const TimeSeriesSetOutput_T<T_Key> &>(output);
->>>>>>> 70d9c6a2
 
         _added.clear();
         _removed.clear();
@@ -1128,22 +715,14 @@
         collection_type old_value = _value;
 
         // Calculate added elements (elements in output but not in current value)
-<<<<<<< HEAD
-        for (const auto& item : output_obj._value)
-        {
-=======
-        for (const auto &item: output_obj._value) {
->>>>>>> 70d9c6a2
+        for (const auto& item: output_obj._value)
+        {
             if (!old_value.contains(item)) { _added.insert(item); }
         }
 
         // Calculate removed elements (elements in current value but not in output)
-<<<<<<< HEAD
-        for (const auto& item : old_value)
-        {
-=======
-        for (const auto &item: old_value) {
->>>>>>> 70d9c6a2
+        for (const auto& item: old_value)
+        {
             if (!output_obj._value.contains(item)) { _removed.insert(item); }
         }
 
@@ -1161,16 +740,10 @@
         }
     }
 
-<<<<<<< HEAD
-    template <typename T_Key>
+    template<typename T_Key>
     void TimeSeriesSetOutput_T<T_Key>::copy_from_input(const TimeSeriesInput& input)
     {
         auto& input_obj = dynamic_cast<const TimeSeriesSetInput_T<T_Key>&>(input);
-=======
-    template<typename T_Key>
-    void TimeSeriesSetOutput_T<T_Key>::copy_from_input(const TimeSeriesInput &input) {
-        auto &input_obj = dynamic_cast<const TimeSeriesSetInput_T<T_Key> &>(input);
->>>>>>> 70d9c6a2
 
         _added.clear();
         _removed.clear();
@@ -1181,25 +754,16 @@
         // Make a copy of _value to avoid issues if input_value references _value
         collection_type old_value = _value;
 
-<<<<<<< HEAD
-        for (const auto& item : input_value)
-        {
-=======
-        for (const auto &item: input_value) {
->>>>>>> 70d9c6a2
+        for (const auto& item: input_value)
+        {
             if (!old_value.contains(item)) { _added.insert(item); }
         }
 
         // Calculate removed elements (elements in current value but not in input)
-<<<<<<< HEAD
-        for (const auto& item : old_value)
+        for (const auto& item: old_value)
         {
             if (!input_value.contains(item))
             {
-=======
-        for (const auto &item: old_value) {
-            if (!input_value.contains(item)) {
->>>>>>> 70d9c6a2
                 _removed.insert(item);
             }
         }
@@ -1218,181 +782,102 @@
         }
     }
 
-<<<<<<< HEAD
-    template <typename T_Key>
+    template<typename T_Key>
     bool TimeSeriesSetOutput_T<T_Key>::py_contains(const nb::object& item) const
     {
         return contains(nb::cast<element_type>(item));
     }
 
-    template <typename T_Key>
+    template<typename T_Key>
     bool TimeSeriesSetOutput_T<T_Key>::contains(const element_type& item) const
     {
         return _value.contains(item);
     }
 
-    template <typename T_Key>
+    template<typename T_Key>
     size_t TimeSeriesSetOutput_T<T_Key>::size() const { return _value.size(); }
 
-    template <typename T_Key>
+    template<typename T_Key>
     nb::object TimeSeriesSetOutput_T<T_Key>::py_values() const { return py_value(); }
 
-    template <typename T_Key>
+    template<typename T_Key>
     nb::object TimeSeriesSetOutput_T<T_Key>::py_added() const
     {
         if (!_py_added.is_valid())
         {
             nb::set added{};
-            for (const auto& item : _added) { added.add(nb::cast(item)); }
-=======
-    template<typename T_Key>
-    bool TimeSeriesSetOutput_T<T_Key>::py_contains(const nb::object &item) const {
-        return contains(nb::cast<element_type>(item));
-    }
-
-    template<typename T_Key>
-    bool TimeSeriesSetOutput_T<T_Key>::contains(const element_type &item) const {
-        return _value.contains(item);
-    }
-
-    template<typename T_Key>
-    size_t TimeSeriesSetOutput_T<T_Key>::size() const { return _value.size(); }
-
-    template<typename T_Key>
-    nb::object TimeSeriesSetOutput_T<T_Key>::py_values() const { return py_value(); }
-
-    template<typename T_Key>
-    nb::object TimeSeriesSetOutput_T<T_Key>::py_added() const {
-        if (!_py_added.is_valid()) {
-            nb::set added{};
-            for (const auto &item: _added) { added.add(nb::cast(item)); }
->>>>>>> 70d9c6a2
+            for (const auto& item: _added) { added.add(nb::cast(item)); }
             _py_added = nb::frozenset(added);
         }
         return _py_added;
     }
 
-<<<<<<< HEAD
-    template <typename T_Key>
+    template<typename T_Key>
     const typename TimeSeriesSetOutput_T<T_Key>::collection_type& TimeSeriesSetOutput_T<T_Key>::added() const
     {
         return _added;
     }
 
-    template <typename T_Key>
+    template<typename T_Key>
     bool TimeSeriesSetOutput_T<T_Key>::has_added() const { return !_added.empty(); }
 
-    template <typename T_Key>
+    template<typename T_Key>
     bool TimeSeriesSetOutput_T<T_Key>::py_was_added(const nb::object& item) const
     {
         return was_added(nb::cast<element_type>(item));
     }
 
-    template <typename T_Key>
+    template<typename T_Key>
     bool TimeSeriesSetOutput_T<T_Key>::was_added(const element_type& item) const
     {
         return _added.contains(item);
     }
 
-    template <typename T_Key>
+    template<typename T_Key>
     nb::object TimeSeriesSetOutput_T<T_Key>::py_removed() const
     {
         if (!_py_removed.is_valid())
         {
             nb::set removed{};
-            for (const auto& item : _removed) { removed.add(nb::cast(item)); }
-=======
-    template<typename T_Key>
-    const typename TimeSeriesSetOutput_T<T_Key>::collection_type &TimeSeriesSetOutput_T<T_Key>::added() const {
-        return _added;
-    }
-
-    template<typename T_Key>
-    bool TimeSeriesSetOutput_T<T_Key>::has_added() const { return !_added.empty(); }
-
-    template<typename T_Key>
-    bool TimeSeriesSetOutput_T<T_Key>::py_was_added(const nb::object &item) const {
-        return was_added(nb::cast<element_type>(item));
-    }
-
-    template<typename T_Key>
-    bool TimeSeriesSetOutput_T<T_Key>::was_added(const element_type &item) const {
-        return _added.contains(item);
-    }
-
-    template<typename T_Key>
-    nb::object TimeSeriesSetOutput_T<T_Key>::py_removed() const {
-        if (!_py_removed.is_valid()) {
-            nb::set removed{};
-            for (const auto &item: _removed) { removed.add(nb::cast(item)); }
->>>>>>> 70d9c6a2
+            for (const auto& item: _removed) { removed.add(nb::cast(item)); }
             _py_removed = nb::frozenset(removed);
         }
         return _py_removed;
     }
 
-<<<<<<< HEAD
-    template <typename T_Key>
+    template<typename T_Key>
     const typename TimeSeriesSetOutput_T<T_Key>::collection_type& TimeSeriesSetOutput_T<T_Key>::removed() const
     {
         return _removed;
     }
 
-    template <typename T_Key>
+    template<typename T_Key>
     bool TimeSeriesSetOutput_T<T_Key>::has_removed() const { return !_removed.empty(); }
 
-    template <typename T_Key>
+    template<typename T_Key>
     bool TimeSeriesSetOutput_T<T_Key>::py_was_removed(const nb::object& item) const
     {
         return was_removed(nb::cast<element_type>(item));
     }
 
-    template <typename T_Key>
+    template<typename T_Key>
     bool TimeSeriesSetOutput_T<T_Key>::was_removed(const element_type& item) const
     {
         return _removed.contains(item);
     }
 
-    template <typename T_Key>
+    template<typename T_Key>
     void TimeSeriesSetOutput_T<T_Key>::py_remove(const nb::object& key)
     {
-=======
-    template<typename T_Key>
-    const typename TimeSeriesSetOutput_T<T_Key>::collection_type &TimeSeriesSetOutput_T<T_Key>::removed() const {
-        return _removed;
-    }
-
-    template<typename T_Key>
-    bool TimeSeriesSetOutput_T<T_Key>::has_removed() const { return !_removed.empty(); }
-
-    template<typename T_Key>
-    bool TimeSeriesSetOutput_T<T_Key>::py_was_removed(const nb::object &item) const {
-        return was_removed(nb::cast<element_type>(item));
-    }
-
-    template<typename T_Key>
-    bool TimeSeriesSetOutput_T<T_Key>::was_removed(const element_type &item) const {
-        return _removed.contains(item);
-    }
-
-    template<typename T_Key>
-    void TimeSeriesSetOutput_T<T_Key>::py_remove(const nb::object &key) {
->>>>>>> 70d9c6a2
         if (key.is_none()) { return; }
         remove(nb::cast<element_type>(key));
     }
 
-<<<<<<< HEAD
-    template <typename T_Key>
+    template<typename T_Key>
     void TimeSeriesSetOutput_T<T_Key>::remove(const element_type& key)
     {
         if (contains(key))
         {
-=======
-    template<typename T_Key>
-    void TimeSeriesSetOutput_T<T_Key>::remove(const element_type &key) {
-        if (contains(key)) {
->>>>>>> 70d9c6a2
             bool was_added = false;
             if (_added.contains(key))
             {
@@ -1417,29 +902,18 @@
         }
     }
 
-<<<<<<< HEAD
-    template <typename T_Key>
+    template<typename T_Key>
     void TimeSeriesSetOutput_T<T_Key>::py_add(const nb::object& key)
     {
-=======
-    template<typename T_Key>
-    void TimeSeriesSetOutput_T<T_Key>::py_add(const nb::object &key) {
->>>>>>> 70d9c6a2
         if (key.is_none()) { return; }
         add(nb::cast<element_type>(key));
     }
 
-<<<<<<< HEAD
-    template <typename T_Key>
+    template<typename T_Key>
     void TimeSeriesSetOutput_T<T_Key>::add(const element_type& key)
     {
         if (!contains(key))
         {
-=======
-    template<typename T_Key>
-    void TimeSeriesSetOutput_T<T_Key>::add(const element_type &key) {
-        if (!contains(key)) {
->>>>>>> 70d9c6a2
             if (empty()) { is_empty_output()->set_value(false); }
             _add(key);
             _contains_ref_outputs.update(key);
@@ -1447,39 +921,23 @@
         }
     }
 
-<<<<<<< HEAD
-    template <typename T_Key>
+    template<typename T_Key>
     bool TimeSeriesSetOutput_T<T_Key>::empty() const { return _value.empty(); }
 
-    template <typename T_Key>
+    template<typename T_Key>
     TimeSeriesValueOutput<bool>::ptr TimeSeriesSetOutput_T<T_Key>::get_contains_output(const nb::object& item,
         const nb::object& requester)
     {
         return dynamic_cast<TimeSeriesValueOutput<bool>*>(
-            _contains_ref_outputs.create_or_increment(nb::cast<element_type>(item), static_cast<void*>(requester.ptr()))
+            _contains_ref_outputs.create_or_increment(nb::cast<element_type>(item),
+                                                      static_cast<void*>(requester.ptr()))
                                  .get());
     }
 
-    template <typename T_Key>
+    template<typename T_Key>
     void TimeSeriesSetOutput_T<T_Key>::release_contains_output(const nb::object& item, const nb::object& requester)
     {
         _contains_ref_outputs.release(nb::cast<element_type>(item), static_cast<void*>(requester.ptr()));
-=======
-    template<typename T_Key>
-    bool TimeSeriesSetOutput_T<T_Key>::empty() const { return _value.empty(); }
-
-    template<typename T_Key>
-    TimeSeriesValueOutput<bool>::ptr TimeSeriesSetOutput_T<T_Key>::get_contains_output(const nb::object &item,
-        const nb::object &requester) {
-        return dynamic_cast<TimeSeriesValueOutput<bool> *>(
-            _contains_ref_outputs.create_or_increment(nb::cast<element_type>(item),
-                                                      static_cast<void *>(requester.ptr())).get());
-    }
-
-    template<typename T_Key>
-    void TimeSeriesSetOutput_T<T_Key>::release_contains_output(const nb::object &item, const nb::object &requester) {
-        _contains_ref_outputs.release(nb::cast<element_type>(item), static_cast<void *>(requester.ptr()));
->>>>>>> 70d9c6a2
     }
 
     // template <typename T_Key> void TimeSeriesSetOutput_T<T_Key>::post_modify() { _post_modify(); }
@@ -1520,15 +978,10 @@
         }
     }
 
-<<<<<<< HEAD
     nb::object TimeSeriesSetInput::py_removed() const
     {
         if (has_prev_output())
         {
-=======
-    nb::object TimeSeriesSetInput::py_removed() const {
-        if (has_prev_output()) {
->>>>>>> 70d9c6a2
             auto prev_values = nb::set(prev_output().py_values());
             auto prev_removed = nb::set(prev_output().py_removed());
             auto prev_added = nb::set(prev_output().py_added());
@@ -1581,14 +1034,9 @@
         // A cheat but should be OK
         if (_pending_reset_prev) { return; }
         _pending_reset_prev = true;
-<<<<<<< HEAD
         auto self = const_cast<TimeSeriesSetInput*>(this);
         owning_graph()->evaluation_engine_api()->add_after_evaluation_notification([self]()
         {
-=======
-        auto self = const_cast<TimeSeriesSetInput *>(this);
-        owning_graph()->evaluation_engine_api()->add_after_evaluation_notification([self]() {
->>>>>>> 70d9c6a2
             self->reset_prev();
         });
     }
@@ -1633,7 +1081,6 @@
     void tss_register_with_nanobind(nb::module_& m)
     {
         nb::class_<TimeSeriesSetInput, TimeSeriesInput>(m, "TimeSeriesSetInput")
-<<<<<<< HEAD
             .def("__contains__", &TimeSeriesSetInput::py_contains)
             .def("__len__", &TimeSeriesSetInput::size)
             .def("empty", &TimeSeriesSetInput::empty)
@@ -1643,7 +1090,7 @@
             .def("was_added", &TimeSeriesSetInput::py_was_added)
             .def("was_removed", &TimeSeriesSetInput::py_was_removed)
             .def("__str__", [](const TimeSeriesSetInput& self)
-            {
+                {
                 return fmt::format("TimeSeriesSetInput@{:p}[size={}, valid={}]",
                                    static_cast<const void*>(&self), self.size(), self.valid());
             })
@@ -1652,24 +1099,6 @@
                 return fmt::format("TimeSeriesSetInput@{:p}[size={}, valid={}]",
                                    static_cast<const void*>(&self), self.size(), self.valid());
             });
-=======
-                .def("__contains__", &TimeSeriesSetInput::py_contains)
-                .def("__len__", &TimeSeriesSetInput::size)
-                .def("empty", &TimeSeriesSetInput::empty)
-                .def("values", &TimeSeriesSetInput::py_values)
-                .def("added", &TimeSeriesSetInput::py_added)
-                .def("removed", &TimeSeriesSetInput::py_removed)
-                .def("was_added", &TimeSeriesSetInput::py_was_added)
-                .def("was_removed", &TimeSeriesSetInput::py_was_removed)
-                .def("__str__", [](const TimeSeriesSetInput &self) {
-                    return fmt::format("TimeSeriesSetInput@{:p}[size={}, valid={}]",
-                                       static_cast<const void *>(&self), self.size(), self.valid());
-                })
-                .def("__repr__", [](const TimeSeriesSetInput &self) {
-                    return fmt::format("TimeSeriesSetInput@{:p}[size={}, valid={}]",
-                                       static_cast<const void *>(&self), self.size(), self.valid());
-                });
->>>>>>> 70d9c6a2
 
         nb::class_<TimeSeriesSetInput_T<bool>, TimeSeriesSetInput>(m, "TimeSeriesSetInput_Bool");
         nb::class_<TimeSeriesSetInput_T<int64_t>, TimeSeriesSetInput>(m, "TimeSeriesSetInput_Int");
@@ -1685,15 +1114,14 @@
             using ItemType = std::conditional_t<
                 std::is_same_v<T, bool> || std::is_same_v<T, int64_t> || std::is_same_v<T, double>,
                 T,
-<<<<<<< HEAD
-                const T&>;
+                const T &>;
 
             cls.def("add", [](TimeSeriesSetOutput_T<T>& self, ItemType item)
-               {
+                       {
                    self.add(item);
                })
                .def("remove", [](TimeSeriesSetOutput_T<T>& self, ItemType item)
-               {
+                       {
                    self.remove(item);
                })
                .def("clear", [](TimeSeriesSetOutput_T<T>& self)
@@ -1734,53 +1162,12 @@
                                                                      static_cast<const void*>(&self), self.size(),
                                                                      self.valid());
                                                              });
-=======
-                const T &>;
-
-            cls.def("add", [](TimeSeriesSetOutput_T<T> &self, ItemType item) {
-                        self.add(item);
-                    })
-                    .def("remove", [](TimeSeriesSetOutput_T<T> &self, ItemType item) {
-                        self.remove(item);
-                    })
-                    .def("clear", [](TimeSeriesSetOutput_T<T> &self) {
-                        typename TimeSeriesSetOutput_T<T>::collection_type added;
-                        typename TimeSeriesSetOutput_T<T>::collection_type removed = self.value();
-                        self.set_value(std::move(added), std::move(removed));
-                    });
-        };
-
-        nb::class_ < TimeSeriesSetOutput, TimeSeriesOutput > (m, "TimeSeriesSetOutput")
-                .def("__contains__", &TimeSeriesSetOutput::py_contains)
-                .def("__len__", &TimeSeriesSetOutput::size)
-                .def("empty", &TimeSeriesSetOutput::empty)
-                .def("is_empty_output", &TimeSeriesSetOutput::is_empty_output, nb::rv_policy::reference)
-                .def("values", &TimeSeriesSetOutput::py_values)
-                .def("added", &TimeSeriesSetOutput::py_added)
-                .def("removed", &TimeSeriesSetOutput::py_removed)
-                .def("was_added", &TimeSeriesSetOutput::py_was_added)
-                .def("was_removed", &TimeSeriesSetOutput::py_was_removed)
-                .def("get_contains_output", &TimeSeriesSetOutput::get_contains_output)
-                .def("release_contains_output", &TimeSeriesSetOutput::release_contains_output)
-                .def("__str__", [](const TimeSeriesSetOutput &self) {
-                    return fmt::format("TimeSeriesSetOutput@{:p}[size={}, valid={}]",
-                                       static_cast<const void *>(&self), self.size(), self.valid());
-                })
-                .def("__repr__", [](const TimeSeriesSetOutput &self) {
-                    return fmt::format("TimeSeriesSetOutput@{:p}[size={}, valid={}]",
-                                       static_cast<const void *>(&self), self.size(), self.valid());
-                });
->>>>>>> 70d9c6a2
 
         auto tss_out_bool = nb::class_<TimeSeriesSetOutput_T<bool>, TimeSeriesSetOutput>(m, "TimeSeriesSetOutput_Bool");
         bind_tss_output_methods(tss_out_bool);
 
         auto tss_out_int = nb::class_<TimeSeriesSetOutput_T<int64_t>,
-<<<<<<< HEAD
                                       TimeSeriesSetOutput>(m, "TimeSeriesSetOutput_Int");
-=======
-            TimeSeriesSetOutput>(m, "TimeSeriesSetOutput_Int");
->>>>>>> 70d9c6a2
         bind_tss_output_methods(tss_out_int);
 
         auto tss_out_float = nb::class_<TimeSeriesSetOutput_T<double>, TimeSeriesSetOutput>(
