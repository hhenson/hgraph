--- conflicted
+++ resolved
@@ -69,19 +69,10 @@
 
     bool TimeSeriesType::has_parent_or_node() const { return _parent_ts_or_node.has_value(); }
 
-<<<<<<< HEAD
-    bool TimeSeriesType::has_owning_node() const
-    {
-        if (_parent_ts_or_node.has_value())
-
-        {
-            if (std::holds_alternative<Node::ptr>(*_parent_ts_or_node))
-            {
-=======
     bool TimeSeriesType::has_owning_node() const {
         if (_parent_ts_or_node.has_value()) {
-            if (std::holds_alternative<Node::ptr>(*_parent_ts_or_node)) {
->>>>>>> 70d9c6a2
+
+                    if (std::holds_alternative<Node::ptr>(*_parent_ts_or_node)) {
                 return std::get<Node::ptr>(*_parent_ts_or_node) != Node::ptr{};
             }
             return std::get<ptr>(*_parent_ts_or_node)->has_owning_node();
@@ -105,47 +96,6 @@
 
     void TimeSeriesOutput::register_with_nanobind(nb::module_ &m) {
         nb::class_<TimeSeriesOutput, TimeSeriesType>(m, "TimeSeriesOutput")
-<<<<<<< HEAD
-            .def_prop_ro("parent_output",
-                         [](const TimeSeriesOutput& ts) -> nb::object
-                         {
-                             if (ts.has_parent_output()) { return nb::cast(ts.parent_output()); }
-                             return nb::none();
-                         })
-            .def_prop_ro("has_parent_output", &TimeSeriesOutput::has_parent_output)
-            .def_prop_rw("value", &TimeSeriesOutput::py_value, &TimeSeriesOutput::py_set_value, nb::arg("value").none())
-            .def("can_apply_result", &TimeSeriesOutput::can_apply_result)
-            .def("apply_result", &TimeSeriesOutput::apply_result, nb::arg("value").none())
-            .def("invalidate", &TimeSeriesOutput::invalidate)
-            .def("mark_invalid", &TimeSeriesOutput::mark_invalid)
-            .def("mark_modified", static_cast<void (TimeSeriesOutput::*)()>(&TimeSeriesOutput::mark_modified))
-            .def("mark_modified",
-                 static_cast<void (TimeSeriesOutput::*)(engine_time_t)>(&TimeSeriesOutput::mark_modified))
-            .def("subscribe", &TimeSeriesOutput::subscribe)
-            .def("unsubscribe", &TimeSeriesOutput::un_subscribe)
-            .def("copy_from_output", &TimeSeriesOutput::copy_from_output)
-            .def("copy_from_input", &TimeSeriesOutput::copy_from_input)
-            .def("__str__", [](const TimeSeriesOutput& self)
-            {
-                return fmt::format("TimeSeriesOutput@{:p}[valid={}, modified={}]",
-                                   static_cast<const void*>(&self), self.valid(), self.modified());
-            })
-            .def("__repr__", [](const TimeSeriesOutput& self)
-            {
-                return fmt::format("TimeSeriesOutput@{:p}[valid={}, modified={}]",
-                                   static_cast<const void*>(&self), self.valid(), self.modified());
-            });
-    }
-
-    void TimeSeriesOutput::notify(engine_time_t et) {
-        mark_modified(et);
-    }
-
-    node_ptr TimeSeriesType::_owning_node() const
-    {
-        if (_parent_ts_or_node.has_value())
-        {
-=======
                 .def_prop_ro("parent_output",
                              [](const TimeSeriesOutput &ts) -> nb::object {
                                  if (ts.has_parent_output()) { return nb::cast(ts.parent_output()); }
@@ -175,9 +125,12 @@
                 });
     }
 
+    void TimeSeriesOutput::notify(engine_time_t et) {
+        mark_modified(et);
+    }
+
     node_ptr TimeSeriesType::_owning_node() const {
         if (_parent_ts_or_node.has_value()) {
->>>>>>> 70d9c6a2
             return std::visit(
                 []<typename T_>(T_ &&value) -> node_ptr {
                     using T = std::decay_t<T_>; // Get the actual type
@@ -440,12 +393,8 @@
 
     bool TimeSeriesOutput::has_parent_output() const { return _has_parent_time_series(); }
 
-<<<<<<< HEAD
     bool TimeSeriesOutput::can_apply_result(nb::object value)
     {
-=======
-    bool TimeSeriesOutput::can_apply_result(nb::object value) {
->>>>>>> 70d9c6a2
         return not
         modified();
     }
@@ -485,26 +434,17 @@
         }
     }
 
-<<<<<<< HEAD
-    void TimeSeriesOutput::mark_modified()
-    {
+    void TimeSeriesOutput::mark_modified() {
+
         if (has_parent_or_node())
 
         {
-=======
-    void TimeSeriesOutput::mark_modified() {
-        if (has_parent_or_node()) {
->>>>>>> 70d9c6a2
             auto g = owning_graph();
             if (g != nullptr) {
                 mark_modified(g->evaluation_clock()->evaluation_time());
-<<<<<<< HEAD
         }
             else
        {
-=======
-            } else {
->>>>>>> 70d9c6a2
                 // Graph not yet attached; mark with a maximal time to preserve monotonicity without dereferencing
                 // This is a bad situation, I would probably prefer to find out why,
                 // TODO: find the root cause of why this could be called without a bound graph.
@@ -522,14 +462,9 @@
         }
     }
 
-<<<<<<< HEAD
     void TimeSeriesOutput::mark_child_modified(TimeSeriesOutput& child, engine_time_t modified_time)
     {
         notify(modified_time);
-=======
-    void TimeSeriesOutput::mark_child_modified(TimeSeriesOutput &child, engine_time_t modified_time) {
-        mark_modified(modified_time);
->>>>>>> 70d9c6a2
     } // NOLINT(*-no-recursion)
 
     void TimeSeriesOutput::subscribe(Notifiable *notifiable) { _subscribers.insert(notifiable); }
