#include <hgraph/types/graph.h>
#include <hgraph/types/node.h>
#include <hgraph/types/ref.h>
#include <hgraph/types/time_series_type.h>

#include <utility>

namespace hgraph
{
    /*
     * The python code sets the node and unsets the parent_input, we have an optional with a
     * variant so we just need to set the _parent_ts_or_node property
     */
    void TimeSeriesType::re_parent(const Node::ptr& parent) { _parent_ts_or_node = parent; }

    void TimeSeriesType::re_parent(const ptr& parent) { _parent_ts_or_node = parent; }

    bool TimeSeriesType::is_reference() const { return false; }

    bool TimeSeriesType::has_reference() const { return false; }

    void TimeSeriesType::reset_parent_or_node() { _parent_ts_or_node.reset(); }

    void TimeSeriesType::register_with_nanobind(nb::module_& m)
    {
        nb::class_<TimeSeriesType, nb::intrusive_base>(m, "TimeSeriesType")
            .def_prop_ro("owning_node", static_cast<node_ptr (TimeSeriesType::*)() const>(&TimeSeriesType::owning_node))
            .def_prop_ro("owning_graph",
                         static_cast<graph_ptr (TimeSeriesType::*)() const>(&TimeSeriesType::owning_graph))
            .def_prop_ro("value", &TimeSeriesType::py_value)
            .def_prop_ro("delta_value", &TimeSeriesType::py_delta_value)
            .def_prop_ro("modified", &TimeSeriesType::modified)
            .def_prop_ro("valid", &TimeSeriesType::valid)
            .def_prop_ro("all_valid", &TimeSeriesType::all_valid)
            .def_prop_ro("last_modified_time", &TimeSeriesType::last_modified_time)
            .def("re_parent", static_cast<void (TimeSeriesType::*)(const Node::ptr&)>(&TimeSeriesType::re_parent))
            .def("re_parent", static_cast<void (TimeSeriesType::*)(const ptr&)>(&TimeSeriesType::re_parent))
            .def("is_reference", &TimeSeriesType::is_reference)
            .def("has_reference", &TimeSeriesType::has_reference)
            .def("__str__", [](const TimeSeriesType& self)
            {
                return fmt::format("TimeSeriesType@{:p}[valid={}, modified={}]",
                                   static_cast<const void*>(&self), self.valid(), self.modified());
            })
            .def("__repr__", [](const TimeSeriesType& self)
            {
                return fmt::format("TimeSeriesType@{:p}[valid={}, modified={}]",
                                   static_cast<const void*>(&self), self.valid(), self.modified());
            });
    }

    TimeSeriesType::ptr& TimeSeriesType::_parent_time_series() const
    {
        return const_cast<TimeSeriesType*>(this)->_parent_time_series();
    }

    TimeSeriesType::ptr& TimeSeriesType::_parent_time_series()
    {
        if (_parent_ts_or_node.has_value())
        {
            return std::get<ptr>(_parent_ts_or_node.value());
        }
        return null_ptr;
    }

    bool TimeSeriesType::_has_parent_time_series() const
    {
        if (_parent_ts_or_node.has_value())
        {
            return std::holds_alternative<ptr>(_parent_ts_or_node.value());
        }
        else
        {
            return false;
        }
    }

    void TimeSeriesType::_set_parent_time_series(TimeSeriesType* ts) { _parent_ts_or_node = ptr{ts}; }

    bool TimeSeriesType::has_parent_or_node() const { return _parent_ts_or_node.has_value(); }

    bool TimeSeriesType::has_owning_node() const
    {
        if (_parent_ts_or_node.has_value())
<<<<<<< HEAD

        {
            if (std::holds_alternative<Node::ptr>(*_parent_ts_or_node))
            {
                return std::get<Node::ptr>(*_parent_ts_or_node) != Node::ptr{};
            }
=======
        {
            if (std::holds_alternative<Node::ptr>(*_parent_ts_or_node)) { return true; }
>>>>>>> b0cd14fa
            return std::get<ptr>(*_parent_ts_or_node)->has_owning_node();
        }
        else
        {
            return false;
        }
    }

    graph_ptr TimeSeriesType::owning_graph()
    {
        return has_owning_node() ? owning_node()->graph() : graph_ptr{};
    }

    graph_ptr TimeSeriesType::owning_graph() const
    {
        return has_owning_node() ? owning_node()->graph() : graph_ptr{};
    }

    void TimeSeriesOutput::clear()
    {
    }

    void TimeSeriesOutput::invalidate() { mark_invalid(); }

    void TimeSeriesOutput::register_with_nanobind(nb::module_& m)
    {
        nb::class_<TimeSeriesOutput, TimeSeriesType>(m, "TimeSeriesOutput")
            .def_prop_ro("parent_output",
                         [](const TimeSeriesOutput& ts) -> nb::object
                         {
                             if (ts.has_parent_output()) { return nb::cast(ts.parent_output()); }
                             return nb::none();
                         })
            .def_prop_ro("has_parent_output", &TimeSeriesOutput::has_parent_output)
            .def_prop_rw("value", &TimeSeriesOutput::py_value, &TimeSeriesOutput::py_set_value, nb::arg("value").none())
            .def("can_apply_result", &TimeSeriesOutput::can_apply_result)
            .def("apply_result", &TimeSeriesOutput::apply_result, nb::arg("value").none())
            .def("invalidate", &TimeSeriesOutput::invalidate)
            .def("mark_invalid", &TimeSeriesOutput::mark_invalid)
            .def("mark_modified", static_cast<void (TimeSeriesOutput::*)()>(&TimeSeriesOutput::mark_modified))
            .def("mark_modified",
                 static_cast<void (TimeSeriesOutput::*)(engine_time_t)>(&TimeSeriesOutput::mark_modified))
            .def("subscribe", &TimeSeriesOutput::subscribe)
            .def("unsubscribe", &TimeSeriesOutput::un_subscribe)
            .def("copy_from_output", &TimeSeriesOutput::copy_from_output)
            .def("copy_from_input", &TimeSeriesOutput::copy_from_input)
            .def("__str__", [](const TimeSeriesOutput& self)
            {
                return fmt::format("TimeSeriesOutput@{:p}[valid={}, modified={}]",
                                   static_cast<const void*>(&self), self.valid(), self.modified());
            })
            .def("__repr__", [](const TimeSeriesOutput& self)
            {
                return fmt::format("TimeSeriesOutput@{:p}[valid={}, modified={}]",
                                   static_cast<const void*>(&self), self.valid(), self.modified());
            });
    }

    void TimeSeriesOutput::notify(engine_time_t et) {
        mark_modified(et);
    }

    node_ptr TimeSeriesType::_owning_node() const
    {
        if (_parent_ts_or_node.has_value())
        {
            return std::visit(
                []<typename T_>(T_&& value) -> node_ptr
                {
                    using T = std::decay_t<T_>; // Get the actual type
                    if constexpr (std::is_same_v<T, TimeSeriesType::ptr>)
                    {
                        return value->owning_node();
                    }
                    else if constexpr (std::is_same_v<T, Node::ptr>)
                    {
                        return value;
                    }
                    else
                    {
                        throw std::runtime_error("Unknown type");
                    }
                },
                _parent_ts_or_node.value());
        }
        else
        {
            throw std::runtime_error("No node is accessible");
        }
    }

    TimeSeriesType::TimeSeriesType(const node_ptr& parent) : _parent_ts_or_node{parent}
    {
    }

    TimeSeriesType::TimeSeriesType(const ptr& parent) : _parent_ts_or_node{parent}
    {
    }

    engine_time_t TimeSeriesType::current_engine_time() const {
        auto owning_graph_{owning_graph()};
        if (owning_graph_ != nullptr) { return owning_graph_->evaluation_clock()->evaluation_time(); }
        return MIN_DT;
    }

    node_ptr TimeSeriesType::owning_node() { return _owning_node(); }

    node_ptr TimeSeriesType::owning_node() const { return _owning_node(); }

    TimeSeriesInput::ptr TimeSeriesInput::parent_input() const
    {
        return static_cast<TimeSeriesInput*>(_parent_time_series().get()); // NOLINT(*-pro-type-static-cast-downcast)
    }

    bool TimeSeriesInput::has_parent_input() const { return _has_parent_time_series(); }

    bool TimeSeriesInput::bound() const { return _output != nullptr; }

    bool TimeSeriesInput::has_peer() const
    {
        // By default, we assume that if there is an output, then we are peered.
        // This is not always True but is a good general assumption.
        return _output != nullptr;
    }

    time_series_output_ptr TimeSeriesInput::output() const { return _output; }

    bool TimeSeriesInput::has_output() const { return _output.get() != nullptr; }

    bool TimeSeriesInput::bind_output(time_series_output_ptr output_)
    {
        bool peer;
        bool was_bound = bound(); // Track if input was previously bound (matches Python behavior)

        if (auto ref_output = dynamic_cast<TimeSeriesReferenceOutput*>(output_.get()))
        {
            // Is a TimeseriesReferenceOutput
            // Match Python behavior: only check if value exists (truthy), bind if it does
            if (ref_output->valid() && ref_output->value()) { ref_output->value()->bind_input(*this); }
            ref_output->observe_reference(this);
            _reference_output = ref_output;
            peer = false;
        }
        else
        {
            if (output_ == _output) { return has_peer(); }
            peer = do_bind_output(output_);
        }

        // Notify if the node is started/starting and either:
        // - The input was previously bound (rebinding case), OR
        // - The new output is valid
        // This matches the Python implementation: (was_bound or self._output.valid)
        if ((owning_node()->is_started() || owning_node()->is_starting()) && _output.get() && (was_bound || _output->
            valid()))
        {
            _sample_time = owning_graph()->evaluation_clock()->evaluation_time();
            if (active())
            {
                notify(_sample_time);
                // TODO: This might belong to make_active, or not? There is a race with setting sample_time too.
            }
        }

        return peer;
    }

    void TimeSeriesInput::un_bind_output(bool unbind_refs)
    {
        bool was_valid = valid();

        // Handle reference output unbinding conditionally based on unbind_refs parameter
        if (unbind_refs && _reference_output != nullptr)
        {
            _reference_output->stop_observing_reference(this);
            _reference_output.reset();
        }

        if (bound())
        {
            do_un_bind_output(unbind_refs);

            if (owning_node()->is_started() && was_valid)
            {
                _sample_time = owning_graph()->evaluation_clock()->evaluation_time();
                if (active())
                {
                    // Notify as the state of the node has changed from bound to un_bound
                    owning_node()->notify(_sample_time);
                }
            }
        }
    }

    bool TimeSeriesInput::active() const { return _active; }

    void TimeSeriesInput::make_active()
    {
        if (!_active)
        {
            _active = true;
            if (_output != nullptr)
            {
                output()->subscribe(this);
                if (output()->valid() && output()->modified())
                {
                    notify(output()->last_modified_time());
                    return; // If the output is modified, we do not need to check if sampled
                }
            }

            if (sampled()) { notify(_sample_time); }
        }
    }

    void TimeSeriesInput::make_passive()
    {
        if (_active)
        {
            _active = false;
            if (_output != nullptr) { output()->un_subscribe(this); }
        }
    }

    nb::object TimeSeriesInput::py_value() const
    {
        if (_output != nullptr)
        {
            return _output->py_value();
        }
        else
        {
            return nb::none();
        }
    }

    nb::object TimeSeriesInput::py_delta_value() const
    {
        if (_output != nullptr)
        {
            return _output->py_delta_value();
        }
        else
        {
            return nb::none();
        }
    }

    void TimeSeriesInput::register_with_nanobind(nb::module_& m)
    {
        nb::class_<TimeSeriesInput, TimeSeriesType>(m, "TimeSeriesInput")
            .def_prop_ro("parent_input",
                         [](const TimeSeriesInput& ts) -> nb::object
                         {
                             if (ts.has_parent_input()) { return nb::cast(ts.parent_input()); }
                             return nb::none();
                         })
            .def_prop_ro("has_parent_input", &TimeSeriesInput::has_parent_input)
            .def_prop_ro("bound", &TimeSeriesInput::bound)
            .def_prop_ro("has_peer", &TimeSeriesInput::has_peer)
            .def_prop_ro("output",
                         [](const TimeSeriesInput& ts) -> nb::object
                         {
                             if (ts.has_output()) { return nb::cast(ts.output()); }
                             return nb::none();
                         })
            .def_prop_ro("reference_output",
                         [](const TimeSeriesInput& ts) -> nb::object
                         {
                             auto ref = ts.reference_output();
                             if (ref != nullptr) { return nb::cast(ref); }
                             return nb::none();
                         })
            .def_prop_ro("active", &TimeSeriesInput::active)
            .def("bind_output", &TimeSeriesInput::bind_output, "output"_a)
            .def("un_bind_output", &TimeSeriesInput::un_bind_output, "unbind_refs"_a = false)
            .def("make_active", &TimeSeriesInput::make_active)
            .def("make_passive", &TimeSeriesInput::make_passive)
            .def("__str__", [](const TimeSeriesInput& self)
            {
                return fmt::format("TimeSeriesInput@{:p}[bound={}, valid={}, active={}]",
                                   static_cast<const void*>(&self), self.bound(), self.valid(), self.active());
            })
            .def("__repr__", [](const TimeSeriesInput& self)
            {
                return fmt::format("TimeSeriesInput@{:p}[bound={}, valid={}, active={}]",
                                   static_cast<const void*>(&self), self.bound(), self.valid(), self.active());
            });
    }

    bool TimeSeriesInput::do_bind_output(time_series_output_ptr& output_)
    {
        auto active_{active()};
        make_passive(); // Ensure we are unsubscribed from the old output.
        _output = output_;
        if (active_)
        {
            make_active(); // If we were active now subscribe to the new output,
            // this is important even if we were not bound previously as this will ensure the new output gets
            // subscribed to
        }
        return true;
    }

    auto TimeSeriesInput::notify(engine_time_t modified_time) -> void
    { // NOLINT(*-no-recursion)
        if (_notify_time != modified_time)
        {
            _notify_time = modified_time;
            if (has_parent_input())
            {
                parent_input()->notify_parent(this, modified_time);
            }
            else
            {
                owning_node()->notify(modified_time);
            }
        }
    }

    void TimeSeriesInput::do_un_bind_output(bool unbind_refs)
    {
        if (_active) { output()->un_subscribe(this); }
        _output = nullptr;
    }

    // Minimal-teardown helper: avoid consulting owning_node/graph
    void TimeSeriesInput::builder_release_cleanup()
    {
        if (_output.get() != nullptr && _active)
        {
            // Unsubscribe from output without triggering any node notifications
            _output->un_subscribe(this);
        }
        _active = false;
        if (_reference_output != nullptr)
        {
            _reference_output->stop_observing_reference(this);
            _reference_output.reset();
        }
        _output = nullptr;
    }

    void TimeSeriesInput::notify_parent(TimeSeriesInput* child, engine_time_t modified_time)
    {
        notify(modified_time);
    } // NOLINT(*-no-recursion)

    void TimeSeriesInput::set_sample_time(engine_time_t sample_time) { _sample_time = sample_time; }

    engine_time_t TimeSeriesInput::sample_time() const { return _sample_time; }

    bool TimeSeriesInput::sampled() const
    {
        return _sample_time != MIN_DT && _sample_time == owning_graph()->evaluation_clock()->evaluation_time();
    }

    time_series_reference_output_ptr TimeSeriesInput::reference_output() const { return _reference_output; }

    const TimeSeriesInput* TimeSeriesInput::get_input(size_t index) const
    {
        return const_cast<TimeSeriesInput*>(this)->get_input(index);
    }

    TimeSeriesInput* TimeSeriesInput::get_input(size_t index)
    {
        throw std::runtime_error("TimeSeriesInput [] not supported");
    }


    void TimeSeriesInput::reset_output() { _output = nullptr; }

    void TimeSeriesInput::set_output(time_series_output_ptr output) { _output = std::move(output); }

    void TimeSeriesInput::set_active(bool active) { _active = active; }

    TimeSeriesOutput::ptr TimeSeriesOutput::parent_output() const
    {
        return static_cast<TimeSeriesOutput*>(_parent_time_series().get()); // NOLINT(*-pro-type-static-cast-downcast)
    }

    TimeSeriesOutput::ptr TimeSeriesOutput::parent_output()
    {
        return static_cast<TimeSeriesOutput*>(_parent_time_series().get()); // NOLINT(*-pro-type-static-cast-downcast)
    }

    bool TimeSeriesOutput::has_parent_output() const { return _has_parent_time_series(); }

    bool TimeSeriesOutput::can_apply_result(nb::object value)
    {
        return not
        modified();
    }

    // Minimal-teardown helper: avoid consulting owning_node/graph
    void TimeSeriesOutput::builder_release_cleanup()
    {
        // Clear subscribers safely without notifications
        _subscribers.clear();
        // Reset modification state to a neutral value without touching evaluation_clock
        _reset_last_modified_time();
    }

    bool TimeSeriesOutput::modified() const
    {
<<<<<<< HEAD
        auto g = owning_graph();
        if (!g) { return false; }
        return g->evaluation_clock()->evaluation_time() == _last_modified_time;
=======
        return owning_graph()->evaluation_clock()->evaluation_time() == _last_modified_time;
>>>>>>> b0cd14fa
    }

    bool TimeSeriesOutput::valid() const { return _last_modified_time > MIN_DT; }

    bool TimeSeriesOutput::all_valid() const
    {
        return valid(); // By default, all valid is the same as valid
    }

    engine_time_t TimeSeriesOutput::last_modified_time() const { return _last_modified_time; }

    void TimeSeriesOutput::mark_invalid()
    {
        if (_last_modified_time > MIN_DT)
        {
            _last_modified_time = MIN_DT;
            auto g = owning_graph();
            if (g)
            {
                _notify(g->evaluation_clock()->evaluation_time());
            }
            else
            {
                // Owning graph not yet attached; skip notify to avoid dereferencing null during start/recover
            }
        }
    }

    void TimeSeriesOutput::mark_modified()
    {
        if (has_parent_or_node())
<<<<<<< HEAD

        {
            auto g = owning_graph();
            if (g != nullptr)
            {
                mark_modified(g->evaluation_clock()->evaluation_time());
        }
            else
       {
                // Graph not yet attached; mark with a maximal time to preserve monotonicity without dereferencing
                // This is a bad situation, I would probably prefer to find out why,
                // TODO: find the root cause of why this could be called without a bound graph.
            }
=======
        {
            mark_modified(owning_graph()->evaluation_clock()->evaluation_time());
>>>>>>> b0cd14fa
        }
        else
        {
            mark_modified(MAX_ET);
        }
    }

    void TimeSeriesOutput::mark_modified(engine_time_t modified_time)
    { // NOLINT(*-no-recursion)
        if (_last_modified_time < modified_time)
        {
            _last_modified_time = modified_time;
            if (has_parent_output()) { parent_output()->mark_child_modified(*this, modified_time); }
            _notify(modified_time);
        }
    }

    void TimeSeriesOutput::mark_child_modified(TimeSeriesOutput& child, engine_time_t modified_time)
    {
        notify(modified_time);
    } // NOLINT(*-no-recursion)

    void TimeSeriesOutput::subscribe(Notifiable* notifiable) { _subscribers.insert(notifiable); }

    void TimeSeriesOutput::un_subscribe(Notifiable* notifiable) { _subscribers.erase(notifiable); }

    void TimeSeriesOutput::_notify(engine_time_t modified_time)
    {
        for (auto* subscriber : _subscribers) { subscriber->notify(modified_time); }
    }

    void TimeSeriesOutput::_reset_last_modified_time() { _last_modified_time = MIN_DT; }

    bool TimeSeriesInput::modified() const { return _output != nullptr && (_output->modified() || sampled()); }

    bool TimeSeriesInput::valid() const { return bound() && _output != nullptr && _output->valid(); }

    bool TimeSeriesInput::all_valid() const { return bound() && _output != nullptr && _output->all_valid(); }

    engine_time_t TimeSeriesInput::last_modified_time() const
    {
        return bound() ? std::max(_output->last_modified_time(), _sample_time) : MIN_DT;
    }
} // namespace hgraph<|MERGE_RESOLUTION|>--- conflicted
+++ resolved
@@ -82,17 +82,12 @@
     bool TimeSeriesType::has_owning_node() const
     {
         if (_parent_ts_or_node.has_value())
-<<<<<<< HEAD
 
         {
             if (std::holds_alternative<Node::ptr>(*_parent_ts_or_node))
             {
                 return std::get<Node::ptr>(*_parent_ts_or_node) != Node::ptr{};
             }
-=======
-        {
-            if (std::holds_alternative<Node::ptr>(*_parent_ts_or_node)) { return true; }
->>>>>>> b0cd14fa
             return std::get<ptr>(*_parent_ts_or_node)->has_owning_node();
         }
         else
@@ -498,13 +493,10 @@
 
     bool TimeSeriesOutput::modified() const
     {
-<<<<<<< HEAD
         auto g = owning_graph();
-        if (!g) { return false; }
+        if (!g) {
+        return false; }
         return g->evaluation_clock()->evaluation_time() == _last_modified_time;
-=======
-        return owning_graph()->evaluation_clock()->evaluation_time() == _last_modified_time;
->>>>>>> b0cd14fa
     }
 
     bool TimeSeriesOutput::valid() const { return _last_modified_time > MIN_DT; }
@@ -536,7 +528,6 @@
     void TimeSeriesOutput::mark_modified()
     {
         if (has_parent_or_node())
-<<<<<<< HEAD
 
         {
             auto g = owning_graph();
@@ -550,10 +541,6 @@
                 // This is a bad situation, I would probably prefer to find out why,
                 // TODO: find the root cause of why this could be called without a bound graph.
             }
-=======
-        {
-            mark_modified(owning_graph()->evaluation_clock()->evaluation_time());
->>>>>>> b0cd14fa
         }
         else
         {
