#include <hgraph/types/node.h>
#include <hgraph/types/tsl.h>

namespace hgraph {
    template<typename T_TS>
        requires IndexedTimeSeriesT<T_TS>
    nb::object TimeSeriesList<T_TS>::py_value() const {
        nb::list result;
        for (const auto &ts: this->ts_values()) {
            if (ts->valid()) {
                result.append(ts->py_value());
            } else {
                result.append(nb::none());
            }
        }
        return nb::tuple(result);
    }

    template<typename T_TS>
        requires IndexedTimeSeriesT<T_TS>
    nb::object TimeSeriesList<T_TS>::py_delta_value() const {
        nb::dict result;
        for (auto &[ndx, ts]: modified_items()) { result[nb::cast(ndx)] = ts->py_delta_value(); }
        return result;
    }

    template<typename T_TS>
        requires IndexedTimeSeriesT<T_TS>
    typename TimeSeriesList<T_TS>::index_collection_type TimeSeriesList<T_TS>::keys() const {
        index_collection_type result;
        result.reserve(size());
        for (size_t i = 0; i < size(); ++i) { result.push_back(i); }
        return result;
    }

    template<typename T_TS>
        requires IndexedTimeSeriesT<T_TS>
    typename TimeSeriesList<T_TS>::index_collection_type TimeSeriesList<T_TS>::valid_keys() const {
        return index_with_constraint([](const ts_type &ts) { return ts.valid(); });
    }

    template<typename T_TS>
        requires IndexedTimeSeriesT<T_TS>
    typename TimeSeriesList<T_TS>::index_collection_type TimeSeriesList<T_TS>::modified_keys() const {
        return index_with_constraint([](const ts_type &ts) { return ts.modified(); });
    }

    template<typename T_TS>
        requires IndexedTimeSeriesT<T_TS>
    typename TimeSeriesList<T_TS>::enumerated_collection_type TimeSeriesList<T_TS>::items() {
        enumerated_collection_type result;
        result.reserve(size());
        for (size_t i = 0; i < size(); ++i) { result.push_back({i, ts_values()[i]}); }
        return result;
    }

    template<typename T_TS>
        requires IndexedTimeSeriesT<T_TS>
    typename TimeSeriesList<T_TS>::enumerated_collection_type TimeSeriesList<T_TS>::items() const {
        return const_cast<list_type *>(this)->items();
    }

    template<typename T_TS>
        requires IndexedTimeSeriesT<T_TS>
    typename TimeSeriesList<T_TS>::enumerated_collection_type TimeSeriesList<T_TS>::valid_items() {
        return this->items_with_constraint([](const ts_type &ts) { return ts.valid(); });
    }

    template<typename T_TS>
        requires IndexedTimeSeriesT<T_TS>
    typename TimeSeriesList<T_TS>::enumerated_collection_type TimeSeriesList<T_TS>::valid_items() const {
        return const_cast<list_type *>(this)->valid_items();
    }

    template<typename T_TS>
        requires IndexedTimeSeriesT<T_TS>
    typename TimeSeriesList<T_TS>::enumerated_collection_type TimeSeriesList<T_TS>::modified_items() {
        return this->items_with_constraint([](const ts_type &ts) { return ts.modified(); });
    }

    template<typename T_TS>
        requires IndexedTimeSeriesT<T_TS>
    typename TimeSeriesList<T_TS>::enumerated_collection_type TimeSeriesList<T_TS>::modified_items() const {
        return const_cast<list_type *>(this)->modified_items();
    }

    template<typename T_TS>
        requires IndexedTimeSeriesT<T_TS>
    bool TimeSeriesList<T_TS>::has_reference() const {
        if (size() == 0) { return false; } else { return ts_values()[0]->has_reference(); }
    }

    void TimeSeriesListOutput::apply_result(const nb::object& value) {
        if (value.is_none()) { return; }
        py_set_value(value);
    }

    bool TimeSeriesListOutput::is_same_type(const TimeSeriesType *other) const {
        auto other_list = dynamic_cast<const TimeSeriesListOutput *>(other);
        if (!other_list) { return false; }
        const auto this_size = this->size();
        const auto other_size = other_list->size();
        // Be permissive during wiring: if either list has no elements yet, treat as same type
        if (this_size == 0 || other_size == 0) { return true; }
        // Otherwise, compare the element type recursively without enforcing equal sizes
        return (*this)[0]->is_same_type((*other_list)[0]);
    }

    void TimeSeriesListOutput::py_set_value(const nb::object& value) {
        if (value.is_none()) {
            mark_invalid();
            return;
        }
        if (nb::isinstance<nb::tuple>(value) || nb::isinstance<nb::list>(value)) {
            for (size_t i = 0, l = nb::len(value); i < l; ++i) {
                const auto &v{value[i]};
                if (v.is_valid() && !v.is_none()) { (*this)[i]->py_set_value(v); }
            }
        } else if (nb::isinstance<nb::dict>(value)) {
            for (auto [key, val]: nb::cast<nb::dict>(value)) {
                if (val.is_valid() && !val.is_none()) { (*this)[nb::cast<size_t>(key)]->py_set_value(nb::borrow(val)); }
            }
        } else {
            throw std::runtime_error("Invalid value type for TimeSeriesListOutput");
        }
    }

<<<<<<< HEAD
=======
    void TimeSeriesListOutput::register_with_nanobind(nb::module_ &m) {
        nb::class_<TimeSeriesListOutput, IndexedTimeSeriesOutput>(m, "TimeSeriesListOutput")
                .def(nb::init<const node_ptr &>(), "owning_node"_a)
                .def(nb::init<const TimeSeriesType::ptr &>(), "parent_input"_a)
                .def(
                    "__iter__",
                    [](const TimeSeriesListOutput &self) {
                        return nb::make_iterator(nb::type<collection_type>(), "iterator", self.begin(), self.end());
                    },
                    nb::keep_alive<0, 1>())
                .def("keys", &TimeSeriesListOutput::keys)
                .def("items",
                     static_cast<enumerated_collection_type (TimeSeriesListOutput::*)() const>(&
                         TimeSeriesListOutput::items))
                .def("valid_keys", &TimeSeriesListOutput::valid_keys)
                .def("valid_items",
                     static_cast<enumerated_collection_type (TimeSeriesListOutput::*)() const>(&
                         TimeSeriesListOutput::valid_items))
                .def("modified_keys", &TimeSeriesListOutput::modified_keys)
                .def("modified_items",
                     static_cast<enumerated_collection_type (TimeSeriesListOutput::*)() const>(&
                         TimeSeriesListOutput::modified_items))
                .def("key_from_value", &TimeSeriesListOutput::key_from_value, "value"_a)
                .def("__str__", [](const TimeSeriesListOutput &self) {
                    return fmt::format("TimeSeriesListOutput@{:p}[size={}, valid={}]",
                                       static_cast<const void *>(&self), self.size(), self.valid());
                })
                .def("__repr__", [](const TimeSeriesListOutput &self) {
                    return fmt::format("TimeSeriesListOutput@{:p}[size={}, valid={}]",
                                       static_cast<const void *>(&self), self.size(), self.valid());
                });
    }

>>>>>>> 8929e2f2
    bool TimeSeriesListInput::is_same_type(const TimeSeriesType *other) const {
        auto other_list = dynamic_cast<const TimeSeriesListInput *>(other);
        if (!other_list) { return false; }
        const auto this_size = this->size();
        const auto other_size = other_list->size();
        // Be permissive during wiring: if either list has no elements yet, consider types compatible
        if (this_size == 0 || other_size == 0) { return true; }
        // Otherwise compare element type recursively without enforcing size equality
        return (*this)[0]->is_same_type((*other_list)[0]);
    }

<<<<<<< HEAD
    template struct TimeSeriesList<IndexedTimeSeriesInput>;
    template struct TimeSeriesList<IndexedTimeSeriesOutput>;
=======
    void TimeSeriesListInput::register_with_nanobind(nb::module_ &m) {
        nb::class_<TimeSeriesListInput, IndexedTimeSeriesInput>(m, "TimeSeriesListInput")
                .def(nb::init<const node_ptr &>(), "owning_node"_a)
                .def(nb::init<const TimeSeriesType::ptr &>(), "parent_input"_a)
                .def(
                    "__iter__",
                    [](const TimeSeriesListInput &self) {
                        return nb::make_iterator(nb::type<collection_type>(), "iterator", self.begin(), self.end());
                    },
                    nb::keep_alive<0, 1>())
                .def("keys", &TimeSeriesListInput::keys)
                .def("items",
                     static_cast<enumerated_collection_type (TimeSeriesListInput::*)() const>(&
                         TimeSeriesListInput::items))
                .def("valid_keys", &TimeSeriesListInput::valid_keys)
                .def("valid_items",
                     static_cast<enumerated_collection_type (TimeSeriesListInput::*)() const>(&
                         TimeSeriesListInput::valid_items))
                .def("modified_keys", &TimeSeriesListInput::modified_keys)
                .def("modified_items",
                     static_cast<enumerated_collection_type (TimeSeriesListInput::*)() const>(&
                         TimeSeriesListInput::modified_items))
                .def("key_from_value", &TimeSeriesListInput::key_from_value, "value"_a)
                .def("__str__", [](const TimeSeriesListInput &self) {
                    return fmt::format("TimeSeriesListInput@{:p}[size={}, valid={}]",
                                       static_cast<const void *>(&self), self.size(), self.valid());
                })
                .def("__repr__", [](const TimeSeriesListInput &self) {
                    return fmt::format("TimeSeriesListInput@{:p}[size={}, valid={}]",
                                       static_cast<const void *>(&self), self.size(), self.valid());
                });
    }
>>>>>>> 8929e2f2
} // namespace hgraph<|MERGE_RESOLUTION|>--- conflicted
+++ resolved
@@ -125,42 +125,6 @@
         }
     }
 
-<<<<<<< HEAD
-=======
-    void TimeSeriesListOutput::register_with_nanobind(nb::module_ &m) {
-        nb::class_<TimeSeriesListOutput, IndexedTimeSeriesOutput>(m, "TimeSeriesListOutput")
-                .def(nb::init<const node_ptr &>(), "owning_node"_a)
-                .def(nb::init<const TimeSeriesType::ptr &>(), "parent_input"_a)
-                .def(
-                    "__iter__",
-                    [](const TimeSeriesListOutput &self) {
-                        return nb::make_iterator(nb::type<collection_type>(), "iterator", self.begin(), self.end());
-                    },
-                    nb::keep_alive<0, 1>())
-                .def("keys", &TimeSeriesListOutput::keys)
-                .def("items",
-                     static_cast<enumerated_collection_type (TimeSeriesListOutput::*)() const>(&
-                         TimeSeriesListOutput::items))
-                .def("valid_keys", &TimeSeriesListOutput::valid_keys)
-                .def("valid_items",
-                     static_cast<enumerated_collection_type (TimeSeriesListOutput::*)() const>(&
-                         TimeSeriesListOutput::valid_items))
-                .def("modified_keys", &TimeSeriesListOutput::modified_keys)
-                .def("modified_items",
-                     static_cast<enumerated_collection_type (TimeSeriesListOutput::*)() const>(&
-                         TimeSeriesListOutput::modified_items))
-                .def("key_from_value", &TimeSeriesListOutput::key_from_value, "value"_a)
-                .def("__str__", [](const TimeSeriesListOutput &self) {
-                    return fmt::format("TimeSeriesListOutput@{:p}[size={}, valid={}]",
-                                       static_cast<const void *>(&self), self.size(), self.valid());
-                })
-                .def("__repr__", [](const TimeSeriesListOutput &self) {
-                    return fmt::format("TimeSeriesListOutput@{:p}[size={}, valid={}]",
-                                       static_cast<const void *>(&self), self.size(), self.valid());
-                });
-    }
-
->>>>>>> 8929e2f2
     bool TimeSeriesListInput::is_same_type(const TimeSeriesType *other) const {
         auto other_list = dynamic_cast<const TimeSeriesListInput *>(other);
         if (!other_list) { return false; }
@@ -172,41 +136,6 @@
         return (*this)[0]->is_same_type((*other_list)[0]);
     }
 
-<<<<<<< HEAD
     template struct TimeSeriesList<IndexedTimeSeriesInput>;
     template struct TimeSeriesList<IndexedTimeSeriesOutput>;
-=======
-    void TimeSeriesListInput::register_with_nanobind(nb::module_ &m) {
-        nb::class_<TimeSeriesListInput, IndexedTimeSeriesInput>(m, "TimeSeriesListInput")
-                .def(nb::init<const node_ptr &>(), "owning_node"_a)
-                .def(nb::init<const TimeSeriesType::ptr &>(), "parent_input"_a)
-                .def(
-                    "__iter__",
-                    [](const TimeSeriesListInput &self) {
-                        return nb::make_iterator(nb::type<collection_type>(), "iterator", self.begin(), self.end());
-                    },
-                    nb::keep_alive<0, 1>())
-                .def("keys", &TimeSeriesListInput::keys)
-                .def("items",
-                     static_cast<enumerated_collection_type (TimeSeriesListInput::*)() const>(&
-                         TimeSeriesListInput::items))
-                .def("valid_keys", &TimeSeriesListInput::valid_keys)
-                .def("valid_items",
-                     static_cast<enumerated_collection_type (TimeSeriesListInput::*)() const>(&
-                         TimeSeriesListInput::valid_items))
-                .def("modified_keys", &TimeSeriesListInput::modified_keys)
-                .def("modified_items",
-                     static_cast<enumerated_collection_type (TimeSeriesListInput::*)() const>(&
-                         TimeSeriesListInput::modified_items))
-                .def("key_from_value", &TimeSeriesListInput::key_from_value, "value"_a)
-                .def("__str__", [](const TimeSeriesListInput &self) {
-                    return fmt::format("TimeSeriesListInput@{:p}[size={}, valid={}]",
-                                       static_cast<const void *>(&self), self.size(), self.valid());
-                })
-                .def("__repr__", [](const TimeSeriesListInput &self) {
-                    return fmt::format("TimeSeriesListInput@{:p}[size={}, valid={}]",
-                                       static_cast<const void *>(&self), self.size(), self.valid());
-                });
-    }
->>>>>>> 8929e2f2
 } // namespace hgraph