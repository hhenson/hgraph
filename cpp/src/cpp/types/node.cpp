--- conflicted
+++ resolved
@@ -42,34 +42,22 @@
     NodeSignature::NodeSignature(std::string name, NodeTypeEnum node_type, std::vector<std::string> args,
                                  std::optional<std::unordered_map<std::string, nb::object>> time_series_inputs,
                                  std::optional<nb::object> time_series_output, std::optional<nb::dict> scalars,
-<<<<<<< HEAD
                                  nb::object src_location, std::optional<std::unordered_set<std::string>> active_inputs,
                                  std::optional<std::unordered_set<std::string>>                      valid_inputs,
                                  std::optional<std::unordered_set<std::string>>                      all_valid_inputs,
                                  std::optional<std::unordered_set<std::string>>                      context_inputs,
                                  std::optional<std::unordered_map<std::string, InjectableTypesEnum>> injectable_inputs,
                                  size_t injectables, bool capture_exception, int64_t trace_back_depth, std::string wiring_path_name,
-                                 std::optional<std::string> label, bool capture_values, std::optional<std::string> record_replay_id)
-=======
-                                 nb::object src_location, std::optional<std::unordered_set<std::string> > active_inputs,
-                                 std::optional<std::unordered_set<std::string> > valid_inputs,
-                                 std::optional<std::unordered_set<std::string> > all_valid_inputs,
-                                 std::optional<std::unordered_set<std::string> > context_inputs,
-                                 std::optional<std::unordered_map<std::string, InjectableTypesEnum> > injectable_inputs,
-                                 size_t injectables, bool capture_exception, int64_t trace_back_depth,
-                                 std::string wiring_path_name,
-                                 std::optional<std::string> label, bool capture_values,
-                                 std::optional<std::string> record_replay_id, 
+                                 std::optional<std::string> label, bool capture_values, std::optional<std::string> record_replay_id,
                                  bool has_nested_graphs)
->>>>>>> d79faa40
         : intrusive_base(), name{std::move(name)}, node_type{node_type}, args{std::move(args)},
           time_series_inputs{std::move(time_series_inputs)}, time_series_output{std::move(time_series_output)},
           scalars{std::move(scalars)}, src_location{std::move(src_location)}, active_inputs{std::move(active_inputs)},
           valid_inputs{std::move(valid_inputs)}, all_valid_inputs{std::move(all_valid_inputs)},
-<<<<<<< HEAD
           context_inputs{std::move(context_inputs)}, injectable_inputs{std::move(injectable_inputs)}, injectables{injectables},
           capture_exception{capture_exception}, trace_back_depth{trace_back_depth}, wiring_path_name{std::move(wiring_path_name)},
-          label{std::move(label)}, capture_values{capture_values}, record_replay_id{std::move(record_replay_id)} {}
+          label{std::move(label)}, capture_values{capture_values}, record_replay_id{std::move(record_replay_id)} ,
+          has_nested_graphs{has_nested_graphs} {}
 
     void NodeSignature::register_with_nanobind(nb::module_ &m) {
         nb::class_<NodeSignature, intrusive_base>(m, "NodeSignature")
@@ -106,8 +94,10 @@
                          kwargs.contains("label") ? nb::cast<std::optional<std::string>>(kwargs["label"]) : std::nullopt,
                          nb::cast<bool>(kwargs["capture_values"]),
                          kwargs.contains("record_replay_id") ? nb::cast<std::optional<std::string>>(kwargs["record_replay_id"])
-                                                             : std::nullopt);
-                 })
+                                                             : std::nullopt,
+                 kwargs.contains("has_nested_graphs")
+                                 ? nb::cast<bool>(kwargs["has_nested_graphs"])
+                                 : false);})
             // For some reason doing this does not work, and need to use the lambda form above, very annoying.
             // .def(nb::init<std::string, NodeTypeEnum, std::vector<std::string>,
             //               std::optional<std::unordered_map<std::string, nb::object>>, std::optional<nb::object>,
@@ -140,6 +130,7 @@
             .def_ro("capture_values", &NodeSignature::capture_values)
             .def_ro("capture_exception", &NodeSignature::capture_exception)
             .def_ro("trace_back_depth", &NodeSignature::trace_back_depth)
+                .def_ro("has_nested_graphs", &NodeSignature::has_nested_graphs)
 
             .def_prop_ro("signature", &NodeSignature::signature)
             .def_prop_ro("uses_scheduler", &NodeSignature::uses_scheduler)
@@ -184,154 +175,6 @@
                     oss << "'" << self.args[i] << "'";
                 }
                 oss << "]";
-=======
-          context_inputs{std::move(context_inputs)}, injectable_inputs{std::move(injectable_inputs)},
-          injectables{injectables},
-          capture_exception{capture_exception}, trace_back_depth{trace_back_depth},
-          wiring_path_name{std::move(wiring_path_name)},
-          label{std::move(label)}, capture_values{capture_values}, record_replay_id{std::move(record_replay_id)},
-          has_nested_graphs{has_nested_graphs} {
-    }
-
-    void NodeSignature::register_with_nanobind(nb::module_ &m) {
-        nb::class_ < NodeSignature, intrusive_base > (m, "NodeSignature")
-                .def("__init__",
-                     [](NodeSignature *self, nb::kwargs kwargs) {
-                         new(self) NodeSignature(
-                             nb::cast<std::string>(kwargs["name"]), nb::cast<NodeTypeEnum>(kwargs["node_type"]),
-                             nb::cast<std::vector<std::string> >(kwargs["args"]),
-                             kwargs.contains("time_series_inputs")
-                                 ? nb::cast<std::optional<std::unordered_map<std::string, nb::object> > >(
-                                     kwargs["time_series_inputs"])
-                                 : std::nullopt,
-                             kwargs.contains("time_series_output")
-                                 ? nb::cast<std::optional<nb::object> >(kwargs["time_series_output"])
-                                 : std::nullopt,
-                             kwargs.contains("scalars")
-                                 ? nb::cast<std::optional<nb::dict> >(kwargs["scalars"])
-                                 : std::nullopt,
-                             kwargs["src_location"],
-                             kwargs.contains("active_inputs")
-                                 ? nb::cast<std::optional<std::unordered_set<std::string> > >(kwargs["active_inputs"])
-                                 : std::nullopt,
-                             kwargs.contains("valid_inputs")
-                                 ? nb::cast<std::optional<std::unordered_set<std::string> > >(kwargs["valid_inputs"])
-                                 : std::nullopt,
-                             kwargs.contains("all_valid_inputs")
-                                 ? nb::cast<std::optional<std::unordered_set<std::string> > >(
-                                     kwargs["all_valid_inputs"])
-                                 : std::nullopt,
-                             kwargs.contains("context_inputs")
-                                 ? nb::cast<std::optional<std::unordered_set<std::string> > >(kwargs["context_inputs"])
-                                 : std::nullopt,
-                             kwargs.contains("injectable_inputs")
-                                 ? nb::cast<std::optional<std::unordered_map<std::string, InjectableTypesEnum> > >(
-                                     kwargs["injectable_inputs"])
-                                 : std::nullopt,
-                             nb::cast<size_t>(kwargs["injectables"]), nb::cast<bool>(kwargs["capture_exception"]),
-                             nb::cast<int64_t>(kwargs["trace_back_depth"]),
-                             nb::cast<std::string>(kwargs["wiring_path_name"]),
-                             kwargs.contains("label")
-                                 ? nb::cast<std::optional<std::string> >(kwargs["label"])
-                                 : std::nullopt,
-                             nb::cast<bool>(kwargs["capture_values"]),
-                             kwargs.contains("record_replay_id")
-                                 ? nb::cast<std::optional<std::string> >(kwargs["record_replay_id"])
-                                 : std::nullopt,
-                             kwargs.contains("has_nested_graphs")
-                                 ? nb::cast<bool>(kwargs["has_nested_graphs"])
-                                 : false);
-                     })
-                // For some reason doing this does not work, and need to use the lambda form above, very annoying.
-                // .def(nb::init<std::string, NodeTypeEnum, std::vector<std::string>,
-                //               std::optional<std::unordered_map<std::string, nb::object>>, std::optional<nb::object>,
-                //               std::optional<nb::kwargs>, nb::object, std::optional<std::unordered_set<std::string>>,
-                //               std::optional<std::unordered_set<std::string>>, std::optional<std::unordered_set<std::string>>,
-                //               std::optional<std::unordered_set<std::string>>,
-                //               std::optional<std::unordered_map<std::string, InjectableTypesEnum>>, size_t, bool,
-                //               int64_t, std::string, std::optional<std::string>, bool, std::optional<std::string>>(),
-                //      "name"_a, "node_type"_a, "args"_a, "time_series_inputs"_a, "time_series_output"_a, "scalars"_a,
-                //      "src_location"_a, "active_inputs"_a, "valid_inputs"_a, "all_valid_inputs"_a, "context_inputs"_a,
-                //      "injectable_inputs"_a, "injectables"_a, "capture_exception"_a, "trace_back_depth"_a, "wiring_path_name"_a,
-                //      "label"_a, "capture_values"_a, "record_replay_id"_a)
-
-                .def_ro("name", &NodeSignature::name)
-                .def_ro("node_type", &NodeSignature::node_type)
-                .def_ro("args", &NodeSignature::args)
-                .def_ro("time_series_inputs", &NodeSignature::time_series_inputs)
-                .def_ro("time_series_output", &NodeSignature::time_series_output)
-                .def_ro("scalars", &NodeSignature::scalars)
-                .def_ro("injectable_inputs", &NodeSignature::injectable_inputs)
-                .def_ro("src_location", &NodeSignature::src_location)
-                .def_ro("active_inputs", &NodeSignature::active_inputs)
-                .def_ro("valid_inputs", &NodeSignature::valid_inputs)
-                .def_ro("all_valid_inputs", &NodeSignature::all_valid_inputs)
-                .def_ro("context_inputs", &NodeSignature::context_inputs)
-                .def_ro("injectables", &NodeSignature::injectables)
-                .def_ro("wiring_path_name", &NodeSignature::wiring_path_name)
-                .def_ro("label", &NodeSignature::label)
-                .def_ro("record_replay_id", &NodeSignature::record_replay_id)
-                .def_ro("capture_values", &NodeSignature::capture_values)
-                .def_ro("capture_exception", &NodeSignature::capture_exception)
-                .def_ro("trace_back_depth", &NodeSignature::trace_back_depth)
-                .def_ro("has_nested_graphs", &NodeSignature::has_nested_graphs)
-
-                .def_prop_ro("signature", &NodeSignature::signature)
-                .def_prop_ro("uses_scheduler", &NodeSignature::uses_scheduler)
-                .def_prop_ro("uses_clock", &NodeSignature::uses_clock)
-                .def_prop_ro("uses_engine", &NodeSignature::uses_engine)
-                .def_prop_ro("uses_state", &NodeSignature::uses_state)
-                .def_prop_ro("uses_output_feedback", &NodeSignature::uses_output_feedback)
-                .def_prop_ro("uses_recordable_state", &NodeSignature::uses_recordable_state)
-                .def_prop_ro("test_recordable_property", [](const NodeSignature &self) -> bool {
-                    return self.uses_recordable_state();
-                })
-                .def_prop_ro("recordable_state_arg", [](const NodeSignature &self) -> nb::object {
-                    auto result = self.recordable_state_arg();
-                    if (result.has_value()) {
-                        return nb::cast(result.value());
-                    }
-                    return nb::none();
-                })
-                .def_prop_ro("recordable_state", [](const NodeSignature &self) -> nb::object {
-                    auto result = self.recordable_state();
-                    if (result.has_value()) {
-                        return result.value();
-                    }
-                    return nb::none();
-                })
-                .def_prop_ro("is_source_node", &NodeSignature::is_source_node)
-                .def_prop_ro("is_push_source_node", &NodeSignature::is_push_source_node)
-                .def_prop_ro("is_pull_source_node", &NodeSignature::is_pull_source_node)
-                .def_prop_ro("is_compute_node", &NodeSignature::is_compute_node)
-                .def_prop_ro("is_sink_node", &NodeSignature::is_sink_node)
-                .def_prop_ro("is_recordable", &NodeSignature::is_recordable)
-
-                .def("to_dict", &NodeSignature::to_dict)
-                .def("copy_with", &NodeSignature::copy_with)
-
-                .def("__str__", [](const NodeSignature &self) { return self.signature(); })
-                .def("__repr__", [](const NodeSignature &self) {
-                    std::ostringstream oss;
-                    oss << "NodeSignature(name='" << self.name << "'";
-                    oss << ", node_type=" << static_cast<int>(self.node_type);
-
-                    // args
-                    oss << ", args=[";
-                    for (size_t i = 0; i < self.args.size(); ++i) {
-                        if (i > 0) oss << ", ";
-                        oss << "'" << self.args[i] << "'";
-                    }
-                    oss << "]";
-
-                    // time_series_inputs
-                    oss << ", time_series_inputs=";
-                    if (self.time_series_inputs.has_value()) {
-                        oss << "{...}"; // dict with " << self.time_series_inputs->size() << " items
-                    } else {
-                        oss << "None";
-                    }
->>>>>>> d79faa40
 
                 // time_series_inputs
                 oss << ", time_series_inputs=";
@@ -584,7 +427,6 @@
         d["args"]               = args;
         d["time_series_inputs"] = time_series_inputs;
         d["time_series_output"] = time_series_output;
-<<<<<<< HEAD
         d["scalars"]            = scalars;
         d["src_location"]       = src_location;
         d["active_inputs"]      = active_inputs;
@@ -599,23 +441,7 @@
         d["label"]              = label;
         d["capture_values"]     = capture_values;
         d["record_replay_id"]   = record_replay_id;
-=======
-        d["scalars"] = scalars;
-        d["src_location"] = src_location;
-        d["active_inputs"] = active_inputs;
-        d["valid_inputs"] = valid_inputs;
-        d["all_valid_inputs"] = all_valid_inputs;
-        d["context_inputs"] = context_inputs;
-        d["injectable_inputs"] = injectable_inputs;
-        d["injectables"] = injectables;
-        d["capture_exception"] = capture_exception;
-        d["trace_back_depth"] = trace_back_depth;
-        d["wiring_path_name"] = wiring_path_name;
-        d["label"] = label;
-        d["capture_values"] = capture_values;
-        d["record_replay_id"] = record_replay_id;
         d["has_nested_graphs"] = has_nested_graphs;
->>>>>>> d79faa40
         return d;
     }
 
@@ -654,15 +480,9 @@
             kwargs.contains("trace_back_depth") ? nb::cast<int64_t>(kwargs["trace_back_depth"]) : this->trace_back_depth,
             wiring_path_name_val, kwargs.contains("label") ? nb::cast<std::optional<std::string>>(kwargs["label"]) : this->label,
             kwargs.contains("capture_values") ? nb::cast<bool>(kwargs["capture_values"]) : this->capture_values,
-<<<<<<< HEAD
             kwargs.contains("record_replay_id") ? nb::cast<std::optional<std::string>>(kwargs["record_replay_id"])
-                                                : this->record_replay_id);
-=======
-            kwargs.contains("record_replay_id")
-                ? nb::cast<std::optional<std::string> >(kwargs["record_replay_id"])
-                : this->record_replay_id,
+                                                : this->record_replay_id,
             kwargs.contains("has_nested_graphs") ? nb::cast<bool>(kwargs["has_nested_graphs"]) : this->has_nested_graphs);
->>>>>>> d79faa40
         // Wrap into a nanobind intrusive ref explicitly to ensure correct refcount semantics
         return nb::ref<NodeSignature>(raw);
     }
@@ -900,62 +720,6 @@
 
     void Node::add_start_input(nb::ref<TimeSeriesReferenceInput> input) { _start_inputs.push_back(std::move(input)); }
 
-<<<<<<< HEAD
-=======
-    void Node::register_with_nanobind(nb::module_ &m) {
-        nb::class_ < Node, ComponentLifeCycle > (m, "Node")
-                .def_prop_ro("node_ndx", &Node::node_ndx)
-                .def_prop_ro("owning_graph_id",
-                             [](const Node &n) {
-                                 // Convert vector to tuple for Python compatibility
-                                 // Python code expects owning_graph_id to be a tuple, not a list
-                                 const auto &vec = n.owning_graph_id();
-                                 nb::list py_list;
-                                 for (const auto &id: vec) { py_list.append(id); }
-                                 return nb::tuple(py_list);
-                             })
-                .def_prop_ro("node_id", [](const Node& self){ nb::tuple(nb::cast(self.node_id()));})
-                .def_prop_ro("signature", &Node::signature)
-                .def_prop_ro("scalars", &Node::scalars)
-                .def_prop_rw("graph", static_cast<graph_ptr (Node::*)() const>(&Node::graph), &Node::set_graph)
-                .def_prop_rw("input", static_cast<time_series_bundle_input_ptr (Node::*)() const>(&Node::input),
-                             &Node::set_input)
-                .def_prop_ro("inputs",
-                             [](Node &self) {
-                                 nb::dict d;
-                                 auto inp_{*self.input()};
-                                 for (const auto &key: inp_.schema().keys()) { d[key.c_str()] = inp_[key]; }
-                                 return d;
-                             })
-                .def_prop_ro("start_inputs",
-                             [](Node &self) {
-                                 nb::list l;
-                                 for (const auto &input: self._start_inputs) { l.append(input); }
-                                 return l;
-                             })
-                .def_prop_rw("output", &Node::output, &Node::set_output)
-                .def_prop_rw("recordable_state", &Node::recordable_state, &Node::set_recordable_state)
-                .def_prop_ro("scheduler", &Node::scheduler)
-                .def("eval", &Node::eval)
-                .def("notify", [](Node &self) { self.notify(); })
-                .def(
-                    "notify", [](Node &self, engine_time_t modified_time) { self.notify(modified_time); },
-                    "modified_time"_a)
-                .def("notify_next_cycle", &Node::notify_next_cycle)
-                .def_prop_rw("error_output", &Node::error_output, &Node::set_error_output)
-                .def("__repr__", &Node::repr)
-                .def("__str__", &Node::str);
-
-        nb::class_<BasePythonNode, Node>(m, "BasePythonNode");
-        nb::class_<PythonNode, BasePythonNode>(m, "PythonNode")
-                .def(nb::init<int64_t, std::vector<int64_t>, NodeSignature::ptr, nb::dict, nb::callable, nb::callable,
-                         nb::callable>(),
-                     "node_ndx"_a, "owning_graph_id"_a, "signature"_a, "scalars"_a, "eval_fn"_a = nb::none(),
-                     "start_fn"_a = nb::none(),
-                     "stop_fn"_a = nb::none());
-    }
-
->>>>>>> d79faa40
     bool Node::has_input() const { return _input.get() != nullptr; }
 
     bool Node::has_output() const { return _output.get() != nullptr; }
