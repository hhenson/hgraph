--- conflicted
+++ resolved
@@ -11,15 +11,9 @@
 #include <ranges>
 #include <sstream>
 
-<<<<<<< HEAD
-namespace hgraph
-{
+namespace hgraph {
     void node_type_enum_py_register(nb::module_& m)
     {
-=======
-namespace hgraph {
-    void node_type_enum_py_register(nb::module_ &m) {
->>>>>>> 70d9c6a2
         nb::enum_<NodeTypeEnum>(m, "NodeTypeEnum")
                 .value("NONE", NodeTypeEnum::NONE)
                 .value("SOURCE_NODE", NodeTypeEnum::SOURCE_NODE)
@@ -49,19 +43,11 @@
     NodeSignature::NodeSignature(std::string name, NodeTypeEnum node_type, std::vector<std::string> args,
                                  std::optional<std::unordered_map<std::string, nb::object> > time_series_inputs,
                                  std::optional<nb::object> time_series_output, std::optional<nb::dict> scalars,
-<<<<<<< HEAD
-                                 nb::object src_location, std::optional<std::unordered_set<std::string>> active_inputs,
-                                 std::optional<std::unordered_set<std::string>> valid_inputs,
-                                 std::optional<std::unordered_set<std::string>> all_valid_inputs,
-                                 std::optional<std::unordered_set<std::string>> context_inputs,
-                                 std::optional<std::unordered_map<std::string, InjectableTypesEnum>> injectable_inputs,
-=======
                                  nb::object src_location, std::optional<std::unordered_set<std::string> > active_inputs,
                                  std::optional<std::unordered_set<std::string> > valid_inputs,
                                  std::optional<std::unordered_set<std::string> > all_valid_inputs,
                                  std::optional<std::unordered_set<std::string> > context_inputs,
                                  std::optional<std::unordered_map<std::string, InjectableTypesEnum> > injectable_inputs,
->>>>>>> 70d9c6a2
                                  size_t injectables, bool capture_exception, int64_t trace_back_depth,
                                  std::string wiring_path_name,
                                  std::optional<std::string> label, bool capture_values,
@@ -74,7 +60,6 @@
           injectables{injectables},
           capture_exception{capture_exception}, trace_back_depth{trace_back_depth},
           wiring_path_name{std::move(wiring_path_name)},
-<<<<<<< HEAD
           label{std::move(label)}, capture_values{capture_values}, record_replay_id{std::move(record_replay_id)}
     {
     }
@@ -413,274 +398,6 @@
         contains(arg)
         )
         {
-=======
-          label{std::move(label)}, capture_values{capture_values}, record_replay_id{std::move(record_replay_id)} {
-    }
-
-    void NodeSignature::register_with_nanobind(nb::module_ &m) {
-        nb::class_ < NodeSignature, intrusive_base > (m, "NodeSignature")
-                .def("__init__",
-                     [](NodeSignature *self, nb::kwargs kwargs) {
-                         new(self) NodeSignature(
-                             nb::cast<std::string>(kwargs["name"]), nb::cast<NodeTypeEnum>(kwargs["node_type"]),
-                             nb::cast<std::vector<std::string> >(kwargs["args"]),
-                             kwargs.contains("time_series_inputs")
-                                 ? nb::cast<std::optional<std::unordered_map<std::string, nb::object> > >(
-                                     kwargs["time_series_inputs"])
-                                 : std::nullopt,
-                             kwargs.contains("time_series_output")
-                                 ? nb::cast<std::optional<nb::object> >(kwargs["time_series_output"])
-                                 : std::nullopt,
-                             kwargs.contains("scalars")
-                                 ? nb::cast<std::optional<nb::dict> >(kwargs["scalars"])
-                                 : std::nullopt,
-                             kwargs["src_location"],
-                             kwargs.contains("active_inputs")
-                                 ? nb::cast<std::optional<std::unordered_set<std::string> > >(kwargs["active_inputs"])
-                                 : std::nullopt,
-                             kwargs.contains("valid_inputs")
-                                 ? nb::cast<std::optional<std::unordered_set<std::string> > >(kwargs["valid_inputs"])
-                                 : std::nullopt,
-                             kwargs.contains("all_valid_inputs")
-                                 ? nb::cast<std::optional<std::unordered_set<std::string> > >(
-                                     kwargs["all_valid_inputs"])
-                                 : std::nullopt,
-                             kwargs.contains("context_inputs")
-                                 ? nb::cast<std::optional<std::unordered_set<std::string> > >(kwargs["context_inputs"])
-                                 : std::nullopt,
-                             kwargs.contains("injectable_inputs")
-                                 ? nb::cast<std::optional<std::unordered_map<std::string, InjectableTypesEnum> > >(
-                                     kwargs["injectable_inputs"])
-                                 : std::nullopt,
-                             nb::cast<size_t>(kwargs["injectables"]), nb::cast<bool>(kwargs["capture_exception"]),
-                             nb::cast<int64_t>(kwargs["trace_back_depth"]),
-                             nb::cast<std::string>(kwargs["wiring_path_name"]),
-                             kwargs.contains("label")
-                                 ? nb::cast<std::optional<std::string> >(kwargs["label"])
-                                 : std::nullopt,
-                             nb::cast<bool>(kwargs["capture_values"]),
-                             kwargs.contains("record_replay_id")
-                                 ? nb::cast<std::optional<std::string> >(kwargs["record_replay_id"])
-                                 : std::nullopt);
-                     })
-                // For some reason doing this does not work, and need to use the lambda form above, very annoying.
-                // .def(nb::init<std::string, NodeTypeEnum, std::vector<std::string>,
-                //               std::optional<std::unordered_map<std::string, nb::object>>, std::optional<nb::object>,
-                //               std::optional<nb::kwargs>, nb::object, std::optional<std::unordered_set<std::string>>,
-                //               std::optional<std::unordered_set<std::string>>, std::optional<std::unordered_set<std::string>>,
-                //               std::optional<std::unordered_set<std::string>>,
-                //               std::optional<std::unordered_map<std::string, InjectableTypesEnum>>, size_t, bool,
-                //               int64_t, std::string, std::optional<std::string>, bool, std::optional<std::string>>(),
-                //      "name"_a, "node_type"_a, "args"_a, "time_series_inputs"_a, "time_series_output"_a, "scalars"_a,
-                //      "src_location"_a, "active_inputs"_a, "valid_inputs"_a, "all_valid_inputs"_a, "context_inputs"_a,
-                //      "injectable_inputs"_a, "injectables"_a, "capture_exception"_a, "trace_back_depth"_a, "wiring_path_name"_a,
-                //      "label"_a, "capture_values"_a, "record_replay_id"_a)
-
-                .def_ro("name", &NodeSignature::name)
-                .def_ro("node_type", &NodeSignature::node_type)
-                .def_ro("args", &NodeSignature::args)
-                .def_ro("time_series_inputs", &NodeSignature::time_series_inputs)
-                .def_ro("time_series_output", &NodeSignature::time_series_output)
-                .def_ro("scalars", &NodeSignature::scalars)
-                .def_ro("injectable_inputs", &NodeSignature::injectable_inputs)
-                .def_ro("src_location", &NodeSignature::src_location)
-                .def_ro("active_inputs", &NodeSignature::active_inputs)
-                .def_ro("valid_inputs", &NodeSignature::valid_inputs)
-                .def_ro("all_valid_inputs", &NodeSignature::all_valid_inputs)
-                .def_ro("context_inputs", &NodeSignature::context_inputs)
-                .def_ro("injectables", &NodeSignature::injectables)
-                .def_ro("wiring_path_name", &NodeSignature::wiring_path_name)
-                .def_ro("label", &NodeSignature::label)
-                .def_ro("record_replay_id", &NodeSignature::record_replay_id)
-                .def_ro("capture_values", &NodeSignature::capture_values)
-                .def_ro("capture_exception", &NodeSignature::capture_exception)
-                .def_ro("trace_back_depth", &NodeSignature::trace_back_depth)
-
-                .def_prop_ro("signature", &NodeSignature::signature)
-                .def_prop_ro("uses_scheduler", &NodeSignature::uses_scheduler)
-                .def_prop_ro("uses_clock", &NodeSignature::uses_clock)
-                .def_prop_ro("uses_engine", &NodeSignature::uses_engine)
-                .def_prop_ro("uses_state", &NodeSignature::uses_state)
-                .def_prop_ro("uses_output_feedback", &NodeSignature::uses_output_feedback)
-                .def_prop_ro("uses_recordable_state", &NodeSignature::uses_recordable_state)
-                .def_prop_ro("test_recordable_property", [](const NodeSignature &self) -> bool {
-                    return self.uses_recordable_state();
-                })
-                .def_prop_ro("recordable_state_arg", [](const NodeSignature &self) -> nb::object {
-                    auto result = self.recordable_state_arg();
-                    if (result.has_value()) {
-                        return nb::cast(result.value());
-                    }
-                    return nb::none();
-                })
-                .def_prop_ro("recordable_state", [](const NodeSignature &self) -> nb::object {
-                    auto result = self.recordable_state();
-                    if (result.has_value()) {
-                        return result.value();
-                    }
-                    return nb::none();
-                })
-                .def_prop_ro("is_source_node", &NodeSignature::is_source_node)
-                .def_prop_ro("is_push_source_node", &NodeSignature::is_push_source_node)
-                .def_prop_ro("is_pull_source_node", &NodeSignature::is_pull_source_node)
-                .def_prop_ro("is_compute_node", &NodeSignature::is_compute_node)
-                .def_prop_ro("is_sink_node", &NodeSignature::is_sink_node)
-                .def_prop_ro("is_recordable", &NodeSignature::is_recordable)
-
-                .def("to_dict", &NodeSignature::to_dict)
-                .def("copy_with", &NodeSignature::copy_with)
-
-                .def("__str__", [](const NodeSignature &self) { return self.signature(); })
-                .def("__repr__", [](const NodeSignature &self) {
-                    std::ostringstream oss;
-                    oss << "NodeSignature(name='" << self.name << "'";
-                    oss << ", node_type=" << static_cast<int>(self.node_type);
-
-                    // args
-                    oss << ", args=[";
-                    for (size_t i = 0; i < self.args.size(); ++i) {
-                        if (i > 0) oss << ", ";
-                        oss << "'" << self.args[i] << "'";
-                    }
-                    oss << "]";
-
-                    // time_series_inputs
-                    oss << ", time_series_inputs=";
-                    if (self.time_series_inputs.has_value()) {
-                        oss << "{...}"; // dict with " << self.time_series_inputs->size() << " items
-                    } else {
-                        oss << "None";
-                    }
-
-                    // time_series_output
-                    oss << ", time_series_output=";
-                    if (self.time_series_output.has_value()) {
-                        oss << "<object>";
-                    } else {
-                        oss << "None";
-                    }
-
-                    // scalars
-                    oss << ", scalars=";
-                    if (self.scalars.has_value()) {
-                        oss << "{...}";
-                    } else {
-                        oss << "None";
-                    }
-
-                    // src_location
-                    oss << ", src_location=<object>";
-
-                    // active_inputs
-                    oss << ", active_inputs=";
-                    if (self.active_inputs.has_value()) {
-                        oss << "{";
-                        bool first = true;
-                        for (const auto &inp: *self.active_inputs) {
-                            if (!first) oss << ", ";
-                            oss << "'" << inp << "'";
-                            first = false;
-                        }
-                        oss << "}";
-                    } else {
-                        oss << "None";
-                    }
-
-                    // valid_inputs
-                    oss << ", valid_inputs=";
-                    if (self.valid_inputs.has_value()) {
-                        oss << "{";
-                        bool first = true;
-                        for (const auto &inp: *self.valid_inputs) {
-                            if (!first) oss << ", ";
-                            oss << "'" << inp << "'";
-                            first = false;
-                        }
-                        oss << "}";
-                    } else {
-                        oss << "None";
-                    }
-
-                    // all_valid_inputs
-                    oss << ", all_valid_inputs=";
-                    if (self.all_valid_inputs.has_value()) {
-                        oss << "{";
-                        bool first = true;
-                        for (const auto &inp: *self.all_valid_inputs) {
-                            if (!first) oss << ", ";
-                            oss << "'" << inp << "'";
-                            first = false;
-                        }
-                        oss << "}";
-                    } else {
-                        oss << "None";
-                    }
-
-                    // context_inputs
-                    oss << ", context_inputs=";
-                    if (self.context_inputs.has_value()) {
-                        oss << "{";
-                        bool first = true;
-                        for (const auto &inp: *self.context_inputs) {
-                            if (!first) oss << ", ";
-                            oss << "'" << inp << "'";
-                            first = false;
-                        }
-                        oss << "}";
-                    } else {
-                        oss << "None";
-                    }
-
-                    // injectable_inputs
-                    oss << ", injectable_inputs=";
-                    if (self.injectable_inputs.has_value()) {
-                        oss << "{...}"; // map with enum values
-                    } else {
-                        oss << "None";
-                    }
-
-                    // injectables
-                    oss << ", injectables=" << self.injectables;
-
-                    // capture_exception
-                    oss << ", capture_exception=" << (self.capture_exception ? "True" : "False");
-
-                    // trace_back_depth
-                    oss << ", trace_back_depth=" << self.trace_back_depth;
-
-                    // wiring_path_name
-                    oss << ", wiring_path_name='" << self.wiring_path_name << "'";
-
-                    // label
-                    oss << ", label=";
-                    if (self.label.has_value()) {
-                        oss << "'" << *self.label << "'";
-                    } else {
-                        oss << "None";
-                    }
-
-                    // capture_values
-                    oss << ", capture_values=" << (self.capture_values ? "True" : "False");
-
-                    // record_replay_id
-                    oss << ", record_replay_id=";
-                    if (self.record_replay_id.has_value()) {
-                        oss << "'" << *self.record_replay_id << "'";
-                    } else {
-                        oss << "None";
-                    }
-
-                    oss << ")";
-                    return oss.str();
-                });
-    }
-
-    [[nodiscard]] nb::object NodeSignature::get_arg_type(const std::string &arg) const {
-        if (time_series_inputs &&time_series_inputs
-        ->
-        contains(arg)
-        ) {
->>>>>>> 70d9c6a2
             return time_series_inputs->at(arg);
         }
         if (scalars.has_value()) { return scalars->attr("get")(nb::cast(arg)); }
@@ -701,12 +418,8 @@
 
         oss << name << "(";
 
-<<<<<<< HEAD
-        for (const auto& arg : args)
-        {
-=======
-        for (const auto &arg: args) {
->>>>>>> 70d9c6a2
+        for (const auto& arg: args)
+        {
             if (!first) { oss << ", "; }
             oss << arg << ": " << obj_to_str(get_arg_type(arg));
             first = false;
@@ -765,12 +478,8 @@
         auto HgRecordableStateType = scalar_type_meta_data.attr("HgRecordableStateType");
 
         // Iterate through scalars to find HgRecordableStateType
-<<<<<<< HEAD
-        for (auto item : scalars.value())
-        {
-=======
-        for (auto item: scalars.value()) {
->>>>>>> 70d9c6a2
+        for (auto item: scalars.value())
+        {
             auto key = nb::cast<std::string>(item.first);
             auto value = item.second;
             if (nb::isinstance(value, HgRecordableStateType))
@@ -794,12 +503,8 @@
         auto HgRecordableStateType = scalar_type_meta_data.attr("HgRecordableStateType");
 
         // Iterate through scalars to find HgRecordableStateType
-<<<<<<< HEAD
-        for (auto item : scalars.value())
-        {
-=======
-        for (auto item: scalars.value()) {
->>>>>>> 70d9c6a2
+        for (auto item: scalars.value())
+        {
             auto value = item.second;
             if (nb::isinstance(value, HgRecordableStateType))
             {
@@ -872,15 +577,9 @@
         std::vector<std::string> args_val =
                 kwargs.contains("args") ? nb::cast<std::vector<std::string> >(kwargs["args"]) : this->args;
         std::string wiring_path_name_val =
-<<<<<<< HEAD
             kwargs.contains("wiring_path_name")
                 ? nb::cast<std::string>(kwargs["wiring_path_name"])
                 : this->wiring_path_name;
-=======
-                kwargs.contains("wiring_path_name")
-                    ? nb::cast<std::string>(kwargs["wiring_path_name"])
-                    : this->wiring_path_name;
->>>>>>> 70d9c6a2
 
         auto* raw = new NodeSignature(
             name_val, node_type_val, args_val,
@@ -888,17 +587,6 @@
                 ? nb::cast<std::optional<std::unordered_map<std::string, nb::object> > >(kwargs["time_series_inputs"])
                 : this->time_series_inputs,
             kwargs.contains("time_series_output")
-<<<<<<< HEAD
-                ? nb::cast<std::optional<nb::object>>(kwargs["time_series_output"])
-                : this->time_series_output,
-            kwargs.contains("scalars") ? nb::cast<std::optional<nb::dict>>(kwargs["scalars"]) : this->scalars,
-            kwargs.contains("src_location") ? kwargs["src_location"] : this->src_location,
-            kwargs.contains("active_inputs")
-                ? nb::cast<std::optional<std::unordered_set<std::string>>>(kwargs["active_inputs"])
-                : this->active_inputs,
-            kwargs.contains("valid_inputs")
-                ? nb::cast<std::optional<std::unordered_set<std::string>>>(kwargs["valid_inputs"])
-=======
                 ? nb::cast<std::optional<nb::object> >(kwargs["time_series_output"])
                 : this->time_series_output,
             kwargs.contains("scalars") ? nb::cast<std::optional<nb::dict> >(kwargs["scalars"]) : this->scalars,
@@ -908,23 +596,15 @@
                 : this->active_inputs,
             kwargs.contains("valid_inputs")
                 ? nb::cast<std::optional<std::unordered_set<std::string> > >(kwargs["valid_inputs"])
->>>>>>> 70d9c6a2
                 : this->valid_inputs,
             kwargs.contains("all_valid_inputs")
                 ? nb::cast<std::optional<std::unordered_set<std::string> > >(kwargs["all_valid_inputs"])
                 : this->all_valid_inputs,
             kwargs.contains("context_inputs")
-<<<<<<< HEAD
-                ? nb::cast<std::optional<std::unordered_set<std::string>>>(kwargs["context_inputs"])
-                : this->context_inputs,
-            kwargs.contains("injectable_inputs")
-                ? nb::cast<std::optional<std::unordered_map<std::string, InjectableTypesEnum>>>(
-=======
                 ? nb::cast<std::optional<std::unordered_set<std::string> > >(kwargs["context_inputs"])
                 : this->context_inputs,
             kwargs.contains("injectable_inputs")
                 ? nb::cast<std::optional<std::unordered_map<std::string, InjectableTypesEnum> > >(
->>>>>>> 70d9c6a2
                     kwargs["injectable_inputs"])
                 : this->injectable_inputs,
             kwargs.contains("injectables") ? nb::cast<size_t>(kwargs["injectables"]) : this->injectables,
@@ -935,30 +615,18 @@
                 ? nb::cast<int64_t>(kwargs["trace_back_depth"])
                 : this->trace_back_depth,
             wiring_path_name_val, kwargs.contains("label")
-<<<<<<< HEAD
-                                      ? nb::cast<std::optional<std::string>>(kwargs["label"])
-                                      : this->label,
-            kwargs.contains("capture_values") ? nb::cast<bool>(kwargs["capture_values"]) : this->capture_values,
-            kwargs.contains("record_replay_id")
-                ? nb::cast<std::optional<std::string>>(kwargs["record_replay_id"])
-=======
                                       ? nb::cast<std::optional<std::string> >(kwargs["label"])
                                       : this->label,
             kwargs.contains("capture_values") ? nb::cast<bool>(kwargs["capture_values"]) : this->capture_values,
             kwargs.contains("record_replay_id")
                 ? nb::cast<std::optional<std::string> >(kwargs["record_replay_id"])
->>>>>>> 70d9c6a2
                 : this->record_replay_id);
         // Wrap into a nanobind intrusive ref explicitly to ensure correct refcount semantics
         return nb::ref < NodeSignature > (raw);
     }
 
-<<<<<<< HEAD
     NodeScheduler::NodeScheduler(node_ptr node) : _node{node}
     {
-=======
-    NodeScheduler::NodeScheduler(node_ptr node) : _node{node} {
->>>>>>> 70d9c6a2
     }
 
     engine_time_t NodeScheduler::next_scheduled_time() const
@@ -1060,16 +728,10 @@
     {
         _scheduled_events.clear();
         _tags.clear();
-<<<<<<< HEAD
         auto real_time_clock = dynamic_cast<RealTimeEvaluationClock*>(_node->graph()->evaluation_clock().get());
         if (real_time_clock)
         {
-            for (const auto& alarm : _alarm_tags) { real_time_clock->cancel_alarm(alarm.first); }
-=======
-        auto real_time_clock = dynamic_cast<RealTimeEvaluationClock *>(_node->graph()->evaluation_clock().get());
-        if (real_time_clock) {
-            for (const auto &alarm: _alarm_tags) { real_time_clock->cancel_alarm(alarm.first); }
->>>>>>> 70d9c6a2
+            for (const auto& alarm: _alarm_tags) { real_time_clock->cancel_alarm(alarm.first); }
             _alarm_tags.clear();
         }
     }
@@ -1084,17 +746,12 @@
         // so upper_bound will correctly find elements <= until regardless of tag value
         _scheduled_events.erase(_scheduled_events.begin(), _scheduled_events.upper_bound({until, VERY_LARGE_STRING}));
 
-<<<<<<< HEAD
         if (!_scheduled_events.empty())
         {
-=======
-        if (!_scheduled_events.empty()) {
->>>>>>> 70d9c6a2
             _node->graph()->schedule_node(_node->node_ndx(), _scheduled_events.begin()->first);
         }
     }
 
-<<<<<<< HEAD
     void NodeScheduler::register_with_nanobind(nb::module_& m)
     {
         nb::class_ < NodeScheduler, intrusive_base > (m, "NodeScheduler")
@@ -1155,50 +812,6 @@
 
     void NodeScheduler::_on_alarm(engine_time_t when, std::string tag)
     {
-=======
-    void NodeScheduler::register_with_nanobind(nb::module_ &m) {
-        nb::class_ < NodeScheduler, intrusive_base > (m, "NodeScheduler")
-                .def_prop_ro("next_scheduled_time", &NodeScheduler::next_scheduled_time)
-                .def_prop_ro("is_scheduled", &NodeScheduler::is_scheduled)
-                .def_prop_ro("is_scheduled_now", &NodeScheduler::is_scheduled_now)
-                .def_prop_ro("has_tag", &NodeScheduler::has_tag)
-                .def(
-                    "pop_tag", [](NodeScheduler &self, const std::string &tag) { return self.pop_tag(tag); }, "tag"_a)
-                .def(
-                    "pop_tag",
-                    [](NodeScheduler &self, const std::string &tag, engine_time_t default_time) {
-                        return self.pop_tag(tag, default_time);
-                    },
-                    "tag"_a, "default_time"_a)
-                .def(
-                    "schedule",
-                    [](NodeScheduler &self, engine_time_t when, std::optional<std::string> tag, bool on_wall_clock) {
-                        self.schedule(when, std::move(tag), on_wall_clock);
-                    },
-                    "when"_a, "tag"_a = nb::none(), "on_wall_clock"_a = false)
-                .def(
-                    "schedule",
-                    [](NodeScheduler &self, engine_time_delta_t when, std::optional<std::string> tag,
-                       bool on_wall_clock) {
-                        self.schedule(when, std::move(tag), on_wall_clock);
-                    },
-                    "when"_a, "tag"_a = nb::none(), "on_wall_clock"_a = false)
-                .def("un_schedule",
-                     static_cast<void (NodeScheduler::*)(const std::string &)>(&NodeScheduler::un_schedule), "tag"_a)
-                .def("un_schedule", static_cast<void (NodeScheduler::*)()>(&NodeScheduler::un_schedule))
-                .def("reset", &NodeScheduler::reset)
-                .def("__str__", [](const NodeScheduler &self) {
-                    return fmt::format("NodeScheduler@{:p}[scheduled={}]",
-                                       static_cast<const void *>(&self), self.is_scheduled());
-                })
-                .def("__repr__", [](const NodeScheduler &self) {
-                    return fmt::format("NodeScheduler@{:p}[scheduled={}]",
-                                       static_cast<const void *>(&self), self.is_scheduled());
-                });
-    }
-
-    void NodeScheduler::_on_alarm(engine_time_t when, std::string tag) {
->>>>>>> 70d9c6a2
         _tags[tag] = when;
         std::string alarm_tag = fmt::format("{}:{}", reinterpret_cast<std::uintptr_t>(this), tag);
         _alarm_tags.erase(alarm_tag);
@@ -1208,12 +821,8 @@
 
     Node::Node(int64_t node_ndx, std::vector<int64_t> owning_graph_id, NodeSignature::ptr signature, nb::dict scalars)
         : _node_ndx{node_ndx}, _owning_graph_id{std::move(owning_graph_id)}, _signature{std::move(signature)},
-<<<<<<< HEAD
           _scalars{std::move(scalars)}
     {
-=======
-          _scalars{std::move(scalars)} {
->>>>>>> 70d9c6a2
     }
 
     void Node::notify(engine_time_t modified_time)
@@ -1287,7 +896,6 @@
         _check_valid_inputs.reserve(signature().valid_inputs.has_value()
                                         ? signature().valid_inputs->size()
                                         : signature().time_series_inputs->size());
-<<<<<<< HEAD
         if (signature().valid_inputs.has_value())
         {
             for (const auto& key : std::views::all(*signature().valid_inputs))
@@ -1299,14 +907,6 @@
         {
             for (const auto& key : std::views::elements < 0 > (*signature().time_series_inputs))
             {
-=======
-        if (signature().valid_inputs.has_value()) {
-            for (const auto &key: std::views::all(*signature().valid_inputs)) {
-                _check_valid_inputs.push_back((*input())[key]);
-            }
-        } else {
-            for (const auto &key: std::views::elements < 0 > (*signature().time_series_inputs)) {
->>>>>>> 70d9c6a2
                 // Do not treat context inputs as required by default
                 bool is_context = signature().context_inputs.has_value() && signature().context_inputs->contains(key);
                 if (!is_context) { _check_valid_inputs.push_back((*input())[key]); }
@@ -1315,14 +915,10 @@
         if (signature().all_valid_inputs.has_value())
         {
             _check_all_valid_inputs.reserve(signature().all_valid_inputs->size());
-<<<<<<< HEAD
-            for (const auto& key : *signature().all_valid_inputs)
+            for (const auto& key: *signature().all_valid_inputs)
             {
                 _check_all_valid_inputs.push_back((*input())[key]);
             }
-=======
-            for (const auto &key: *signature().all_valid_inputs) { _check_all_valid_inputs.push_back((*input())[key]); }
->>>>>>> 70d9c6a2
         }
     }
 
@@ -1352,7 +948,6 @@
 
     void Node::add_start_input(nb::ref<TimeSeriesReferenceInput> input) { _start_inputs.push_back(std::move(input)); }
 
-<<<<<<< HEAD
     void Node::register_with_nanobind(nb::module_& m)
     {
         nb::class_ < Node, ComponentLifeCycle > (m, "Node")
@@ -1422,59 +1017,6 @@
                  "node_ndx"_a, "owning_graph_id"_a, "signature"_a, "scalars"_a, "eval_fn"_a = nb::none(),
                  "start_fn"_a = nb::none(),
                  "stop_fn"_a = nb::none());
-=======
-    void Node::register_with_nanobind(nb::module_ &m) {
-        nb::class_ < Node, ComponentLifeCycle > (m, "Node")
-                .def_prop_ro("node_ndx", &Node::node_ndx)
-                .def_prop_ro("owning_graph_id",
-                             [](const Node &n) {
-                                 // Convert vector to tuple for Python compatibility
-                                 // Python code expects owning_graph_id to be a tuple, not a list
-                                 const auto &vec = n.owning_graph_id();
-                                 nb::list py_list;
-                                 for (const auto &id: vec) { py_list.append(id); }
-                                 return nb::tuple(py_list);
-                             })
-                .def_prop_ro("node_id", &Node::node_id)
-                .def_prop_ro("signature", &Node::signature)
-                .def_prop_ro("scalars", &Node::scalars)
-                .def_prop_rw("graph", static_cast<graph_ptr (Node::*)() const>(&Node::graph), &Node::set_graph)
-                .def_prop_rw("input", static_cast<time_series_bundle_input_ptr (Node::*)() const>(&Node::input),
-                             &Node::set_input)
-                .def_prop_ro("inputs",
-                             [](Node &self) {
-                                 nb::dict d;
-                                 auto inp_{*self.input()};
-                                 for (const auto &key: inp_.schema().keys()) { d[key.c_str()] = inp_[key]; }
-                                 return d;
-                             })
-                .def_prop_ro("start_inputs",
-                             [](Node &self) {
-                                 nb::list l;
-                                 for (const auto &input: self._start_inputs) { l.append(input); }
-                                 return l;
-                             })
-                .def_prop_rw("output", &Node::output, &Node::set_output)
-                .def_prop_rw("recordable_state", &Node::recordable_state, &Node::set_recordable_state)
-                .def_prop_ro("scheduler", &Node::scheduler)
-                .def("eval", &Node::eval)
-                .def("notify", [](Node &self) { self.notify(); })
-                .def(
-                    "notify", [](Node &self, engine_time_t modified_time) { self.notify(modified_time); },
-                    "modified_time"_a)
-                .def("notify_next_cycle", &Node::notify_next_cycle)
-                .def_prop_rw("error_output", &Node::error_output, &Node::set_error_output)
-                .def("__repr__", &Node::repr)
-                .def("__str__", &Node::str);
-
-        nb::class_<BasePythonNode, Node>(m, "BasePythonNode");
-        nb::class_<PythonNode, BasePythonNode>(m, "PythonNode")
-                .def(nb::init<int64_t, std::vector<int64_t>, NodeSignature::ptr, nb::dict, nb::callable, nb::callable,
-                         nb::callable>(),
-                     "node_ndx"_a, "owning_graph_id"_a, "signature"_a, "scalars"_a, "eval_fn"_a = nb::none(),
-                     "start_fn"_a = nb::none(),
-                     "stop_fn"_a = nb::none());
->>>>>>> 70d9c6a2
     }
 
     bool Node::has_input() const { return _input.get() != nullptr; }
@@ -1502,12 +1044,8 @@
 
         // Build arguments portion
         std::vector<std::string> arg_strs;
-<<<<<<< HEAD
-        for (const auto& arg : signature().args)
-        {
-=======
-        for (const auto &arg: signature().args) {
->>>>>>> 70d9c6a2
+        for (const auto& arg: signature().args)
+        {
             std::string arg_str = fmt::format("{}: {}", arg, obj_to_type(signature().get_arg_type(arg)));
 
             if (!signature().time_series_inputs->contains(arg))
@@ -1515,12 +1053,8 @@
                 nb::handle key_handle{_scalars[arg.c_str()]};
                 nb::str s{nb::str(key_handle)};
                 size_t length{nb::len(s)};
-<<<<<<< HEAD
                 if (length > 8)
                 {
-=======
-                if (length > 8) {
->>>>>>> 70d9c6a2
                     s = nb::str("{}...").format(s[nb::slice(0, 8)]);
                 }
                 arg_str = fmt::format("{}={}", arg_str, s.c_str());
@@ -1543,15 +1077,10 @@
                            return_str);
     }
 
-<<<<<<< HEAD
     std::string Node::str() const
     {
         if (signature().label.has_value())
         {
-=======
-    std::string Node::str() const {
-        if (signature().label.has_value()) {
->>>>>>> 70d9c6a2
             return fmt::format("{}.{}", signature().wiring_path_name, signature().label.value());
         }
         return fmt::format("{}.{}", signature().wiring_path_name, signature().name);
@@ -1584,19 +1113,12 @@
     void Node::stop()
     {
         // RAII guard to ensure cleanup happens even if do_stop() throws
-<<<<<<< HEAD
-        struct Cleanup
-        {
+        struct Cleanup {
             Node* node;
 
+
             ~Cleanup()
             {
-=======
-        struct Cleanup {
-            Node *node;
-
-            ~Cleanup() {
->>>>>>> 70d9c6a2
                 if (node->has_input()) { node->input()->un_bind_output(true); }
                 if (node->has_scheduler()) { node->scheduler()->reset(); }
             }
@@ -1605,16 +1127,15 @@
         do_stop(); // Will still clean up if this throws
     }
 
-<<<<<<< HEAD
     void Node::_initialise_inputs()
     {
         if (signature().time_series_inputs.has_value())
         {
-            for (auto& start_input : _start_inputs)
+            for (auto& start_input: _start_inputs)
             {
                 start_input->start(); // Assuming start_input is some time series type with a start method
             }
-            const std::unordered_set<std::string>* active_inputs = signature().active_inputs.has_value()
+            const std::unordered_set<std::string> *active_inputs = signature().active_inputs.has_value()
                                                                        ? &signature().active_inputs.value()
                                                                        : nullptr;
             for (size_t i = 0; i < signature().time_series_inputs->size(); ++i)
@@ -1623,20 +1144,6 @@
                 if (!active_inputs ||
                     (std::ranges::find(*active_inputs, signature().args[i]) != std::ranges::end(*active_inputs)))
                 {
-=======
-    void Node::_initialise_inputs() {
-        if (signature().time_series_inputs.has_value()) {
-            for (auto &start_input: _start_inputs) {
-                start_input->start(); // Assuming start_input is some time series type with a start method
-            }
-            const std::unordered_set<std::string> *active_inputs = signature().active_inputs.has_value()
-                                                                       ? &signature().active_inputs.value()
-                                                                       : nullptr;
-            for (size_t i = 0; i < signature().time_series_inputs->size(); ++i) {
-                // Apple does not yet support ranges::contains :(
-                if (!active_inputs ||
-                    (std::ranges::find(*active_inputs, signature().args[i]) != std::ranges::end(*active_inputs))) {
->>>>>>> 70d9c6a2
                     (*input())[i]->make_active(); // Assuming `make_active` is a method of the `TimeSeriesInput` type
                 }
             }
@@ -1648,7 +1155,6 @@
         bool scheduled{has_scheduler() ? _scheduler->is_scheduled_now() : false};
         bool should_eval{true};
 
-<<<<<<< HEAD
         if (has_input())
         {
             // Check validity of required inputs
@@ -1658,14 +1164,6 @@
             {
                 should_eval = std::ranges::all_of(_check_all_valid_inputs, [](const auto& input_)
                 {
-=======
-        if (has_input()) {
-            // Check validity of required inputs
-            should_eval = std::ranges::all_of(_check_valid_inputs, [](const auto &input_) { return input_->valid(); });
-
-            if (should_eval && signature().all_valid_inputs.has_value()) {
-                should_eval = std::ranges::all_of(_check_all_valid_inputs, [](const auto &input_) {
->>>>>>> 70d9c6a2
                     return input_->all_valid();
                 });
             }
@@ -1674,15 +1172,10 @@
             if (should_eval && _signature->uses_scheduler() && !scheduled)
             {
                 should_eval = !signature().time_series_inputs.has_value() ||
-<<<<<<< HEAD
                     std::ranges::any_of(input()->values(),
-                                        [](const auto& input_) { return input_->modified() && input_->active(); });
-=======
-                              std::ranges::any_of(input()->values(),
-                                                  [](const auto &input_) {
+                                        [](const auto& input_) {
                                                       return input_->modified() && input_->active();
                                                   });
->>>>>>> 70d9c6a2
             }
         }
 
@@ -1714,13 +1207,9 @@
                         error_output()->py_set_value(nb::none());
                     }
                     return; // Do not propagate
-<<<<<<< HEAD
                 }
                 else
                 {
-=======
-                } else {
->>>>>>> 70d9c6a2
                     throw; // already enriched
                 }
             }
@@ -1744,7 +1233,6 @@
                         error_output()->py_set_value(nb::none());
                     }
                     return; // swallow after routing
-<<<<<<< HEAD
                 }
                 else
                 {
@@ -1755,13 +1243,6 @@
             {
                 if (signature().capture_exception && error_output().get() != nullptr)
                 {
-=======
-                } else {
-                    throw NodeException::capture_error(e, *this, "During evaluation");
-                }
-            } catch (...) {
-                if (signature().capture_exception && error_output().get() != nullptr) {
->>>>>>> 70d9c6a2
                     auto ne = NodeError::capture_error(std::current_exception(), *this,
                                                        "Unknown error during node evaluation");
                     // Create a heap-allocated copy managed by nanobind
@@ -1779,13 +1260,9 @@
                         error_output()->py_set_value(nb::none());
                     }
                     return; // swallow after routing
-<<<<<<< HEAD
                 }
                 else
                 {
-=======
-                } else {
->>>>>>> 70d9c6a2
                     throw NodeException::capture_error(std::current_exception(), *this,
                                                        "Unknown error during node evaluation");
                 }
