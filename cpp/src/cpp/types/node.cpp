--- conflicted
+++ resolved
@@ -720,65 +720,6 @@
 
     void Node::add_start_input(nb::ref<TimeSeriesReferenceInput> input) { _start_inputs.push_back(std::move(input)); }
 
-<<<<<<< HEAD
-=======
-    void Node::register_with_nanobind(nb::module_ &m) {
-        nb::class_ <Node, ComponentLifeCycle > (m, "Node")
-                .def_prop_ro("node_ndx", &Node::node_ndx)
-                .def_prop_ro("owning_graph_id",
-                             [](const Node &n) {
-                                 // Convert vector to tuple for Python compatibility
-                                 // Python code expects owning_graph_id to be a tuple, not a list
-                                 const auto &vec = n.owning_graph_id();
-                                 nb::list py_list;
-                                 for (const auto &id: vec) { py_list.append(id); }
-                                 return nb::tuple(py_list);
-                             })
-                .def_prop_ro("node_id", [](const Node& self){ nb::tuple(nb::cast(self.node_id()));})
-                .def_prop_ro("signature", &Node::signature)
-                .def_prop_ro("scalars", &Node::scalars)
-                .def_prop_rw("graph", static_cast<Graph* (Node::*)() const>(&Node::graph), &Node::set_graph)
-                .def_prop_rw("input", static_cast<TimeSeriesBundleInput* (Node::*)() const>(&Node::input),
-                             &Node::set_input)
-                .def_prop_ro("inputs",
-                             [](Node &self) {
-                                 nb::dict d;
-                                 auto inp_{self.input()};
-                                 if (inp_) {
-                                    for (const auto &key: inp_->schema().keys()) { d[key.c_str()] = (*inp_)[key]; }
-                                    return d;
-                                 }
-                                 return d;
-                             })
-                .def_prop_ro("start_inputs",
-                             [](Node &self) {
-                                 nb::list l;
-                                 for (const auto &input: self._start_inputs) { l.append(input); }
-                                 return l;
-                             })
-                .def_prop_rw("output", &Node::output, &Node::set_output)
-                .def_prop_rw("recordable_state", &Node::recordable_state, &Node::set_recordable_state)
-                .def_prop_ro("scheduler", &Node::scheduler)
-                .def("eval", &Node::eval)
-                .def("notify", [](Node &self) { self.notify(); })
-                .def(
-                    "notify", [](Node &self, engine_time_t modified_time) { self.notify(modified_time); },
-                    "modified_time"_a)
-                .def("notify_next_cycle", &Node::notify_next_cycle)
-                .def_prop_rw("error_output", &Node::error_output, &Node::set_error_output)
-                .def("__repr__", &Node::repr)
-                .def("__str__", &Node::str);
-
-        nb::class_<BasePythonNode, Node>(m, "BasePythonNode");
-        nb::class_<PythonNode, BasePythonNode>(m, "PythonNode")
-                .def(nb::init<int64_t, std::vector<int64_t>, NodeSignature::ptr, nb::dict, nb::callable, nb::callable,
-                         nb::callable>(),
-                     "node_ndx"_a, "owning_graph_id"_a, "signature"_a, "scalars"_a, "eval_fn"_a = nb::none(),
-                     "start_fn"_a = nb::none(),
-                     "stop_fn"_a = nb::none());
-    }
-
->>>>>>> 8929e2f2
     bool Node::has_input() const { return _input.get() != nullptr; }
 
     bool Node::has_output() const { return _output.get() != nullptr; }
