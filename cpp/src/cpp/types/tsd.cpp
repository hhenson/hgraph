#include <hgraph/builders/input_builder.h>
#include <hgraph/builders/output_builder.h>
#include <hgraph/types/constants.h>
#include <hgraph/types/error_type.h>
#include <hgraph/types/graph.h>
#include <hgraph/types/node.h>
#include <hgraph/types/ref.h>
#include <hgraph/types/time_series_type.h>
#include <hgraph/types/tsd.h>
#include <hgraph/util/string_utils.h>

#include <fmt/format.h>
#include <nanobind/nanobind.h>

namespace hgraph
{
    template <typename T_Key> void TimeSeriesDictOutput_T<T_Key>::apply_result(nb::object value) {
        // Ensure any Python API interaction occurs under the GIL and protect against exceptions
        if (value.is_none()) { return; }
        py_set_value(value);
    }

    template <typename T_Key> bool TimeSeriesDictOutput_T<T_Key>::can_apply_result(nb::object result) {
        if (result.is_none()) { return true; }
        if (!nb::cast<bool>(nb::bool_(result))) { return true; }

        auto remove           = get_remove();
        auto remove_if_exists = get_remove_if_exists();

        auto items = (nb::isinstance<nb::dict>(result) ? nb::iter(nb::cast<nb::dict>(result).items())
                      : nb::hasattr(result, "items")   ? nb::iter(nb::getattr(result, "items")())
                                                       : nb::iter(result));
        for (const auto &pair : items) {
            auto k  = pair[0];
            auto v_ = pair[1];
            if (v_.is_none()) { continue; }
            auto k_ = nb::cast<T_Key>(k);
            if (v_.is(remove) || v_.is(remove_if_exists)) {
                if (v_.is(remove_if_exists) && !contains(k_)) { continue; }
                if (was_modified(k_)) { return false; }
            } else {
                if (was_removed(k_)) { return false; }
                if (contains(k_)) {
                    if (!operator[](k_)->can_apply_result(nb::borrow(v_))) { return false; }
                }
            }
        }
        return true;
    }

    template <typename T_Key>
    nb::object TimeSeriesDictOutput_T<T_Key>::py_get(const nb::object &item, const nb::object &default_value) const {
        auto key{nb::cast<T_Key>(item)};
        // Do NOT call operator[] here on a const object; the const overload uses at() and will throw if missing.
        // Python dict.get semantics require returning the default when the key is absent.
        auto it = _ts_values.find(key);
        if (it != _ts_values.end()) {
            // Return the existing child TS (wrap as base type to avoid double-wrapping inconsistencies)
            return nb::cast(const_cast<TimeSeriesOutput *>(it->second.get()));
        }
        return default_value;
    }

    template <typename T_Key> void TimeSeriesDictOutput_T<T_Key>::py_create(const nb::object &item) {
        _create(nb::cast<T_Key>(item));
    }

    template <typename T_Key> nb::iterator TimeSeriesDictOutput_T<T_Key>::py_iter() { return py_keys(); }

    template <typename T_Key>
    void TimeSeriesDictOutput_T<T_Key>::mark_child_modified(TimeSeriesOutput &child, engine_time_t modified_time) {
        if (last_modified_time() < modified_time) { _modified_items.clear(); }

        if (&child != &key_set()) {
            auto key{key_from_value(&child)};
            _key_updated(key);
        }

        BaseTimeSeriesOutput::mark_child_modified(child, modified_time);
    }

    template <typename T_Key> const typename TimeSeriesDictOutput_T<T_Key>::map_type &TimeSeriesDictOutput_T<T_Key>::value() const {
        return _ts_values;
    }

    template <typename T_Key> void TimeSeriesDictOutput_T<T_Key>::remove_value(const key_type &key, bool raise_if_not_found) {
        auto it{_ts_values.find(key)};
        if (it == _ts_values.end()) {
            if (raise_if_not_found) {
                std::string key_str{to_string(key)};
                std::string err_msg = "TSD[" + std::string(typeid(T_Key).name()) + "] Key '" + key_str + "' does not exist";
                throw nb::key_error(err_msg.c_str());
            }
            return;
        }

        bool was_added = key_set_t().was_added(key);
        key_set_t().remove(key);

        for (auto &observer : _key_observers) { observer->on_key_removed(key); }

        auto item{it->second};
        _ts_values.erase(it);
        // Is this wise clearing the item if we are going to track the remove? What if we need the last known value?
        item->clear();
        if (!was_added) { _removed_items.emplace(key, item); }
        // Note: TSS key_set handles all added/removed tracking via key_set_t().remove()
        _remove_key_value(key, item);
        _ref_ts_feature.update(key);
        _modified_items.erase(key);

        // Schedule cleanup notification only once per evaluation cycle
        auto et = owning_graph()->evaluation_clock()->evaluation_time();

        if (_last_cleanup_time < et) {
            _last_cleanup_time = et;
            owning_graph()->evaluation_engine_api()->add_after_evaluation_notification([this]() { _clear_key_changes(); });
        }
    }

    template <typename T_Key> void TimeSeriesDictOutput_T<T_Key>::_clear_key_tracking() { _ts_values_to_keys.clear(); }

    template <typename T_Key> void TimeSeriesDictOutput_T<T_Key>::_add_key_value(const key_type &key, const value_type &value) {
        _ts_values_to_keys.insert({const_cast<TimeSeriesOutput *>(value.get()), key});
    }

    template <typename T_Key> void TimeSeriesDictOutput_T<T_Key>::_key_updated(const key_type &key) {
        auto it{_ts_values.find(key)};
        if (it != _ts_values.end()) {
            _modified_items[key] = it->second;  // Use operator[] instead of insert to ensure update
        } else {
            // In the output we have noted that removed keys can still update, so we can't raise an exception here
        }
    }

    template <typename T_Key> void TimeSeriesDictOutput_T<T_Key>::_remove_key_value(const key_type &key, const value_type &value) {
        _ts_values_to_keys.erase(const_cast<TimeSeriesOutput *>(value.get()));
    }

    template <typename T_Key>
    TimeSeriesDictOutput_T<T_Key>::TimeSeriesDictOutput_T(const node_ptr &parent, output_builder_ptr ts_builder,
                                                          output_builder_ptr ts_ref_builder)
<<<<<<< HEAD
        : TimeSeriesDictOutput(parent), _key_set{{new TimeSeriesSetOutput_T<T_Key>(this)}}, _ts_builder{std::move(ts_builder)},
=======
        : TimeSeriesDictOutput(parent), _key_set{{new TimeSeriesSetOutput_T<T_Key>(this)}},
          _ts_builder{std::move(ts_builder)},
>>>>>>> 5844a838
          _ts_ref_builder{std::move(ts_ref_builder)},
          _ref_ts_feature{this,
                          _ts_ref_builder,
                          [](const TimeSeriesOutput &output, TimeSeriesOutput &result_output, const key_type &key) {
                              auto &output_t{dynamic_cast<const TimeSeriesDictOutput_T<T_Key> &>(output)};
                              auto  it = output_t._ts_values.find(key);
                              if (it != output_t._ts_values.end()) {
                                  auto r{TimeSeriesReference::make(it->second)};
                                  auto r_val{nb::cast(r)};
                                  result_output.apply_result(r_val);
                              } else {
                                  // Key removed: propagate empty reference and mark modified to match Python semantics
                                  auto r{TimeSeriesReference::make()};
                                  auto r_val{nb::cast(r)};
                                  result_output.apply_result(r_val);
                              }
                          },
                          {}} {
        _key_set->re_parent(this);
    }

    template <typename T_Key>
    TimeSeriesDictOutput_T<T_Key>::TimeSeriesDictOutput_T(const time_series_type_ptr &parent, output_builder_ptr ts_builder,
                                                          output_builder_ptr ts_ref_builder)
        : TimeSeriesDictOutput(static_cast<const TimeSeriesType::ptr &>(parent)), _key_set{new TimeSeriesSetOutput_T<T_Key>(this)},
          _ts_builder{std::move(ts_builder)}, _ts_ref_builder{std::move(ts_ref_builder)},
          _ref_ts_feature{this,
                          _ts_ref_builder,
                          [](const TimeSeriesOutput &output, TimeSeriesOutput &result_output, const key_type &key) {
                              auto &output_t{dynamic_cast<const TimeSeriesDictOutput_T<T_Key> &>(output)};
                              auto  it = output_t._ts_values.find(key);
                              if (it != output_t._ts_values.end()) {
                                  auto r{TimeSeriesReference::make(it->second)};
                                  auto r_val{nb::cast(r)};
                                  result_output.apply_result(r_val);
                              } else {
                                  // Key removed: propagate empty reference and mark modified to match Python semantics
                                  auto r{TimeSeriesReference::make()};
                                  auto r_val{nb::cast(r)};
                                  result_output.apply_result(r_val);
                              }
                          },
                          {}} {
        _key_set->re_parent(this);
    }

    template <typename T_Key> void TimeSeriesDictOutput_T<T_Key>::py_set_value(nb::object value) {
        if (value.is_none()) {
            invalidate();
            return;
        }
        if (!valid() and !nb::bool_(value)) {
            // If we are not valid, then an empty value can be used to force modified
            key_set().mark_modified();
            return;
        }

        if (!valid()) {
            key_set().mark_modified();  // Even if we tick an empty set, we still need to mark this as modified
        }
        auto item_attr = nb::getattr(value, "items", nb::none());
        auto remove{get_remove()};
        auto remove_if_exists{get_remove_if_exists()};

        // Python semantics for this layer: treat both mappings and iterables as deltas.
        // Operators (convert/collect/combine) are responsible for emitting REMOVE entries when needed.
        nb::iterator items = item_attr.is_none() ? nb::iter(value) : nb::iter(item_attr());
        for (const auto &kv : items) {
            auto k_ = nb::cast<T_Key>(kv[0]);
            auto v  = kv[1];
            if (v.is_none()) { continue; }
            if (v.is(remove) || v.is(remove_if_exists)) {
                if (contains(k_)) {
                    erase(k_);
                } else {
                    // Python semantics: REMOVE on missing -> KeyError; REMOVE_IF_EXISTS on missing -> no-op
                    if (v.is(remove)) {
                        std::string msg = "TSD key not found for REMOVE: " + to_string(k_);
                        throw nb::key_error(msg.c_str());
                    }  // else REMOVE_IF_EXISTS: do nothing
                }
            } else {
                _get_or_create(k_)->py_set_value(v);
            }
        }
    }

    template <typename T_Key> nb::object TimeSeriesDictOutput_T<T_Key>::py_value() const {
        auto v{nb::dict()};
        for (const auto &[key, value] : _ts_values) {
            if (value->valid()) { v[nb::cast(key)] = value->py_value(); }
        }
        // Return frozendict snapshot of all valid items (mirror Python `_tsd.py:value`)
        return get_frozendict()(v);
    }

    template <typename T_Key> nb::object TimeSeriesDictOutput_T<T_Key>::py_delta_value() const {
        auto delta_value{nb::dict()};
        for (const auto &[key, value] : _ts_values) {
            if (value->modified() && value->valid()) { delta_value[nb::cast(key)] = value->py_delta_value(); }
        }
        if (!_removed_items.empty()) {
            auto removed{get_remove()};
            for (const auto &[key, _] : _removed_items) { delta_value[nb::cast(key)] = removed; }
        }
        // Return frozendict of modified-valid entries plus removed keys (mirror Python `_tsd.py:delta_value`)
        return get_frozendict()(delta_value);
    }

    template <typename T_Key> void TimeSeriesDictOutput_T<T_Key>::clear() {
        key_set().clear();
        for (auto &[_, value] : _ts_values) { value->clear(); }

        _removed_items.clear();
        std::swap(_removed_items, _ts_values);
        _clear_key_tracking();
        _ref_ts_feature.update_all(std::views::keys(_removed_items).begin(), std::views::keys(_removed_items).end());
        _modified_items.clear();

        for (auto &observer : _key_observers) {
            for (const auto &[key, _] : _removed_items) { observer->on_key_removed(key); }
        }
    }

    template <typename T_Key> void TimeSeriesDictOutput_T<T_Key>::invalidate() {
        for (auto &[_, value] : _ts_values) { value->invalidate(); }
        mark_invalid();
    }

    template <typename T_Key> void TimeSeriesDictOutput_T<T_Key>::copy_from_output(const TimeSeriesOutput &output) {
        auto       &other = dynamic_cast<const TimeSeriesDictOutput_T<T_Key> &>(output);
        const auto &key_set_value{key_set_t().value()};
        const auto &other_key_set_value{other.key_set_t().value()};

        std::vector<T_Key> to_remove;
        for (const auto &key : key_set_value) {
            if (other_key_set_value.contains(key)) { to_remove.push_back(key); }
        }
        for (const auto &k : to_remove) { erase(k); }
        for (const auto &[k, v] : other._ts_values) { _get_or_create(k)->copy_from_output(*v); }
    }

    template <typename T_Key> void TimeSeriesDictOutput_T<T_Key>::copy_from_input(const TimeSeriesInput &input) {
        auto       &dict_input = dynamic_cast<const TimeSeriesDictInput_T<T_Key> &>(input);
        const auto &key_set_value{key_set_t().value()};
        const auto &other_key_set_value{dict_input.key_set_t().value()};

        // Remove keys that are in output but NOT in input (matching Python: self.key_set.value - input.key_set.value)
        std::vector<T_Key> to_remove;
        for (const auto &key : key_set_value) {
            if (!other_key_set_value.contains(key)) { to_remove.push_back(key); }
        }
        for (const auto &k : to_remove) { erase(k); }
        for (const auto &[k, v_input] : dict_input.value()) { _get_or_create(k)->copy_from_input(*v_input); }
    }

    template <typename T_Key> bool TimeSeriesDictOutput_T<T_Key>::has_added() const { return !added_keys().empty(); }

    template <typename T_Key> bool TimeSeriesDictOutput_T<T_Key>::has_removed() const { return !_removed_items.empty(); }

    template <typename T_Key> size_t TimeSeriesDictOutput_T<T_Key>::size() const { return _ts_values.size(); }

    template <typename T_Key> bool TimeSeriesDictOutput_T<T_Key>::py_contains(const nb::object &item) const {
        return contains(nb::cast<T_Key>(item));
    }

    template <typename T_Key> bool TimeSeriesDictOutput_T<T_Key>::contains(const key_type &item) const {
        return _ts_values.find(item) != _ts_values.end();
    }

    template <typename T_Key> nb::object TimeSeriesDictOutput_T<T_Key>::py_get_item(const nb::object &item) const {
        auto KET_SET_ID = nb::module_::import_("hgraph").attr("KEY_SET_ID");
        if (KET_SET_ID.is(item)) { return nb::cast(_key_set); }
        auto  k  = nb::cast<T_Key>(item);
        auto  ts = operator[](k);
        auto *py = ts->self_py();
        if (py) return nb::borrow(py);
        // Prefer wrapping as base type to avoid double-wrapping under different derived bindings
        return nb::cast(const_cast<TimeSeriesOutput *>(ts.get()));
    }

    template <typename T_Key> nb::object TimeSeriesDictOutput_T<T_Key>::py_get_or_create(const nb::object &key) {
        auto ts = _get_or_create(nb::cast<T_Key>(key));
        return nb::cast(ts.get());
    }

    template <typename T_Key>
    TimeSeriesDict<TimeSeriesOutput>::ts_type_ptr TimeSeriesDictOutput_T<T_Key>::operator[](const key_type &item) {
        return _get_or_create(item);
    }

    template <typename T_Key>
    TimeSeriesDict<TimeSeriesOutput>::ts_type_ptr TimeSeriesDictOutput_T<T_Key>::operator[](const key_type &item) const {
        return _ts_values.at(item);
    }

    template <typename T_Key>
    typename TimeSeriesDictOutput_T<T_Key>::const_item_iterator TimeSeriesDictOutput_T<T_Key>::begin() const {
        return _ts_values.begin();
    }

    template <typename T_Key> typename TimeSeriesDictOutput_T<T_Key>::item_iterator TimeSeriesDictOutput_T<T_Key>::begin() {
        return _ts_values.begin();
    }

    template <typename T_Key>
    typename TimeSeriesDictOutput_T<T_Key>::const_item_iterator TimeSeriesDictOutput_T<T_Key>::end() const {
        return _ts_values.end();
    }

    template <typename T_Key> typename TimeSeriesDictOutput_T<T_Key>::item_iterator TimeSeriesDictOutput_T<T_Key>::end() {
        return _ts_values.end();
    }

    template <typename T_Key> nb::iterator TimeSeriesDictOutput_T<T_Key>::py_keys() const {
        // Return keys from _ts_values map, not from key_set (which only contains current tick's modifications)
        // This matches Python behavior: __iter__ returns iter(self._ts_values)
        return nb::make_key_iterator(nb::type<map_type>(), "KeyIterator", begin(), end());
    }

    template <typename T_Key> nb::iterator TimeSeriesDictOutput_T<T_Key>::py_values() const {
        return nb::make_value_iterator(nb::type<map_type>(), "ValueIterator", begin(), end());
    }

    template <typename T_Key> nb::iterator TimeSeriesDictOutput_T<T_Key>::py_items() const {
        return nb::make_iterator(nb::type<map_type>(), "ItemIterator", begin(), end());
    }

    template <typename T_Key>
    const typename TimeSeriesDictOutput_T<T_Key>::map_type &TimeSeriesDictOutput_T<T_Key>::modified_items() const {
        return modified() ? _modified_items : _empty;
    }

    template <typename T_Key> nb::iterator TimeSeriesDictOutput_T<T_Key>::py_modified_keys() const {
        const auto &_modified{modified_items()};
        return nb::make_key_iterator(nb::type<map_type>(), "ModifiedKeyIterator", _modified.begin(), _modified.end());
    }

    template <typename T_Key> nb::iterator TimeSeriesDictOutput_T<T_Key>::py_modified_values() const {
        const auto &_modified{modified_items()};
        return nb::make_value_iterator(nb::type<map_type>(), "ModifiedValueIterator", _modified.begin(), _modified.end());
    }

    template <typename T_Key> nb::iterator TimeSeriesDictOutput_T<T_Key>::py_modified_items() const {
        const auto &_modified{modified_items()};
        return nb::make_iterator(nb::type<map_type>(), "ModifiedItemIterator", _modified.begin(), _modified.end());
    }

    template <typename T_Key> bool TimeSeriesDictOutput_T<T_Key>::py_was_modified(const nb::object &key) const {
        return was_modified(nb::cast<T_Key>(key));
    }

    template <typename T_Key> bool TimeSeriesDictOutput_T<T_Key>::was_modified(const key_type &key) const {
        return _modified_items.find(key) != _modified_items.end();
    }

    template <typename T_Key> auto TimeSeriesDictOutput_T<T_Key>::valid_items() const {
        return _ts_values | std::views::filter([](const auto &item) { return item.second->valid(); });
    }

    template <typename T_Key> nb::iterator TimeSeriesDictOutput_T<T_Key>::py_valid_keys() const {
        auto valid_items_ = valid_items();
        return nb::make_key_iterator(nb::type<map_type>(), "ValidKeyIterator", valid_items_.begin(), valid_items_.end());
    }

    template <typename T_Key> nb::iterator TimeSeriesDictOutput_T<T_Key>::py_valid_values() const {
        auto valid_items_ = valid_items();
        return nb::make_value_iterator(nb::type<map_type>(), "ValidValueIterator", valid_items_.begin(), valid_items_.end());
    }

    template <typename T_Key> nb::iterator TimeSeriesDictOutput_T<T_Key>::py_valid_items() const {
        auto valid_items_ = valid_items();
        return nb::make_iterator(nb::type<map_type>(), "ValidItemIterator", valid_items_.begin(), valid_items_.end());
    }

    template <typename T_Key>
    const typename TimeSeriesDictOutput_T<T_Key>::k_set_type &TimeSeriesDictOutput_T<T_Key>::added_keys() const {
        // Delegate to key_set.added() to get the actual added keys from the underlying TSS
        return key_set_t().added();
    }

    template <typename T_Key> nb::iterator TimeSeriesDictOutput_T<T_Key>::py_added_keys() const {
        auto const &_keys{added_keys()};
        return nb::make_iterator(nb::type<k_set_type>(), "AddedKeyIterator", _keys.begin(), _keys.end());
    }

    template <typename T_Key> nb::iterator TimeSeriesDictOutput_T<T_Key>::py_added_values() const {
        nb::list l{};
        for (const auto &k : added_keys()) { l.append(nb::cast(operator[](k).get())); }
        return nb::iter(l);
    }

    template <typename T_Key> nb::iterator TimeSeriesDictOutput_T<T_Key>::py_added_items() const {
        nb::dict d{};
        for (const auto &k : added_keys()) { d[nb::cast(k)] = (nb::cast(operator[](k).get())); }
        return nb::iter(d);
    }

    template <typename T_Key> bool TimeSeriesDictOutput_T<T_Key>::py_was_added(const nb::object &key) const {
        return was_added(nb::cast<T_Key>(key));
    }

    template <typename T_Key> bool TimeSeriesDictOutput_T<T_Key>::was_added(const key_type &key) const {
        auto const &_keys{added_keys()};
        return _keys.find(key) != _keys.end();
    }

    template <typename T_Key>
    const typename TimeSeriesDictOutput_T<T_Key>::map_type &TimeSeriesDictOutput_T<T_Key>::removed_items() const {
        return _removed_items;
    }

    template <typename T_Key> nb::iterator TimeSeriesDictOutput_T<T_Key>::py_removed_keys() const {
        const auto &_removed{removed_items()};
        return nb::make_key_iterator(nb::type<map_type>(), "RemovedKeyIterator", _removed.begin(), _removed.end());
    }

    template <typename T_Key> nb::iterator TimeSeriesDictOutput_T<T_Key>::py_removed_values() const {
        const auto &_removed{removed_items()};
        return nb::make_value_iterator(nb::type<map_type>(), "RemovedValueIterator", _removed.begin(), _removed.end());
    }

    template <typename T_Key> nb::iterator TimeSeriesDictOutput_T<T_Key>::py_removed_items() const {
        const auto &_removed{removed_items()};
        return nb::make_iterator(nb::type<map_type>(), "RemovedItemIterator", _removed.begin(), _removed.end());
    }

    template <typename T_Key> bool TimeSeriesDictOutput_T<T_Key>::py_was_removed(const nb::object &key) const {
        return was_removed(nb::cast<T_Key>(key));
    }

    template <typename T_Key> bool TimeSeriesDictOutput_T<T_Key>::was_removed(const key_type &key) const {
        return _removed_items.find(key) != _removed_items.end();
    }

    template <typename T_Key> nb::object TimeSeriesDictOutput_T<T_Key>::py_key_set() const { return nb::cast(_key_set); }

<<<<<<< HEAD
    template <typename T_Key> TimeSeriesSetOutput &TimeSeriesDictOutput_T<T_Key>::key_set() {
        return key_set_t();
    }

    template <typename T_Key>
=======
    template<typename T_Key>
    TimeSeriesSetOutput &TimeSeriesDictOutput_T<T_Key>::key_set() {
        return key_set_t();
    }

    template<typename T_Key>
>>>>>>> 5844a838
    const TimeSeriesSetOutput &TimeSeriesDictOutput_T<T_Key>::key_set() const {
        return const_cast<TimeSeriesDictOutput_T *>(this)->key_set();
    }

    template <typename T_Key>
    TimeSeriesSetOutput_T<typename TimeSeriesDictOutput_T<T_Key>::key_type> &TimeSeriesDictOutput_T<T_Key>::key_set_t() {
        return *_key_set;
    }

    template <typename T_Key>
    const TimeSeriesSetOutput_T<typename TimeSeriesDictOutput_T<T_Key>::key_type> &
    TimeSeriesDictOutput_T<T_Key>::key_set_t() const {
        return *_key_set;
    }

    template <typename T_Key> void TimeSeriesDictOutput_T<T_Key>::py_set_item(const nb::object &key, const nb::object &value) {
        auto ts{operator[](nb::cast<T_Key>(key))};
        ts->apply_result(value);
    }

    template <typename T_Key> void TimeSeriesDictOutput_T<T_Key>::py_del_item(const nb::object &key) {
        erase(nb::cast<T_Key>(key));
    }

    template <typename T_Key> void TimeSeriesDictOutput_T<T_Key>::erase(const key_type &key) { remove_value(key, false); }

    template <typename T_Key>
    nb::object TimeSeriesDictOutput_T<T_Key>::py_pop(const nb::object &key, const nb::object &default_value) {
        nb::object value{};
        auto       k = nb::cast<T_Key>(key);
        if (auto it = _ts_values.find(k); it != _ts_values.end()) {
            value = it->second->py_value();
            remove_value(k, false);
        }
        if (!value.is_valid()) { value = default_value; }
        return value;
    }

    template <typename T_Key>
    nb::object TimeSeriesDictOutput_T<T_Key>::py_get_ref(const nb::object &key, const nb::object &requester) {
        return nb::cast(get_ref(nb::cast<key_type>(key), static_cast<const void *>(requester.ptr())));
    }

    template <typename T_Key>
    void TimeSeriesDictOutput_T<T_Key>::py_release_ref(const nb::object &key, const nb::object &requester) {
        release_ref(nb::cast<T_Key>(key), static_cast<const void *>(requester.ptr()));
    }

    template <typename T_Key>
    time_series_output_ptr TimeSeriesDictOutput_T<T_Key>::get_ref(const key_type &key, const void *requester) {
        return _ref_ts_feature.create_or_increment(key, requester);
    }

    template <typename T_Key> void TimeSeriesDictOutput_T<T_Key>::release_ref(const key_type &key, const void *requester) {
        _ref_ts_feature.release(key, requester);
    }

    template <typename T_Key> void TimeSeriesDictOutput_T<T_Key>::_dispose() {
        // Release all removed items first
        for (auto &[_, value] : _removed_items) { _ts_builder->release_instance(value); }
        _removed_items.clear();

        // Release all current values
        for (auto &[_, value] : _ts_values) { _ts_builder->release_instance(value); }
        _ts_values.clear();
    }

    template <typename T_Key> void TimeSeriesDictOutput_T<T_Key>::_clear_key_changes() {
        // Release removed instances before clearing
        for (auto &[_, value] : _removed_items) { _ts_builder->release_instance(value); }
        _removed_items.clear();
    }

    template <typename T_Key> TimeSeriesOutput::ptr TimeSeriesDictOutput_T<T_Key>::_get_or_create(const key_type &key) {
        if (_ts_values.find(key) == _ts_values.end()) { _create(key); }
        return _ts_values[key];
    }

    template <typename T_Key> bool TimeSeriesDictOutput_T<T_Key>::has_reference() const { return _ts_builder->has_reference(); }

    template <typename T_Key>
    const typename TimeSeriesDictOutput_T<T_Key>::key_type &
    TimeSeriesDictOutput_T<T_Key>::key_from_value(TimeSeriesOutput *value) const {
        auto it = _ts_values_to_keys.find(value);
        if (it != _ts_values_to_keys.end()) { return it->second; }
        throw std::out_of_range("Value not found in TimeSeriesDictOutput");
    }

    template <typename T_Key>
    TimeSeriesDictInput_T<T_Key>::TimeSeriesDictInput_T(const node_ptr &parent, input_builder_ptr ts_builder)
        : TimeSeriesDictInput(parent), _key_set{new typename TimeSeriesDictInput_T<T_Key>::key_set_type{this}},
          _ts_builder{ts_builder} {}

    template <typename T_Key>
    TimeSeriesDictInput_T<T_Key>::TimeSeriesDictInput_T(const time_series_type_ptr &parent, input_builder_ptr ts_builder)
        : TimeSeriesDictInput(parent), _key_set{new typename TimeSeriesDictInput_T<T_Key>::key_set_type{this}},
          _ts_builder{ts_builder} {}

    template <typename T_Key> bool TimeSeriesDictInput_T<T_Key>::has_peer() const { return _has_peer; }

    template <typename T_Key>
    typename TimeSeriesDictInput_T<T_Key>::const_item_iterator TimeSeriesDictInput_T<T_Key>::begin() const {
        return const_cast<TimeSeriesDictInput_T *>(this)->begin();
    }

    template <typename T_Key> typename TimeSeriesDictInput_T<T_Key>::item_iterator TimeSeriesDictInput_T<T_Key>::begin() {
        return _ts_values.begin();
    }

    template <typename T_Key> typename TimeSeriesDictInput_T<T_Key>::const_item_iterator TimeSeriesDictInput_T<T_Key>::end() const {
        return const_cast<TimeSeriesDictInput_T *>(this)->end();
    }

    template <typename T_Key> typename TimeSeriesDictInput_T<T_Key>::item_iterator TimeSeriesDictInput_T<T_Key>::end() {
        return _ts_values.end();
    }

    template <typename T_Key> size_t TimeSeriesDictInput_T<T_Key>::size() const { return _ts_values.size(); }

    template <typename T_Key> const typename TimeSeriesDictInput_T<T_Key>::map_type &TimeSeriesDictInput_T<T_Key>::value() const {
        return _ts_values;
    }

    template <typename T_Key> nb::object TimeSeriesDictInput_T<T_Key>::py_value() const {
        auto v{nb::dict()};
        for (const auto &[key, value] : _ts_values) {
            if (value->valid()) { v[nb::cast(key)] = value->py_value(); }
        }
        // Return frozendict snapshot of all valid items to mirror Python `_tsd.py:value`
        return get_frozendict()(v);
    }

    template <typename T_Key> nb::object TimeSeriesDictInput_T<T_Key>::py_delta_value() const {
        auto delta{nb::dict()};
        // Build from currently modified and valid child inputs to avoid relying solely on observer-tracked state
        const auto &modified = modified_items();
        for (const auto &[key, value] : modified) {
            if (value->valid()) { delta[nb::cast(key)] = value->py_delta_value(); }
        }
        const auto &removed_{removed_items()};
        if (!removed_.empty()) {
            auto removed{get_remove()};
            for (const auto &[key, _] : removed_) {
                if (was_removed_valid(key)) {
                    // Check was_valid flag
                    delta[nb::cast(key)] = removed;
                }
            }
        }
        // Return frozendict to mirror Python `_tsd.py:delta_value`
        return get_frozendict()(delta);
    }

    template <typename T_Key> bool TimeSeriesDictInput_T<T_Key>::py_contains(const nb::object &item) const {
        return contains(nb::cast<T_Key>(item));
    }

    template <typename T_Key> bool TimeSeriesDictInput_T<T_Key>::contains(const key_type &item) const {
        return has_peer() ? key_set_t().contains(item) : _ts_values.contains(item);
    }

    template <typename T_Key>
    nb::object TimeSeriesDictInput_T<T_Key>::py_get(const nb::object &item, const nb::object &default_value) const {
        auto key{nb::cast<T_Key>(item)};
        if (contains(key)) { return nb::cast(operator[](key)); }
        return default_value;
    }

    template <typename T_Key> void TimeSeriesDictInput_T<T_Key>::py_create(const nb::object &item) {
        return _create(nb::cast<T_Key>(item));
    }

    template <typename T_Key> nb::iterator TimeSeriesDictInput_T<T_Key>::py_iter() { return py_keys(); }

    template <typename T_Key> nb::object TimeSeriesDictInput_T<T_Key>::py_get_item(const nb::object &item) const {
        if (get_key_set_id().is(item)) { return nb::cast(const_cast<TimeSeriesDictInput_T *>(this)->key_set_t()); }
        return nb::cast(_ts_values.at(nb::cast<T_Key>(item)));
    }

    template <typename T_Key>
    TimeSeriesDictInput_T<T_Key>::value_type TimeSeriesDictInput_T<T_Key>::operator[](const key_type &item) const {
        return _ts_values.at(item);
    }

    template <typename T_Key>
    TimeSeriesDictInput_T<T_Key>::value_type TimeSeriesDictInput_T<T_Key>::operator[](const key_type &item) {
        return get_or_create(item);
    }

    template <typename T_Key> nb::iterator TimeSeriesDictInput_T<T_Key>::py_keys() const {
        return nb::make_key_iterator(nb::type<map_type>(), "KeyIterator", _ts_values.begin(), _ts_values.end());
    }

    template <typename T_Key> nb::iterator TimeSeriesDictInput_T<T_Key>::py_values() const {
        return nb::make_value_iterator(nb::type<map_type>(), "ValueIterator", _ts_values.begin(), _ts_values.end());
    }

    template <typename T_Key> nb::iterator TimeSeriesDictInput_T<T_Key>::py_items() const {
        return nb::make_iterator(nb::type<map_type>(), "ItemIterator", _ts_values.begin(), _ts_values.end());
    }

    template <typename T_Key>
    const typename TimeSeriesDictInput_T<T_Key>::map_type &TimeSeriesDictInput_T<T_Key>::modified_items() const {
        _modified_items_cache.clear();
        if (sampled()) {
            // Return all valid items when sampled
            for (const auto &[key, value] : valid_items()) { _modified_items_cache.emplace(key, value); }
        } else if (has_peer()) {
            // When peered, only return items that are modified in the output
            for (const auto &[key, _] : output_t().modified_items()) {
                auto it = _ts_values.find(key);
                if (it != _ts_values.end()) { _modified_items_cache.emplace(key, it->second); }
            }
        } else if (active()) {
            // When active but not sampled or peered, only return cached modified items
            // during the current evaluation cycle
            if (last_modified_time() == owning_graph()->evaluation_clock()->evaluation_time()) {
                return _modified_items;
            } else {
                return empty_;  // Return empty set if not in current cycle
            }
        } else {
            // When not active, return all modified items
            for (const auto &[key, value] : _ts_values) {
                if (value->modified()) { _modified_items_cache.emplace(key, value); }
            }
        }
        return _modified_items_cache;
    }

    template <typename T_Key> nb::iterator TimeSeriesDictInput_T<T_Key>::py_modified_keys() const {
        const auto &items = modified_items();  // Ensure modified_items is populated first
        return nb::make_key_iterator(nb::type<map_type>(), "ModifiedKeyIterator", items.begin(), items.end());
    }

    template <typename T_Key> nb::iterator TimeSeriesDictInput_T<T_Key>::py_modified_values() const {
        const auto &items = modified_items();
        return nb::make_value_iterator(nb::type<map_type>(), "ModifiedValueIterator", items.begin(), items.end());
    }

    template <typename T_Key> nb::iterator TimeSeriesDictInput_T<T_Key>::py_modified_items() const {
        const auto &items = modified_items();
        return nb::make_iterator(nb::type<map_type>(), "ModifiedItemIterator", items.begin(), items.end());
    }

<<<<<<< HEAD
    template <typename T_Key> TimeSeriesSetInput &TimeSeriesDictInput_T<T_Key>::key_set() { return key_set_t(); }
=======
    template<typename T_Key>
    TimeSeriesSetInput &TimeSeriesDictInput_T<T_Key>::key_set() { return key_set_t(); }
>>>>>>> 5844a838

    template <typename T_Key> bool TimeSeriesDictInput_T<T_Key>::py_was_modified(const nb::object &key) const {
        return was_modified(nb::cast<T_Key>(key));
    }

    template <typename T_Key> bool TimeSeriesDictInput_T<T_Key>::was_modified(const key_type &key) const {
        const auto &it{_ts_values.find(key)};
        return it != _ts_values.end() && it->second->modified();
    }

    template <typename T_Key>
    const typename TimeSeriesDictInput_T<T_Key>::map_type &TimeSeriesDictInput_T<T_Key>::valid_items() const {
        // Rebuild cache each call to ensure freshness; returns a reference to a member to ensure iterator lifetime safety.
        _valid_items_cache.clear();
        for (const auto &item : _ts_values) {
            if (item.second->valid()) { _valid_items_cache.insert(item); }
        }
        return _valid_items_cache;
    }

    template <typename T_Key> nb::iterator TimeSeriesDictInput_T<T_Key>::py_valid_keys() const {
        const auto &items{valid_items()};
        return nb::make_key_iterator(nb::type<map_type>(), "ValidKeyIterator", items.begin(), items.end());
    }

    template <typename T_Key> nb::iterator TimeSeriesDictInput_T<T_Key>::py_valid_values() const {
        const auto &items{valid_items()};
        return nb::make_value_iterator(nb::type<map_type>(), "ValidValueIterator", items.begin(), items.end());
    }

    template <typename T_Key> nb::iterator TimeSeriesDictInput_T<T_Key>::py_valid_items() const {
        const auto &items{valid_items()};
        return nb::make_iterator(nb::type<map_type>(), "ValidItemIterator", items.begin(), items.end());
    }

    template <typename T_Key>
    const typename TimeSeriesDictInput_T<T_Key>::map_type &TimeSeriesDictInput_T<T_Key>::added_items() const {
        // TODO: Try and ensure that we cache the result where possible
        _added_items_cache.clear();
        const auto &key_set{key_set_t()};
        for (const auto &k : key_set.added()) {
            // Check if key exists in _ts_values before accessing
            // During cleanup, keys might be in added set but not in _ts_values
            auto it = _ts_values.find(k);
            if (it != _ts_values.end()) {
                _added_items_cache.emplace(k, it->second);
            } else {
                // TODO: print out error message as this should never happen
            }
        }
        return _added_items_cache;
    }

    template <typename T_Key> nb::iterator TimeSeriesDictInput_T<T_Key>::py_added_keys() const {
        const auto &items = added_items();  // Ensure cache is populated
        return nb::make_key_iterator(nb::type<map_type>(), "AddedKeyIterator", items.begin(), items.end());
    }

    template <typename T_Key> nb::iterator TimeSeriesDictInput_T<T_Key>::py_added_values() const {
        const auto &items = added_items();  // Ensure cache is populated
        return nb::make_value_iterator(nb::type<map_type>(), "AddedValueIterator", items.begin(), items.end());
    }

    template <typename T_Key> nb::iterator TimeSeriesDictInput_T<T_Key>::py_added_items() const {
        const auto &items = added_items();  // Ensure cache is populated
        return nb::make_iterator(nb::type<map_type>(), "AddedItemIterator", items.begin(), items.end());
    }

    template <typename T_Key> bool TimeSeriesDictInput_T<T_Key>::has_added() const { return !key_set_t().added().empty(); }

    template <typename T_Key> bool TimeSeriesDictInput_T<T_Key>::py_was_added(const nb::object &key) const {
        return was_added(nb::cast<T_Key>(key));
    }

    template <typename T_Key> bool TimeSeriesDictInput_T<T_Key>::was_added(const key_type &key) const {
        const auto &added{key_set_t().added()};
        return added.find(key) != added.end();
    }

    template <typename T_Key>
    const typename TimeSeriesDictInput_T<T_Key>::map_type &TimeSeriesDictInput_T<T_Key>::removed_items() const {
        _removed_item_cache.clear();
        for (const auto &key : key_set_t().removed()) {
            auto it{_removed_items.find(key)};
            if (it == _removed_items.end()) {
                // This really should not occur!
                throw std::runtime_error("Removed item not found in removed_cache");
                // continue;
            }
            // Python does a search inside of _ts_values to find a deleted key, but this seems rather odd to me.
            _removed_item_cache.emplace(key, it->second.first);
        }
        return _removed_item_cache;
    }

    template <typename T_Key> nb::iterator TimeSeriesDictInput_T<T_Key>::py_removed_keys() const {
        auto const &removed_{removed_items()};
        return nb::make_key_iterator(nb::type<map_type>(), "RemovedKeyIterator", removed_.begin(), removed_.end());
    }

    template <typename T_Key> nb::iterator TimeSeriesDictInput_T<T_Key>::py_removed_values() const {
        auto const &removed_{removed_items()};
        return nb::make_value_iterator(nb::type<map_type>(), "RemovedValueIterator", removed_.begin(), removed_.end());
    }

    template <typename T_Key> nb::iterator TimeSeriesDictInput_T<T_Key>::py_removed_items() const {
        auto const &removed_{removed_items()};
        return nb::make_iterator(nb::type<map_type>(), "RemovedItemIterator", removed_.begin(), removed_.end());
    }

    template <typename T_Key> bool TimeSeriesDictInput_T<T_Key>::has_removed() const { return !_removed_items.empty(); }

<<<<<<< HEAD
    template <typename T_Key> const TimeSeriesSetInput &TimeSeriesDictInput_T<T_Key>::key_set() const {
=======
    template<typename T_Key>
    const TimeSeriesSetInput &TimeSeriesDictInput_T<T_Key>::key_set() const {
>>>>>>> 5844a838
        return key_set_t();
    }

    template <typename T_Key> void TimeSeriesDictInput_T<T_Key>::on_key_added(const key_type &key) {
        auto value{get_or_create(key)};
        value->bind_output(output_t()[key].get());
    }

    template <typename T_Key> void TimeSeriesDictInput_T<T_Key>::on_key_removed(const key_type &key) {
        // Pop the value from _ts_values first (matching Python: self._ts_values.pop(key, None))
        auto it = _ts_values.find(key);
        if (it == _ts_values.end()) { return; }

        auto value{it->second};
        _ts_values.erase(it);  // Remove from _ts_values first
        _remove_key_value(key, value);

        register_clear_key_changes();
        auto was_valid = value->valid();

        if (value->parent_input().get() == this) {
            // This is our own input - deactivate and track for cleanup
            if (value->active()) { value->make_passive(); }
            _removed_items.insert({key, {value, was_valid}});
            auto it_{_modified_items.find(key)};
            if (it_ != _modified_items.end()) { _modified_items.erase(it_); }
            // if (!has_peer()) { value->un_bind_output(false); }
        } else {
            // This is a transplanted input - put it back and unbind it
            _ts_values.insert({key, value});
            _add_key_value(key, value);
            value->un_bind_output(true);  // unbind_refs=True
        }
    }

    template <typename T_Key> bool TimeSeriesDictInput_T<T_Key>::was_removed(const key_type &key) const {
        return _removed_items.find(key) != _removed_items.end();
    }

    template <typename T_Key> nb::object TimeSeriesDictInput_T<T_Key>::py_key_set() const { return nb::cast(_key_set); }

    template <typename T_Key> bool TimeSeriesDictInput_T<T_Key>::py_was_removed(const nb::object &key) const {
        return was_removed(nb::cast<T_Key>(key));
    }

    template <typename T_Key> bool TimeSeriesDictInput_T<T_Key>::do_bind_output(time_series_output_ptr &value) {
        auto *value_output{dynamic_cast<TimeSeriesDictOutput_T<T_Key> *>(value.get())};

        // Peer when types match AND neither has references (matching Python logic)
        bool  peer = (is_same_type(value_output) || !(value_output->has_reference() || this->has_reference()));
        auto *output_key_set{&value_output->key_set_t()};

        key_set_t().bind_output(output_key_set);

        if (owning_node()->is_started() && has_output()) {
            output_t().remove_key_observer(this);
            _prev_output = {&output_t()};
            // TODO: check this will not enter again
            owning_graph()->evaluation_engine_api()->add_after_evaluation_notification([this]() { this->reset_prev(); });
        }

        auto active_{active()};
        make_passive();  // Ensure we are unsubscribed from the old output while has_peer has the old value
        set_output(value_output);
        _has_peer = peer;

        if (active_) { make_active(); }

        // Call base implementation which will set _output and call make_active if needed
        // Note: Base calls make_passive first, but we already did that above with the OLD has_peer
        // Base then sets _output and calls make_active with the NEW has_peer (which we just set)
        BaseTimeSeriesInput::do_bind_output(value);

        if (!_ts_values.empty()) { register_clear_key_changes(); }

        for (const auto &key : key_set_t().values()) { on_key_added(key); }

        for (const auto &key : key_set_t().removed()) { on_key_removed(key); }

        value_output->add_key_observer(this);
        return peer;
    }

    template <typename T_Key> void TimeSeriesDictInput_T<T_Key>::do_un_bind_output(bool unbind_refs) {
        key_set_t().un_bind_output(unbind_refs);

        if (!_ts_values.empty()) {
            _removed_items.clear();
            for (const auto &[key, value] : _ts_values) { _removed_items.insert({key, {value, value->valid()}}); }
            _ts_values.clear();
            _clear_key_tracking();
            register_clear_key_changes();

            removed_map_type to_keep{};
            for (auto &[key, v] : _removed_items) {
                auto &[value, was_valid] = v;
                if (value->parent_input().get() != this) {
                    // Check for transplanted items, these do not get removed, but can be un-bound
                    value->un_bind_output(unbind_refs);
                    _ts_values.insert({key, value});
                    _add_key_value(key, value);
                } else {
                    to_keep.insert({key, {value, was_valid}});
                }
            }
            std::swap(_removed_items, to_keep);
        }
        // If we are un-binding then the output must exist by definition.
        output_t().remove_key_observer(this);
        if (has_peer()) {
            BaseTimeSeriesInput::do_un_bind_output(unbind_refs);
        } else {
            reset_output();
        }
    }

    template <typename T_Key>
    TimeSeriesSetInput_T<typename TimeSeriesDictInput_T<T_Key>::key_type> &TimeSeriesDictInput_T<T_Key>::key_set_t() {
        return *_key_set;
    }

    template <typename T_Key>
    const TimeSeriesSetInput_T<typename TimeSeriesDictInput_T<T_Key>::key_type> &TimeSeriesDictInput_T<T_Key>::key_set_t() const {
        return const_cast<TimeSeriesDictInput_T *>(this)->key_set_t();
    }

    template <typename T_Key>
    TimeSeriesDictOutput_T<typename TimeSeriesDictInput_T<T_Key>::key_type> &TimeSeriesDictInput_T<T_Key>::output_t() {
        return reinterpret_cast<TimeSeriesDictOutput_T<key_type> &>(*output());
    }

    template <typename T_Key>
    const TimeSeriesDictOutput_T<typename TimeSeriesDictInput_T<T_Key>::key_type> &TimeSeriesDictInput_T<T_Key>::output_t() const {
        return const_cast<TimeSeriesDictInput_T *>(this)->output_t();
    }

    template <typename T_Key>
    const typename TimeSeriesDictInput_T<T_Key>::key_type &
    TimeSeriesDictInput_T<T_Key>::key_from_value(TimeSeriesInput *value) const {
        auto it = _ts_values_to_keys.find(value);
        if (it != _ts_values_to_keys.end()) { return it->second; }
        throw std::runtime_error("key_from_value: value not found in _ts_values_to_keys");
    }

    template <typename T_Key>
    const typename TimeSeriesDictInput_T<T_Key>::key_type &TimeSeriesDictInput_T<T_Key>::key_from_value(value_type value) const {
        return key_from_value(value.get());
    }

    template <typename T_Key> bool TimeSeriesDictInput_T<T_Key>::was_removed_valid(const key_type &key) const {
        auto it = _removed_items.find(key);
        if (it == _removed_items.end()) { return false; }
        return it->second.second;
    }

    template <typename T_Key> void TimeSeriesDictInput_T<T_Key>::reset_prev() { _prev_output = nullptr; }

    template <typename T_Key> void TimeSeriesDictInput_T<T_Key>::clear_key_changes() {
        _clear_key_changes_registered = false;

        // Guard against cleared node (matches Python: if self.owning_node is None)
        if (!has_owning_node()) { return; }

        // Release instances with deferred callback to ensure cleanup happens after all processing
        // Could this fall foul of clean-up ordering? Since key-set-removed could have already been cleaned up.
        for (auto &[key, value_pair] : _removed_items) {
            auto &[value, was_valid] = value_pair;
            // Capture by value to ensure the lambda has valid references
            auto builder  = _ts_builder;
            auto instance = value;
            owning_graph()->evaluation_engine_api()->add_after_evaluation_notification(
                [builder, instance]() { builder->release_instance(instance); });
            value->un_bind_output(true);
        }

        _removed_items.clear();
    }

    template <typename T_Key> void TimeSeriesDictInput_T<T_Key>::register_clear_key_changes() const {
        // This has side effects, but they are not directly impacting the behaviour of the class
        const_cast<TimeSeriesDictInput_T *>(this)->register_clear_key_changes();
    }

    template <typename T_Key> void TimeSeriesDictInput_T<T_Key>::register_clear_key_changes() {
        if (!_clear_key_changes_registered) {
            _clear_key_changes_registered = true;
            owning_graph()->evaluation_engine_api()->add_after_evaluation_notification([this]() { clear_key_changes(); });
        }
    }

    template <typename T_Key> void TimeSeriesDictInput_T<T_Key>::_clear_key_tracking() { _ts_values_to_keys.clear(); }

    template <typename T_Key> void TimeSeriesDictInput_T<T_Key>::_add_key_value(const key_type &key, const value_type &value) {
        _ts_values_to_keys.insert({const_cast<TimeSeriesInput *>(value.get()), key});
    }

    template <typename T_Key> void TimeSeriesDictInput_T<T_Key>::_key_updated(const key_type &key) {
        auto it{_ts_values.find(key)};
        if (it != _ts_values.end()) {
            _modified_items[key] = it->second;  // Use operator[] instead of insert to ensure update
        } else {
            // If we cannot find the child there is a bug, let's rather catch this condition
            throw nb::key_error("Key not found in TSD");
        }
    }

    template <typename T_Key> void TimeSeriesDictInput_T<T_Key>::_remove_key_value(const key_type &key, const value_type &value) {
        _ts_values_to_keys.erase(const_cast<TimeSeriesInput *>(value.get()));  // Remove from reverse map
    }

    template <typename T_Key>
    TimeSeriesDictInput_T<T_Key>::value_type TimeSeriesDictInput_T<T_Key>::get_or_create(const key_type &key) {
        if (!_ts_values.contains(key)) { _create(key); }
        return _ts_values[key];
    }

    template <typename T_Key> nb::object TimeSeriesDictInput_T<T_Key>::py_get_or_create(const nb::object &key) {
        auto ts = get_or_create(nb::cast<T_Key>(key));
        return nb::cast(ts.get());
    }

    template <typename T_Key> bool TimeSeriesDictInput_T<T_Key>::is_same_type(const TimeSeriesType *other) const {
        auto other_d = dynamic_cast<const TimeSeriesDictInput_T<key_type> *>(other);
        if (!other_d) { return false; }
        return _ts_builder->is_same_type(*other_d->_ts_builder);
    }

    template <typename T_Key> bool TimeSeriesDictInput_T<T_Key>::has_reference() const { return _ts_builder->has_reference(); }

    template <typename T_Key> void TimeSeriesDictInput_T<T_Key>::make_active() {
        if (has_peer()) {
            TimeSeriesDictInput::make_active();
            // Reactivate transplanted inputs that might have been deactivated in make_passive()
            // This is an approximate solution but at this point the information about active state is lost
            for (auto &[_, value] : _ts_values) {
                // Check if this input was transplanted from another parent
                if (value->parent_input().get() != this) { value->make_active(); }
            }
        } else {
            set_active(true);
            key_set().make_active();
            for (auto &[_, value] : _ts_values) { value->make_active(); }
        }
    }

    template <typename T_Key> void TimeSeriesDictInput_T<T_Key>::make_passive() {
        if (has_peer()) {
            TimeSeriesDictInput::make_passive();
        } else {
            set_active(false);
            key_set().make_passive();
            for (auto &[_, value] : _ts_values) { value->make_passive(); }
        }
    }

    template <typename T_Key> bool TimeSeriesDictInput_T<T_Key>::modified() const {
        if (has_peer()) { return TimeSeriesDictInput::modified(); }
        if (active()) {
            auto et{owning_graph()->evaluation_clock()->evaluation_time()};
            return _last_modified_time == et || key_set_t().modified() || sample_time() == et;
        }
        return key_set_t().modified() ||
               std::any_of(_ts_values.begin(), _ts_values.end(), [](const auto &pair) { return pair.second->modified(); });
    }

    template <typename T_Key> engine_time_t TimeSeriesDictInput_T<T_Key>::last_modified_time() const {
        if (has_peer()) { return TimeSeriesDictInput::last_modified_time(); }
        if (active()) { return std::max(std::max(_last_modified_time, key_set_t().last_modified_time()), sample_time()); }
        auto max_e{std::max_element(_ts_values.begin(), _ts_values.end(), [](const auto &pair1, const auto &pair2) {
            return pair1.second->last_modified_time() < pair2.second->last_modified_time();
        })};
        return std::max(key_set_t().last_modified_time(), max_e == end() ? MIN_DT : max_e->second->last_modified_time());
    }

    template <typename T_Key>
    void TimeSeriesDictInput_T<T_Key>::notify_parent(TimeSeriesInput *child, engine_time_t modified_time) {
        if (_last_modified_time < modified_time) {
            _last_modified_time = modified_time;
            _modified_items.clear();
        }

        if (child != &key_set_t()) {
            // Child is not the key-set instance
            auto key{key_from_value(child)};
            _key_updated(key);
        }

        BaseTimeSeriesInput::notify_parent(this, modified_time);
    }

    template <typename T_Key> void TimeSeriesDictInput_T<T_Key>::_create(const key_type &key) {
        auto item{_ts_builder->make_instance(this)};
        // For non-peered inputs that are active, make the newly created item active too
        // This ensures proper notification chain for fast non-peer TSD scenarios
        if (!has_peer() and active()) { item->make_active(); }
        _ts_values.insert({key, item});
        _add_key_value(key, item);
    }

<<<<<<< HEAD
    template <typename T_Key> void TimeSeriesDictOutput_T<T_Key>::_create(const key_type &key) {
=======
    template<typename T_Key>
    void TimeSeriesDictOutput_T<T_Key>::_create(const key_type &key) {
>>>>>>> 5844a838
        // Guard against re-entrant calls for the same key
        if (_ts_values.contains(key)) {
            throw std::runtime_error("TimeSeriesDictOutput_T::_create called for key that already exists");
        }

        // Create and insert the item BEFORE adding to key_set
        // This prevents infinite recursion when observers call operator[] during on_key_added
        auto item{_ts_builder->make_instance(this)};
        _ts_values.insert({key, item});
        _add_key_value(key, item);

        // If the key was removed in this cycle, clean up the removed tracking
        if (auto it = _removed_items.find(key); it != _removed_items.end()) {
            _ts_builder->release_instance(it->second);
            _removed_items.erase(it);
        }

        // Add to key_set AFTER inserting into _ts_values
        // This ensures the key exists when observers are notified
        key_set_t().add(key); // This handles adding to the _added set in TSS

        _ref_ts_feature.update(key);
        for (auto &observer : _key_observers) { observer->on_key_added(key); }

        auto et{owning_graph()->evaluation_clock()->evaluation_time()};
        if (_last_cleanup_time < et) {
            _last_cleanup_time = et;
            owning_graph()->evaluation_engine_api()->add_after_evaluation_notification([this]() { _clear_key_changes(); });
        }
    }

    template <typename T_Key> void TimeSeriesDictOutput_T<T_Key>::add_key_observer(TSDKeyObserver<key_type> *observer) {
        _key_observers.push_back(observer);
    }

    template <typename T_Key> void TimeSeriesDictOutput_T<T_Key>::remove_key_observer(TSDKeyObserver<key_type> *observer) {
        auto it = std::find(_key_observers.begin(), _key_observers.end(), observer);
        if (it != _key_observers.end()) {
            *it = std::move(_key_observers.back());
            _key_observers.pop_back();
        }
    }

    template <typename T_Key> bool TimeSeriesDictOutput_T<T_Key>::is_same_type(const TimeSeriesType *other) const {
        auto other_d = dynamic_cast<const TimeSeriesDictOutput_T<key_type> *>(other);
        if (!other_d) { return false; }
        return _ts_builder->is_same_type(*other_d->_ts_builder);
    }

    template struct TimeSeriesDictInput_T<bool>;
    template struct TimeSeriesDictInput_T<int64_t>;
    template struct TimeSeriesDictInput_T<double>;
    template struct TimeSeriesDictInput_T<engine_date_t>;
    template struct TimeSeriesDictInput_T<engine_time_t>;
    template struct TimeSeriesDictInput_T<engine_time_delta_t>;
    template struct TimeSeriesDictInput_T<nb::object>;

    using TSD_Bool      = TimeSeriesDictInput_T<bool>;
    using TSD_Int       = TimeSeriesDictInput_T<int64_t>;
    using TSD_Float     = TimeSeriesDictInput_T<double>;
    using TSD_Date      = TimeSeriesDictInput_T<engine_date_t>;
    using TSD_DateTime  = TimeSeriesDictInput_T<engine_time_t>;
    using TSD_TimeDelta = TimeSeriesDictInput_T<engine_time_delta_t>;
    using TSD_Object    = TimeSeriesDictInput_T<nb::object>;

    template struct TimeSeriesDictOutput_T<bool>;
    template struct TimeSeriesDictOutput_T<int64_t>;
    template struct TimeSeriesDictOutput_T<double>;
    template struct TimeSeriesDictOutput_T<engine_date_t>;
    template struct TimeSeriesDictOutput_T<engine_time_t>;
    template struct TimeSeriesDictOutput_T<engine_time_delta_t>;
    template struct TimeSeriesDictOutput_T<nb::object>;

    using TSD_OUT_Bool      = TimeSeriesDictOutput_T<bool>;
    using TSD_OUT_Int       = TimeSeriesDictOutput_T<int64_t>;
    using TSD_OUT_Float     = TimeSeriesDictOutput_T<double>;
    using TSD_OUT_Date      = TimeSeriesDictOutput_T<engine_date_t>;
    using TSD_OUT_DateTime  = TimeSeriesDictOutput_T<engine_time_t>;
    using TSD_OUT_TimeDelta = TimeSeriesDictOutput_T<engine_time_delta_t>;
    using TSD_OUT_Object    = TimeSeriesDictOutput_T<nb::object>;

    // template <typename T_Key> void TimeSeriesDictOutput_T<T_Key>::post_modify() { _post_modify(); }

    void tsd_register_with_nanobind(nb::module_ &m) {
        nb::class_<TimeSeriesDictOutput, BaseTimeSeriesOutput>(m, "TimeSeriesDictOutput")
<<<<<<< HEAD
            .def("__contains__", &TimeSeriesDictOutput::py_contains, "key"_a)
            .def("__getitem__", &TimeSeriesDictOutput::py_get_item, "key"_a)
            .def("__setitem__", &TimeSeriesDictOutput::py_set_item, "key"_a, "value"_a)
            .def("__delitem__", &TimeSeriesDictOutput::py_del_item, "key"_a)
            .def("__len__", &TimeSeriesDictOutput::size)
            .def("pop", &TimeSeriesDictOutput::py_pop, "key"_a, "default"_a = nb::none())
            .def("get", &TimeSeriesDictOutput::py_get, "key"_a, "default"_a = nb::none())
            .def("get_or_create", &TimeSeriesDictOutput::py_get_or_create, "key"_a)
            .def("clear", &TimeSeriesDictOutput::clear)
            .def("__iter__", &TimeSeriesDictOutput::py_iter)
            .def("keys", &TimeSeriesDictOutput::py_keys)
            .def("values", &TimeSeriesDictOutput::py_values)
            .def("items", &TimeSeriesDictOutput::py_items)
            .def("valid_keys", &TimeSeriesDictOutput::py_valid_keys)
            .def("valid_values", &TimeSeriesDictOutput::py_valid_values)
            .def("valid_items", &TimeSeriesDictOutput::py_valid_items)
            .def("added_keys", &TimeSeriesDictOutput::py_added_keys)
            .def("added_values", &TimeSeriesDictOutput::py_added_values)
            .def("added_items", &TimeSeriesDictOutput::py_added_items)
            .def("was_added", &TimeSeriesDictOutput::py_was_added, "key"_a)
            .def_prop_ro("has_added", &TimeSeriesDictOutput::has_added)
            .def("modified_keys", &TimeSeriesDictOutput::py_modified_keys)
            .def("modified_values", &TimeSeriesDictOutput::py_modified_values)
            .def("modified_items", &TimeSeriesDictOutput::py_modified_items)
            .def("was_modified", &TimeSeriesDictOutput::py_was_modified, "key"_a)
            .def("removed_keys", &TimeSeriesDictOutput::py_removed_keys)
            .def("removed_values", &TimeSeriesDictOutput::py_removed_values)
            .def("removed_items", &TimeSeriesDictOutput::py_removed_items)
            .def("was_removed", &TimeSeriesDictOutput::py_was_removed, "key"_a)
            .def_prop_ro("has_removed", &TimeSeriesDictOutput::has_removed)
            .def(
                "get_ref",
                [](TimeSeriesDictOutput &self, const nb::object &key, const nb::object &requester) {
                    return self.py_get_ref(key, requester);
                },
                "key"_a, "requester"_a)
            .def(
                "release_ref",
                [](TimeSeriesDictOutput &self, const nb::object &key, const nb::object &requester) {
                    self.py_release_ref(key, requester);
                },
                "key"_a, "requester"_a)
            .def_prop_ro("key_set", &TimeSeriesDictOutput::py_key_set)
            .def("__str__",
                 [](const TimeSeriesDictOutput &self) {
                     return fmt::format("TimeSeriesDictOutput@{:p}[size={}, valid={}]", static_cast<const void *>(&self),
                                        self.size(), self.valid());
                 })
            .def("__repr__", [](const TimeSeriesDictOutput &self) {
                return fmt::format("TimeSeriesDictOutput@{:p}[size={}, valid={}]", static_cast<const void *>(&self), self.size(),
                                   self.valid());
            });

        nb::class_<TimeSeriesDictInput, BaseTimeSeriesInput>(m, "TimeSeriesDictInput")
            .def("__contains__", &TimeSeriesDictInput::py_contains, "key"_a)
            .def("__getitem__", &TimeSeriesDictInput::py_get_item, "key"_a)
            .def(
                "get",
                [](TimeSeriesDictInput &self, const nb::object &key, const nb::object &default_value) {
                    return self.py_contains(key) ? self.py_get_item(key) : default_value;
                },
                "key"_a, "default"_a = nb::none())
            .def("__len__", &TimeSeriesDictInput::size)
            .def("__iter__", &TimeSeriesDictInput::py_keys)
            .def("keys", &TimeSeriesDictInput::py_keys)
            .def("values", &TimeSeriesDictInput::py_values)
            .def("items", &TimeSeriesDictInput::py_items)
            .def("valid_keys", &TimeSeriesDictInput::py_valid_keys)
            .def("valid_values", &TimeSeriesDictInput::py_valid_values)
            .def("valid_items", &TimeSeriesDictInput::py_valid_items)
            .def("added_keys", &TimeSeriesDictInput::py_added_keys)
            .def("added_values", &TimeSeriesDictInput::py_added_values)
            .def("added_items", &TimeSeriesDictInput::py_added_items)
            .def("was_added", &TimeSeriesDictInput::py_was_added, "key"_a)
            .def_prop_ro("has_added", &TimeSeriesDictInput::has_added)
            .def("modified_keys", &TimeSeriesDictInput::py_modified_keys)
            .def("modified_values", &TimeSeriesDictInput::py_modified_values)
            .def("modified_items", &TimeSeriesDictInput::py_modified_items)
            .def("was_modified", &TimeSeriesDictInput::py_was_modified, "key"_a)
            .def("removed_keys", &TimeSeriesDictInput::py_removed_keys)
            .def("removed_values", &TimeSeriesDictInput::py_removed_values)
            .def("removed_items", &TimeSeriesDictInput::py_removed_items)
            .def("was_removed", &TimeSeriesDictInput::py_was_removed, "key"_a)
            .def_prop_ro("has_removed", &TimeSeriesDictInput::has_removed)
            .def_prop_ro("key_set", &TimeSeriesDictInput::py_key_set)
            .def("__str__",
                 [](const TimeSeriesDictInput &self) {
                     return fmt::format("TimeSeriesDictInput@{:p}[size={}, valid={}]", static_cast<const void *>(&self),
                                        self.size(), self.valid());
                 })
            .def("__repr__", [](const TimeSeriesDictInput &self) {
                return fmt::format("TimeSeriesDictInput@{:p}[size={}, valid={}]", static_cast<const void *>(&self), self.size(),
                                   self.valid());
            });
=======
                .def("__contains__", &TimeSeriesDictOutput::py_contains, "key"_a)
                .def("__getitem__", &TimeSeriesDictOutput::py_get_item, "key"_a)
                .def("__setitem__", &TimeSeriesDictOutput::py_set_item, "key"_a, "value"_a)
                .def("__delitem__", &TimeSeriesDictOutput::py_del_item, "key"_a)
                .def("__len__", &TimeSeriesDictOutput::size)
                .def("pop", &TimeSeriesDictOutput::py_pop, "key"_a, "default"_a = nb::none())
                .def("get", &TimeSeriesDictOutput::py_get, "key"_a, "default"_a = nb::none())
                .def("get_or_create", &TimeSeriesDictOutput::py_get_or_create, "key"_a)
                .def("clear", &TimeSeriesDictOutput::clear)
                .def("__iter__", &TimeSeriesDictOutput::py_iter)
                .def("keys", &TimeSeriesDictOutput::py_keys)
                .def("values", &TimeSeriesDictOutput::py_values)
                .def("items", &TimeSeriesDictOutput::py_items)
                .def("valid_keys", &TimeSeriesDictOutput::py_valid_keys)
                .def("valid_values", &TimeSeriesDictOutput::py_valid_values)
                .def("valid_items", &TimeSeriesDictOutput::py_valid_items)
                .def("added_keys", &TimeSeriesDictOutput::py_added_keys)
                .def("added_values", &TimeSeriesDictOutput::py_added_values)
                .def("added_items", &TimeSeriesDictOutput::py_added_items)
                .def("was_added", &TimeSeriesDictOutput::py_was_added, "key"_a)
                .def_prop_ro("has_added", &TimeSeriesDictOutput::has_added)
                .def("modified_keys", &TimeSeriesDictOutput::py_modified_keys)
                .def("modified_values", &TimeSeriesDictOutput::py_modified_values)
                .def("modified_items", &TimeSeriesDictOutput::py_modified_items)
                .def("was_modified", &TimeSeriesDictOutput::py_was_modified, "key"_a)
                .def("removed_keys", &TimeSeriesDictOutput::py_removed_keys)
                .def("removed_values", &TimeSeriesDictOutput::py_removed_values)
                .def("removed_items", &TimeSeriesDictOutput::py_removed_items)
                .def("was_removed", &TimeSeriesDictOutput::py_was_removed, "key"_a)
                .def_prop_ro("has_removed", &TimeSeriesDictOutput::has_removed)
                .def(
                    "get_ref",
                    [](TimeSeriesDictOutput &self, const nb::object &key, const nb::object &requester) {
                        return self.py_get_ref(key, requester);
                    },
                    "key"_a, "requester"_a)
                .def(
                    "release_ref",
                    [](TimeSeriesDictOutput &self, const nb::object &key, const nb::object &requester) {
                        self.py_release_ref(key, requester);
                    },
                    "key"_a, "requester"_a)
                .def_prop_ro("key_set", &TimeSeriesDictOutput::py_key_set)
                .def("__str__",
                     [](const TimeSeriesDictOutput &self) {
                         return fmt::format("TimeSeriesDictOutput@{:p}[size={}, valid={}]",
                                            static_cast<const void *>(&self),
                                            self.size(), self.valid());
                     })
                .def("__repr__", [](const TimeSeriesDictOutput &self) {
                    return fmt::format("TimeSeriesDictOutput@{:p}[size={}, valid={}]", static_cast<const void *>(&self),
                                       self.size(),
                                       self.valid());
                });

        nb::class_<TimeSeriesDictInput, BaseTimeSeriesInput>(m, "TimeSeriesDictInput")
                .def("__contains__", &TimeSeriesDictInput::py_contains, "key"_a)
                .def("__getitem__", &TimeSeriesDictInput::py_get_item, "key"_a)
                .def(
                    "get",
                    [](TimeSeriesDictInput &self, const nb::object &key, const nb::object &default_value) {
                        return self.py_contains(key) ? self.py_get_item(key) : default_value;
                    },
                    "key"_a, "default"_a = nb::none())
                .def("__len__", &TimeSeriesDictInput::size)
                .def("__iter__", &TimeSeriesDictInput::py_keys)
                .def("keys", &TimeSeriesDictInput::py_keys)
                .def("values", &TimeSeriesDictInput::py_values)
                .def("items", &TimeSeriesDictInput::py_items)
                .def("valid_keys", &TimeSeriesDictInput::py_valid_keys)
                .def("valid_values", &TimeSeriesDictInput::py_valid_values)
                .def("valid_items", &TimeSeriesDictInput::py_valid_items)
                .def("added_keys", &TimeSeriesDictInput::py_added_keys)
                .def("added_values", &TimeSeriesDictInput::py_added_values)
                .def("added_items", &TimeSeriesDictInput::py_added_items)
                .def("was_added", &TimeSeriesDictInput::py_was_added, "key"_a)
                .def_prop_ro("has_added", &TimeSeriesDictInput::has_added)
                .def("modified_keys", &TimeSeriesDictInput::py_modified_keys)
                .def("modified_values", &TimeSeriesDictInput::py_modified_values)
                .def("modified_items", &TimeSeriesDictInput::py_modified_items)
                .def("was_modified", &TimeSeriesDictInput::py_was_modified, "key"_a)
                .def("removed_keys", &TimeSeriesDictInput::py_removed_keys)
                .def("removed_values", &TimeSeriesDictInput::py_removed_values)
                .def("removed_items", &TimeSeriesDictInput::py_removed_items)
                .def("was_removed", &TimeSeriesDictInput::py_was_removed, "key"_a)
                .def_prop_ro("has_removed", &TimeSeriesDictInput::has_removed)
                .def_prop_ro("key_set", &TimeSeriesDictInput::py_key_set)
                .def("__str__",
                     [](const TimeSeriesDictInput &self) {
                         return fmt::format("TimeSeriesDictInput@{:p}[size={}, valid={}]",
                                            static_cast<const void *>(&self),
                                            self.size(), self.valid());
                     })
                .def("__repr__", [](const TimeSeriesDictInput &self) {
                    return fmt::format("TimeSeriesDictInput@{:p}[size={}, valid={}]", static_cast<const void *>(&self),
                                       self.size(),
                                       self.valid());
                });
>>>>>>> 5844a838

        nb::class_<TSD_OUT_Bool, TimeSeriesDictOutput>(m, "TimeSeriesDictOutput_Bool");
        nb::class_<TSD_OUT_Int, TimeSeriesDictOutput>(m, "TimeSeriesDictOutput_Int");
        nb::class_<TSD_OUT_Float, TimeSeriesDictOutput>(m, "TimeSeriesDictOutput_Float");
        nb::class_<TSD_OUT_Date, TimeSeriesDictOutput>(m, "TimeSeriesDictOutput_Date");
        nb::class_<TSD_OUT_DateTime, TimeSeriesDictOutput>(m, "TimeSeriesDictOutput_DateTime");
        nb::class_<TSD_OUT_TimeDelta, TimeSeriesDictOutput>(m, "TimeSeriesDictOutput_TimeDelta");
        nb::class_<TSD_OUT_Object, TimeSeriesDictOutput>(m, "TimeSeriesDictOutput_Object");

        nb::class_<TSD_Bool, TimeSeriesDictInput>(m, "TimeSeriesDictInput_Bool")
            .def("_create", &TSD_Bool::_create)
            .def("on_key_removed", &TSD_Bool::on_key_removed);
        nb::class_<TSD_Int, TimeSeriesDictInput>(m, "TimeSeriesDictInput_Int")
            .def("_create", &TSD_Int::_create)
            .def("on_key_removed", &TSD_Int::on_key_removed);
        nb::class_<TSD_Float, TimeSeriesDictInput>(m, "TimeSeriesDictInput_Float")
            .def("_create", &TSD_Float::_create)
            .def("on_key_removed", &TSD_Float::on_key_removed);
        nb::class_<TSD_Date, TimeSeriesDictInput>(m, "TimeSeriesDictInput_Date")
            .def("_create", &TSD_Date::_create)
            .def("on_key_removed", &TSD_Date::on_key_removed);
        nb::class_<TSD_DateTime, TimeSeriesDictInput>(m, "TimeSeriesDictInput_DateTime")
            .def("_create", &TSD_DateTime::_create)
            .def("on_key_removed", &TSD_DateTime::on_key_removed);
        nb::class_<TSD_TimeDelta, TimeSeriesDictInput>(m, "TimeSeriesDictInput_TimeDelta")
            .def("_create", &TSD_TimeDelta::_create)
            .def("on_key_removed", &TSD_TimeDelta::on_key_removed);
        nb::class_<TSD_Object, TimeSeriesDictInput>(m, "TimeSeriesDictInput_Object")
            .def("_create", &TSD_Object::_create)
            .def("on_key_removed", &TSD_Object::on_key_removed);
    }
}  // namespace hgraph<|MERGE_RESOLUTION|>--- conflicted
+++ resolved
@@ -140,12 +140,7 @@
     template <typename T_Key>
     TimeSeriesDictOutput_T<T_Key>::TimeSeriesDictOutput_T(const node_ptr &parent, output_builder_ptr ts_builder,
                                                           output_builder_ptr ts_ref_builder)
-<<<<<<< HEAD
         : TimeSeriesDictOutput(parent), _key_set{{new TimeSeriesSetOutput_T<T_Key>(this)}}, _ts_builder{std::move(ts_builder)},
-=======
-        : TimeSeriesDictOutput(parent), _key_set{{new TimeSeriesSetOutput_T<T_Key>(this)}},
-          _ts_builder{std::move(ts_builder)},
->>>>>>> 5844a838
           _ts_ref_builder{std::move(ts_ref_builder)},
           _ref_ts_feature{this,
                           _ts_ref_builder,
@@ -483,20 +478,11 @@
 
     template <typename T_Key> nb::object TimeSeriesDictOutput_T<T_Key>::py_key_set() const { return nb::cast(_key_set); }
 
-<<<<<<< HEAD
     template <typename T_Key> TimeSeriesSetOutput &TimeSeriesDictOutput_T<T_Key>::key_set() {
         return key_set_t();
     }
 
     template <typename T_Key>
-=======
-    template<typename T_Key>
-    TimeSeriesSetOutput &TimeSeriesDictOutput_T<T_Key>::key_set() {
-        return key_set_t();
-    }
-
-    template<typename T_Key>
->>>>>>> 5844a838
     const TimeSeriesSetOutput &TimeSeriesDictOutput_T<T_Key>::key_set() const {
         return const_cast<TimeSeriesDictOutput_T *>(this)->key_set();
     }
@@ -742,12 +728,7 @@
         return nb::make_iterator(nb::type<map_type>(), "ModifiedItemIterator", items.begin(), items.end());
     }
 
-<<<<<<< HEAD
     template <typename T_Key> TimeSeriesSetInput &TimeSeriesDictInput_T<T_Key>::key_set() { return key_set_t(); }
-=======
-    template<typename T_Key>
-    TimeSeriesSetInput &TimeSeriesDictInput_T<T_Key>::key_set() { return key_set_t(); }
->>>>>>> 5844a838
 
     template <typename T_Key> bool TimeSeriesDictInput_T<T_Key>::py_was_modified(const nb::object &key) const {
         return was_modified(nb::cast<T_Key>(key));
@@ -860,12 +841,7 @@
 
     template <typename T_Key> bool TimeSeriesDictInput_T<T_Key>::has_removed() const { return !_removed_items.empty(); }
 
-<<<<<<< HEAD
     template <typename T_Key> const TimeSeriesSetInput &TimeSeriesDictInput_T<T_Key>::key_set() const {
-=======
-    template<typename T_Key>
-    const TimeSeriesSetInput &TimeSeriesDictInput_T<T_Key>::key_set() const {
->>>>>>> 5844a838
         return key_set_t();
     }
 
@@ -1165,12 +1141,14 @@
         _add_key_value(key, item);
     }
 
-<<<<<<< HEAD
     template <typename T_Key> void TimeSeriesDictOutput_T<T_Key>::_create(const key_type &key) {
-=======
+        // Guard against re-entrant calls for the same key
+        if (_ts_values.contains(key)) {
+            throw std::runtime_error("TimeSeriesDictOutput_T::_create called for key that already exists");
+        }
+
     template<typename T_Key>
     void TimeSeriesDictOutput_T<T_Key>::_create(const key_type &key) {
->>>>>>> 5844a838
         // Guard against re-entrant calls for the same key
         if (_ts_values.contains(key)) {
             throw std::runtime_error("TimeSeriesDictOutput_T::_create called for key that already exists");
@@ -1256,7 +1234,6 @@
 
     void tsd_register_with_nanobind(nb::module_ &m) {
         nb::class_<TimeSeriesDictOutput, BaseTimeSeriesOutput>(m, "TimeSeriesDictOutput")
-<<<<<<< HEAD
             .def("__contains__", &TimeSeriesDictOutput::py_contains, "key"_a)
             .def("__getitem__", &TimeSeriesDictOutput::py_get_item, "key"_a)
             .def("__setitem__", &TimeSeriesDictOutput::py_set_item, "key"_a, "value"_a)
@@ -1351,106 +1328,6 @@
                 return fmt::format("TimeSeriesDictInput@{:p}[size={}, valid={}]", static_cast<const void *>(&self), self.size(),
                                    self.valid());
             });
-=======
-                .def("__contains__", &TimeSeriesDictOutput::py_contains, "key"_a)
-                .def("__getitem__", &TimeSeriesDictOutput::py_get_item, "key"_a)
-                .def("__setitem__", &TimeSeriesDictOutput::py_set_item, "key"_a, "value"_a)
-                .def("__delitem__", &TimeSeriesDictOutput::py_del_item, "key"_a)
-                .def("__len__", &TimeSeriesDictOutput::size)
-                .def("pop", &TimeSeriesDictOutput::py_pop, "key"_a, "default"_a = nb::none())
-                .def("get", &TimeSeriesDictOutput::py_get, "key"_a, "default"_a = nb::none())
-                .def("get_or_create", &TimeSeriesDictOutput::py_get_or_create, "key"_a)
-                .def("clear", &TimeSeriesDictOutput::clear)
-                .def("__iter__", &TimeSeriesDictOutput::py_iter)
-                .def("keys", &TimeSeriesDictOutput::py_keys)
-                .def("values", &TimeSeriesDictOutput::py_values)
-                .def("items", &TimeSeriesDictOutput::py_items)
-                .def("valid_keys", &TimeSeriesDictOutput::py_valid_keys)
-                .def("valid_values", &TimeSeriesDictOutput::py_valid_values)
-                .def("valid_items", &TimeSeriesDictOutput::py_valid_items)
-                .def("added_keys", &TimeSeriesDictOutput::py_added_keys)
-                .def("added_values", &TimeSeriesDictOutput::py_added_values)
-                .def("added_items", &TimeSeriesDictOutput::py_added_items)
-                .def("was_added", &TimeSeriesDictOutput::py_was_added, "key"_a)
-                .def_prop_ro("has_added", &TimeSeriesDictOutput::has_added)
-                .def("modified_keys", &TimeSeriesDictOutput::py_modified_keys)
-                .def("modified_values", &TimeSeriesDictOutput::py_modified_values)
-                .def("modified_items", &TimeSeriesDictOutput::py_modified_items)
-                .def("was_modified", &TimeSeriesDictOutput::py_was_modified, "key"_a)
-                .def("removed_keys", &TimeSeriesDictOutput::py_removed_keys)
-                .def("removed_values", &TimeSeriesDictOutput::py_removed_values)
-                .def("removed_items", &TimeSeriesDictOutput::py_removed_items)
-                .def("was_removed", &TimeSeriesDictOutput::py_was_removed, "key"_a)
-                .def_prop_ro("has_removed", &TimeSeriesDictOutput::has_removed)
-                .def(
-                    "get_ref",
-                    [](TimeSeriesDictOutput &self, const nb::object &key, const nb::object &requester) {
-                        return self.py_get_ref(key, requester);
-                    },
-                    "key"_a, "requester"_a)
-                .def(
-                    "release_ref",
-                    [](TimeSeriesDictOutput &self, const nb::object &key, const nb::object &requester) {
-                        self.py_release_ref(key, requester);
-                    },
-                    "key"_a, "requester"_a)
-                .def_prop_ro("key_set", &TimeSeriesDictOutput::py_key_set)
-                .def("__str__",
-                     [](const TimeSeriesDictOutput &self) {
-                         return fmt::format("TimeSeriesDictOutput@{:p}[size={}, valid={}]",
-                                            static_cast<const void *>(&self),
-                                            self.size(), self.valid());
-                     })
-                .def("__repr__", [](const TimeSeriesDictOutput &self) {
-                    return fmt::format("TimeSeriesDictOutput@{:p}[size={}, valid={}]", static_cast<const void *>(&self),
-                                       self.size(),
-                                       self.valid());
-                });
-
-        nb::class_<TimeSeriesDictInput, BaseTimeSeriesInput>(m, "TimeSeriesDictInput")
-                .def("__contains__", &TimeSeriesDictInput::py_contains, "key"_a)
-                .def("__getitem__", &TimeSeriesDictInput::py_get_item, "key"_a)
-                .def(
-                    "get",
-                    [](TimeSeriesDictInput &self, const nb::object &key, const nb::object &default_value) {
-                        return self.py_contains(key) ? self.py_get_item(key) : default_value;
-                    },
-                    "key"_a, "default"_a = nb::none())
-                .def("__len__", &TimeSeriesDictInput::size)
-                .def("__iter__", &TimeSeriesDictInput::py_keys)
-                .def("keys", &TimeSeriesDictInput::py_keys)
-                .def("values", &TimeSeriesDictInput::py_values)
-                .def("items", &TimeSeriesDictInput::py_items)
-                .def("valid_keys", &TimeSeriesDictInput::py_valid_keys)
-                .def("valid_values", &TimeSeriesDictInput::py_valid_values)
-                .def("valid_items", &TimeSeriesDictInput::py_valid_items)
-                .def("added_keys", &TimeSeriesDictInput::py_added_keys)
-                .def("added_values", &TimeSeriesDictInput::py_added_values)
-                .def("added_items", &TimeSeriesDictInput::py_added_items)
-                .def("was_added", &TimeSeriesDictInput::py_was_added, "key"_a)
-                .def_prop_ro("has_added", &TimeSeriesDictInput::has_added)
-                .def("modified_keys", &TimeSeriesDictInput::py_modified_keys)
-                .def("modified_values", &TimeSeriesDictInput::py_modified_values)
-                .def("modified_items", &TimeSeriesDictInput::py_modified_items)
-                .def("was_modified", &TimeSeriesDictInput::py_was_modified, "key"_a)
-                .def("removed_keys", &TimeSeriesDictInput::py_removed_keys)
-                .def("removed_values", &TimeSeriesDictInput::py_removed_values)
-                .def("removed_items", &TimeSeriesDictInput::py_removed_items)
-                .def("was_removed", &TimeSeriesDictInput::py_was_removed, "key"_a)
-                .def_prop_ro("has_removed", &TimeSeriesDictInput::has_removed)
-                .def_prop_ro("key_set", &TimeSeriesDictInput::py_key_set)
-                .def("__str__",
-                     [](const TimeSeriesDictInput &self) {
-                         return fmt::format("TimeSeriesDictInput@{:p}[size={}, valid={}]",
-                                            static_cast<const void *>(&self),
-                                            self.size(), self.valid());
-                     })
-                .def("__repr__", [](const TimeSeriesDictInput &self) {
-                    return fmt::format("TimeSeriesDictInput@{:p}[size={}, valid={}]", static_cast<const void *>(&self),
-                                       self.size(),
-                                       self.valid());
-                });
->>>>>>> 5844a838
 
         nb::class_<TSD_OUT_Bool, TimeSeriesDictOutput>(m, "TimeSeriesDictOutput_Bool");
         nb::class_<TSD_OUT_Int, TimeSeriesDictOutput>(m, "TimeSeriesDictOutput_Int");
