--- conflicted
+++ resolved
@@ -12,12 +12,8 @@
 
 #include <algorithm>
 
-<<<<<<< HEAD
 namespace hgraph
 {
-=======
-namespace hgraph {
->>>>>>> 70d9c6a2
     TimeSeriesReference::ptr TimeSeriesReference::make() { return new EmptyTimeSeriesReference(); }
 
     TimeSeriesReference::ptr TimeSeriesReference::make(time_series_output_ptr output)
@@ -38,21 +34,13 @@
         return new UnBoundTimeSeriesReference(items);
     }
 
-<<<<<<< HEAD
-    TimeSeriesReference::ptr TimeSeriesReference::make(std::vector<nb::ref<TimeSeriesReferenceInput>> items)
+    TimeSeriesReference::ptr TimeSeriesReference::make(std::vector<nb::ref<TimeSeriesReferenceInput> > items)
     {
         if (items.empty()) { return make(); }
         std::vector<TimeSeriesReference::ptr> refs;
         refs.reserve(items.size());
-        for (auto item : items)
-        {
-=======
-    TimeSeriesReference::ptr TimeSeriesReference::make(std::vector<nb::ref<TimeSeriesReferenceInput> > items) {
-        if (items.empty()) { return make(); }
-        std::vector<TimeSeriesReference::ptr> refs;
-        refs.reserve(items.size());
-        for (auto item: items) {
->>>>>>> 70d9c6a2
+        for (auto item: items)
+        {
             // Call value() instead of accessing _value directly, so bound items return their output's value
             refs.emplace_back(item->value());
         }
@@ -62,7 +50,6 @@
     void TimeSeriesReference::register_with_nanobind(nb::module_& m)
     {
         nb::class_<TimeSeriesReference, nb::intrusive_base>(m, "TimeSeriesReference")
-<<<<<<< HEAD
             .def("__str__", &TimeSeriesReference::to_string)
             .def("__repr__", &TimeSeriesReference::to_string)
             .def("bind_input", &TimeSeriesReference::bind_input)
@@ -75,15 +62,15 @@
             .def_static(
                 "make",
                 [](nb::object ts, nb::object items) -> ptr
-                {
+                    {
                     if (not ts.is_none()
-                    )
+                        )
                     {
                         if (nb::isinstance<TimeSeriesOutput>(ts)) return make(nb::cast<TimeSeriesOutput::ptr>(ts));
                         if (nb::isinstance<TimeSeriesReferenceInput>(ts))
                             return nb::cast<TimeSeriesReferenceInput::ptr>(ts)->value();
                         if (nb::isinstance<TimeSeriesInput>(ts))
-                        {
+                            {
                             auto ts_input = nb::cast<TimeSeriesInput::ptr>(ts);
                             if (ts_input->has_peer()) return make(ts_input->output());
                             // Deal with list of inputs
@@ -91,52 +78,14 @@
                             auto ts_ndx{dynamic_cast<IndexedTimeSeriesInput*>(ts_input.get())};
                             items_list.reserve(ts_ndx->size());
                             for (auto& ts_ptr : ts_ndx->values())
-                            {
+                                {
                                 auto ref_input{dynamic_cast<TimeSeriesReferenceInput*>(ts_ptr.get())};
                                 items_list.emplace_back(ref_input ? ref_input->value() : nullptr);
-=======
-                .def("__str__", &TimeSeriesReference::to_string)
-                .def("__repr__", &TimeSeriesReference::to_string)
-                .def("bind_input", &TimeSeriesReference::bind_input)
-                .def_prop_ro("has_output", &TimeSeriesReference::has_output)
-                .def_prop_ro("is_empty", &TimeSeriesReference::is_empty)
-                .def_prop_ro("is_valid", &TimeSeriesReference::is_valid)
-                .def_static("make", static_cast<ptr (*)()>(&TimeSeriesReference::make))
-                .def_static("make", static_cast<ptr (*)(TimeSeriesOutput::ptr)>(&TimeSeriesReference::make))
-                .def_static("make", static_cast<ptr (*)(std::vector<ptr>)>(&TimeSeriesReference::make))
-                .def_static(
-                    "make",
-                    [](nb::object ts, nb::object items) -> ptr {
-                        if (not ts.is_none()
-                        ) {
-                            if (nb::isinstance<TimeSeriesOutput>(ts)) return make(nb::cast<TimeSeriesOutput::ptr>(ts));
-                            if (nb::isinstance<TimeSeriesReferenceInput>(ts))
-                                return nb::cast<TimeSeriesReferenceInput::ptr>(ts)->value();
-                            if (nb::isinstance<TimeSeriesInput>(ts)) {
-                                auto ts_input = nb::cast<TimeSeriesInput::ptr>(ts);
-                                if (ts_input->has_peer()) return make(ts_input->output());
-                                // Deal with list of inputs
-                                std::vector<ptr> items_list;
-                                auto ts_ndx{dynamic_cast<IndexedTimeSeriesInput *>(ts_input.get())};
-                                items_list.reserve(ts_ndx->size());
-                                for (auto &ts_ptr: ts_ndx->values()) {
-                                    auto ref_input{dynamic_cast<TimeSeriesReferenceInput *>(ts_ptr.get())};
-                                    items_list.emplace_back(ref_input ? ref_input->value() : nullptr);
-                                }
-                                return make(items_list);
->>>>>>> 70d9c6a2
                             }
-                            // We may wish to raise an exception here?
-                        }
-                        else
-                        if (not items.is_none()
-                        ) {
-                            auto items_list = nb::cast<std::vector<ptr> >(items);
                             return make(items_list);
                         }
-<<<<<<< HEAD
-                        // We may wish to raise an exception here?
-                    }
+                        // We may wish to raise an exception here?}
+
                     else
                     if (not items.is_none()
                     )
@@ -147,11 +96,6 @@
                     return make();
                 },
                 "ts"_a = nb::none(), "from_items"_a = nb::none());
-=======
-                        return make();
-                    },
-                    "ts"_a = nb::none(), "from_items"_a = nb::none());
->>>>>>> 70d9c6a2
 
         nb::class_<EmptyTimeSeriesReference, TimeSeriesReference>(m, "EmptyTimeSeriesReference");
 
@@ -159,22 +103,13 @@
                 .def_prop_ro("output", &BoundTimeSeriesReference::output);
 
         nb::class_<UnBoundTimeSeriesReference, TimeSeriesReference>(m, "UnBoundTimeSeriesReference")
-<<<<<<< HEAD
             .def_prop_ro("items", &UnBoundTimeSeriesReference::items)
             .def("__getitem__", [](UnBoundTimeSeriesReference& self, size_t index) -> TimeSeriesReference::ptr
-            {
+                {
                 const auto& items = self.items();
                 if (index >= items.size()) { throw std::out_of_range("Index out of range"); }
                 return items[index];
             });
-=======
-                .def_prop_ro("items", &UnBoundTimeSeriesReference::items)
-                .def("__getitem__", [](UnBoundTimeSeriesReference &self, size_t index) -> TimeSeriesReference::ptr {
-                    const auto &items = self.items();
-                    if (index >= items.size()) { throw std::out_of_range("Index out of range"); }
-                    return items[index];
-                });
->>>>>>> 70d9c6a2
     }
 
     void EmptyTimeSeriesReference::bind_input(TimeSeriesInput& ts_input) const
@@ -203,12 +138,8 @@
 
     std::string EmptyTimeSeriesReference::to_string() const { return "REF[<UnSet>]"; }
 
-<<<<<<< HEAD
     BoundTimeSeriesReference::BoundTimeSeriesReference(const time_series_output_ptr& output) : _output{output}
     {
-=======
-    BoundTimeSeriesReference::BoundTimeSeriesReference(const time_series_output_ptr &output) : _output{output} {
->>>>>>> 70d9c6a2
     }
 
     const TimeSeriesOutput::ptr& BoundTimeSeriesReference::output() const { return _output; }
@@ -238,23 +169,15 @@
         return bound_time_series_reference != nullptr && bound_time_series_reference->output() == _output;
     }
 
-<<<<<<< HEAD
     std::string BoundTimeSeriesReference::to_string() const
     {
-=======
-    std::string BoundTimeSeriesReference::to_string() const {
->>>>>>> 70d9c6a2
         return fmt::format("REF[{}<{}>.output@{:p}]", _output->owning_node()->signature().name,
                            fmt::join(_output->owning_node()->node_id(), ", "),
                            const_cast<void*>(static_cast<const void*>(_output.get())));
     }
 
-<<<<<<< HEAD
     UnBoundTimeSeriesReference::UnBoundTimeSeriesReference(std::vector<ptr> items) : _items{std::move(items)}
     {
-=======
-    UnBoundTimeSeriesReference::UnBoundTimeSeriesReference(std::vector<ptr> items) : _items{std::move(items)} {
->>>>>>> 70d9c6a2
     }
 
     const std::vector<TimeSeriesReference::ptr>& UnBoundTimeSeriesReference::items() const { return _items; }
@@ -293,15 +216,10 @@
 
     bool UnBoundTimeSeriesReference::is_empty() const { return false; }
 
-<<<<<<< HEAD
     bool UnBoundTimeSeriesReference::is_valid() const
     {
         return std::any_of(_items.begin(), _items.end(), [](const auto& item)
         {
-=======
-    bool UnBoundTimeSeriesReference::is_valid() const {
-        return std::any_of(_items.begin(), _items.end(), [](const auto &item) {
->>>>>>> 70d9c6a2
             return item != nullptr && !item->is_empty();
         });
     }
@@ -318,11 +236,7 @@
     {
         std::vector<std::string> string_items;
         string_items.reserve(_items.size());
-<<<<<<< HEAD
-        for (const auto& item : _items) { string_items.push_back(item->to_string()); }
-=======
-        for (const auto &item: _items) { string_items.push_back(item->to_string()); }
->>>>>>> 70d9c6a2
+        for (const auto& item: _items) { string_items.push_back(item->to_string()); }
         return fmt::format("REF[{}]", fmt::join(string_items, ", "));
     }
 
@@ -416,7 +330,6 @@
     void TimeSeriesReferenceOutput::register_with_nanobind(nb::module_& m)
     {
         nb::class_<TimeSeriesReferenceOutput, TimeSeriesOutput>(m, "TimeSeriesReferenceOutput")
-<<<<<<< HEAD
             .def("observe_reference", &TimeSeriesReferenceOutput::observe_reference, "input"_a,
                  "Register an input as observing this reference value")
             .def("stop_observing_reference", &TimeSeriesReferenceOutput::stop_observing_reference, "input"_a,
@@ -425,11 +338,11 @@
                 "reference_observers_count", [](const TimeSeriesReferenceOutput& self)
                 {
                     return self._reference_observers.size();
-                },
+                    },
                 "Number of inputs observing this reference value")
             .def("clear", &TimeSeriesReferenceOutput::clear)
             .def("__str__", [](const TimeSeriesReferenceOutput& self)
-            {
+                {
                 return fmt::format("TimeSeriesReferenceOutput@{:p}[{}]",
                                    static_cast<const void*>(&self),
                                    self.has_value() ? self._value->to_string() : "None");
@@ -440,28 +353,6 @@
                                    static_cast<const void*>(&self),
                                    self.has_value() ? self._value->to_string() : "None");
             });
-=======
-                .def("observe_reference", &TimeSeriesReferenceOutput::observe_reference, "input"_a,
-                     "Register an input as observing this reference value")
-                .def("stop_observing_reference", &TimeSeriesReferenceOutput::stop_observing_reference, "input"_a,
-                     "Unregister an input from observing this reference value")
-                .def_prop_ro(
-                    "reference_observers_count", [](const TimeSeriesReferenceOutput &self) {
-                        return self._reference_observers.size();
-                    },
-                    "Number of inputs observing this reference value")
-                .def("clear", &TimeSeriesReferenceOutput::clear)
-                .def("__str__", [](const TimeSeriesReferenceOutput &self) {
-                    return fmt::format("TimeSeriesReferenceOutput@{:p}[{}]",
-                                       static_cast<const void *>(&self),
-                                       self.has_value() ? self._value->to_string() : "None");
-                })
-                .def("__repr__", [](const TimeSeriesReferenceOutput &self) {
-                    return fmt::format("TimeSeriesReferenceOutput@{:p}[{}]",
-                                       static_cast<const void *>(&self),
-                                       self.has_value() ? self._value->to_string() : "None");
-                });
->>>>>>> 70d9c6a2
     }
 
     bool TimeSeriesReferenceOutput::has_value() const { return _value != nullptr; }
@@ -527,14 +418,9 @@
     {
         std::vector<engine_time_t> times;
 
-<<<<<<< HEAD
         if (_items.has_value())
         {
-            for (const auto& item : *_items) { times.push_back(item->last_modified_time()); }
-=======
-        if (_items.has_value()) {
-            for (const auto &item: *_items) { times.push_back(item->last_modified_time()); }
->>>>>>> 70d9c6a2
+            for (const auto& item: *_items) { times.push_back(item->last_modified_time()); }
         }
 
         if (has_output()) { times.push_back(output()->last_modified_time()); }
@@ -548,7 +434,6 @@
         if (other->has_output())
         {
             bind_output(other->output());
-<<<<<<< HEAD
         }
         else if (other->_items.has_value())
         {
@@ -559,13 +444,6 @@
         }
         else if (other->has_value())
         {
-=======
-        } else if (other->_items.has_value()) {
-            for (size_t i = 0; i < other->_items->size(); ++i) {
-                this->get_ref_input(i)->clone_binding((*other->_items)[i]);
-            }
-        } else if (other->has_value()) {
->>>>>>> 70d9c6a2
             _value = other->_value;
             if (owning_node()->is_started())
             {
@@ -615,14 +493,9 @@
             set_active(true);
         }
 
-<<<<<<< HEAD
         if (_items.has_value())
         {
-            for (auto& item : *_items) { item->make_active(); }
-=======
-        if (_items.has_value()) {
-            for (auto &item: *_items) { item->make_active(); }
->>>>>>> 70d9c6a2
+            for (auto& item: *_items) { item->make_active(); }
         }
 
         if (valid())
@@ -643,14 +516,9 @@
             set_active(false);
         }
 
-<<<<<<< HEAD
         if (_items.has_value())
         {
-            for (auto& item : *_items) { item->make_passive(); }
-=======
-        if (_items.has_value()) {
-            for (auto &item: *_items) { item->make_passive(); }
->>>>>>> 70d9c6a2
+            for (auto& item: *_items) { item->make_passive(); }
         }
     }
 
@@ -704,14 +572,9 @@
             set_sample_time(
                 owning_node()->is_started() ? owning_graph()->evaluation_clock()->evaluation_time() : MIN_ST);
         }
-<<<<<<< HEAD
         if (_items.has_value())
         {
-            for (auto& item : *_items) { item->un_bind_output(unbind_refs); }
-=======
-        if (_items.has_value()) {
-            for (auto &item: *_items) { item->un_bind_output(unbind_refs); }
->>>>>>> 70d9c6a2
+            for (auto& item: *_items) { item->un_bind_output(unbind_refs); }
             _items.reset();
         }
     }
@@ -735,13 +598,12 @@
     void TimeSeriesReferenceInput::register_with_nanobind(nb::module_& m)
     {
         nb::class_<TimeSeriesReferenceInput, TimeSeriesInput>(m, "TimeSeriesReferenceInput")
-<<<<<<< HEAD
             .def("bind_output", &TimeSeriesReferenceInput::bind_output, "output"_a,
                  "Bind this reference input to an output or wrap a concrete output as a reference")
             .def("un_bind_output", &TimeSeriesReferenceInput::un_bind_output, "unbind_refs"_a = false,
                  "Unbind this reference input; optionally unbind nested references")
             .def("__getitem__", [](TimeSeriesReferenceInput& self, size_t index) -> TimeSeriesInput::ptr
-            {
+                {
                 return TimeSeriesInput::ptr{self.get_input(index)};
             })
             .def("__str__", [](const TimeSeriesReferenceInput& self)
@@ -752,24 +614,24 @@
                     value_str = self._value->to_string();
                 }
                 else if (self.has_output())
-                {
+                    {
                     value_str = "bound";
                 }
                 else if (self._items.has_value())
-                {
+                    {
                     value_str = fmt::format("{} items", self._items->size());
                 }
                 return fmt::format("TimeSeriesReferenceInput@{:p}[{}]",
                                    static_cast<const void*>(&self), value_str);
             })
             .def("__repr__", [](const TimeSeriesReferenceInput& self)
-            {
+                {
                 std::string value_str = "None";
                 if (self.has_value())
-                {
+                    {
                     value_str = self._value->to_string();
                 }
-                else if (self.has_output())
+                    else if (self.has_output())
                 {
                     value_str = "bound";
                 }
@@ -780,39 +642,6 @@
                 return fmt::format("TimeSeriesReferenceInput@{:p}[{}]",
                                    static_cast<const void*>(&self), value_str);
             });
-=======
-                .def("bind_output", &TimeSeriesReferenceInput::bind_output, "output"_a,
-                     "Bind this reference input to an output or wrap a concrete output as a reference")
-                .def("un_bind_output", &TimeSeriesReferenceInput::un_bind_output, "unbind_refs"_a = false,
-                     "Unbind this reference input; optionally unbind nested references")
-                .def("__getitem__", [](TimeSeriesReferenceInput &self, size_t index) -> TimeSeriesInput::ptr {
-                    return TimeSeriesInput::ptr{self.get_input(index)};
-                })
-                .def("__str__", [](const TimeSeriesReferenceInput &self) {
-                    std::string value_str = "None";
-                    if (self.has_value()) {
-                        value_str = self._value->to_string();
-                    } else if (self.has_output()) {
-                        value_str = "bound";
-                    } else if (self._items.has_value()) {
-                        value_str = fmt::format("{} items", self._items->size());
-                    }
-                    return fmt::format("TimeSeriesReferenceInput@{:p}[{}]",
-                                       static_cast<const void *>(&self), value_str);
-                })
-                .def("__repr__", [](const TimeSeriesReferenceInput &self) {
-                    std::string value_str = "None";
-                    if (self.has_value()) {
-                        value_str = self._value->to_string();
-                    } else if (self.has_output()) {
-                        value_str = "bound";
-                    } else if (self._items.has_value()) {
-                        value_str = fmt::format("{} items", self._items->size());
-                    }
-                    return fmt::format("TimeSeriesReferenceInput@{:p}[{}]",
-                                       static_cast<const void *>(&self), value_str);
-                });
->>>>>>> 70d9c6a2
     }
 
     bool TimeSeriesReferenceInput::is_reference() const { return true; }
