--- conflicted
+++ resolved
@@ -3,15 +3,10 @@
 
 namespace nb = nanobind;
 
-<<<<<<< HEAD
 namespace hgraph
 {
     nb::object GlobalState::get_global_state_class()
     {
-=======
-namespace hgraph {
-    nb::object GlobalState::get_global_state_class() {
->>>>>>> 70d9c6a2
         // Import the GlobalState class from hgraph._runtime._global_state
         static nb::object global_state_class = []()
         {
@@ -34,99 +29,62 @@
             nb::object gs_class = get_global_state_class();
             nb::object result = gs_class.attr("has_instance")();
             return nb::cast<bool>(result);
-<<<<<<< HEAD
         }
-        catch (const nb::python_error& e)
+        catch (const nb::python_error &e)
         {
-=======
-        } catch (const nb::python_error &e) {
->>>>>>> 70d9c6a2
             return false;
         }
     }
 
-<<<<<<< HEAD
-    void GlobalState::set(const std::string& key, nb::object value)
+    void GlobalState::set(const std::string &key, nb::object value)
     {
-=======
-    void GlobalState::set(const std::string &key, nb::object value) {
->>>>>>> 70d9c6a2
         nb::object gs = instance();
         gs[nb::str(key.c_str())] = value;
     }
 
-<<<<<<< HEAD
-    nb::object GlobalState::get(const std::string& key)
+    nb::object GlobalState::get(const std::string &key)
     {
-=======
-    nb::object GlobalState::get(const std::string &key) {
->>>>>>> 70d9c6a2
         nb::object gs = instance();
         return gs[nb::str(key.c_str())];
     }
 
-<<<<<<< HEAD
-    nb::object GlobalState::get(const std::string& key, nb::object default_value)
+    nb::object GlobalState::get(const std::string &key, nb::object default_value)
     {
         try
         {
             nb::object gs = instance();
             return gs.attr("get")(nb::str(key.c_str()), default_value);
         }
-        catch (const nb::python_error& e)
+        catch (const nb::python_error &e)
         {
-=======
-    nb::object GlobalState::get(const std::string &key, nb::object default_value) {
-        try {
-            nb::object gs = instance();
-            return gs.attr("get")(nb::str(key.c_str()), default_value);
-        } catch (const nb::python_error &e) {
->>>>>>> 70d9c6a2
             return default_value;
         }
     }
 
-<<<<<<< HEAD
-    void GlobalState::remove(const std::string& key)
+    void GlobalState::remove(const std::string &key)
     {
         try
         {
-=======
-    void GlobalState::remove(const std::string &key) {
-        try {
->>>>>>> 70d9c6a2
             nb::object gs = instance();
             // Python GlobalState uses __delitem__ for removal
             // Use the del keyword via Python's built-in del operation
             gs.attr("__delitem__")(nb::str(key.c_str()));
-<<<<<<< HEAD
         }
-        catch (const nb::python_error& e)
+        catch (const nb::python_error &e)
         {
-=======
-        } catch (const nb::python_error &e) {
->>>>>>> 70d9c6a2
             // Ignore errors if key doesn't exist
         }
     }
 
-<<<<<<< HEAD
-    bool GlobalState::contains(const std::string& key)
+    bool GlobalState::contains(const std::string &key)
     {
         try
         {
             nb::object gs = instance();
             return nb::cast<bool>(gs.attr("__contains__")(nb::str(key.c_str())));
         }
-        catch (const nb::python_error& e)
+        catch (const nb::python_error &e)
         {
-=======
-    bool GlobalState::contains(const std::string &key) {
-        try {
-            nb::object gs = instance();
-            return nb::cast<bool>(gs.attr("__contains__")(nb::str(key.c_str())));
-        } catch (const nb::python_error &e) {
->>>>>>> 70d9c6a2
             return false;
         }
     }
