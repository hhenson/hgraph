--- conflicted
+++ resolved
@@ -16,24 +16,4 @@
 void export_nodes(nb::module_ &m) {
     using namespace hgraph;
 
-<<<<<<< HEAD
-=======
-    NestedNode::register_with_nanobind(m);
-    NestedGraphNode::register_with_nanobind(m);
-
-    NestedEngineEvaluationClock::register_with_nanobind(m);
-    NestedEvaluationEngine::register_with_nanobind(m);
-    register_tsd_map_with_nanobind(m);
-    register_reduce_node_with_nanobind(m);
-
-    PythonGeneratorNode::register_with_nanobind(m);
-    PushQueueNode::register_with_nanobind(m);
-    ComponentNode::register_with_nanobind(m);
-    register_switch_node_with_nanobind(m);
-    TryExceptNode::register_with_nanobind(m);
-    register_non_associative_reduce_node_with_nanobind(m);
-    register_mesh_node_with_nanobind(m);
-    LastValuePullNode::register_with_nanobind(m);
-    register_context_node_with_nanobind(m);
->>>>>>> 8929e2f2
 }