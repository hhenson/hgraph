--- conflicted
+++ resolved
@@ -1,34 +1,18 @@
 #include <hgraph/util/string_utils.h>
 
-<<<<<<< HEAD
-namespace hgraph
-{
-    template <>
+namespace hgraph {
+    template<>
     std::string to_string(const bool& value) { return value ? "true" : "false"; }
 
-    template <>
+    template<>
     std::string to_string(const int64_t& value) { return std::to_string(value); }
 
-    template <>
+    template<>
     std::string to_string(const double& value) { return std::to_string(value); }
 
-    template <>
+    template<>
     std::string to_string(const engine_time_t& value)
     {
-=======
-namespace hgraph {
-    template<>
-    std::string to_string(const bool &value) { return value ? "true" : "false"; }
-
-    template<>
-    std::string to_string(const int64_t &value) { return std::to_string(value); }
-
-    template<>
-    std::string to_string(const double &value) { return std::to_string(value); }
-
-    template<>
-    std::string to_string(const engine_time_t &value) {
->>>>>>> 70d9c6a2
         auto tt = std::chrono::system_clock::to_time_t(value);
         auto tm = *std::gmtime(&tt);
         char buffer[32];
@@ -36,43 +20,27 @@
         return {buffer};
     }
 
-<<<<<<< HEAD
-    template <>
+    template<>
     std::string to_string(const engine_date_t& value)
     {
-=======
-    template<>
-    std::string to_string(const engine_date_t &value) {
->>>>>>> 70d9c6a2
         return std::format("{:04}-{:02}-{:02}", static_cast<int>(value.year()), static_cast<unsigned>(value.month()),
                            static_cast<unsigned>(value.day()));
     }
 
-<<<<<<< HEAD
-    template <>
+    template<>
     std::string to_string(const engine_time_delta_t& value)
     {
-=======
-    template<>
-    std::string to_string(const engine_time_delta_t &value) {
->>>>>>> 70d9c6a2
         auto hours = std::chrono::duration_cast<std::chrono::hours>(value);
         auto mins = std::chrono::duration_cast<std::chrono::minutes>(value - hours);
         auto secs = std::chrono::duration_cast<std::chrono::seconds>(value - hours - mins);
         return std::to_string(hours.count()) + ":" + std::to_string(mins.count()) + ":" + std::to_string(secs.count());
     }
 
-<<<<<<< HEAD
-    template <>
+    template<>
     std::string to_string(const nb::object& value)
     {
         try
         {
-=======
-    template<>
-    std::string to_string(const nb::object &value) {
-        try {
->>>>>>> 70d9c6a2
             return nb::cast<std::string>(nb::str(value));
         }
         catch (...) { return nb::cast<std::string>(nb::repr(value)); }
