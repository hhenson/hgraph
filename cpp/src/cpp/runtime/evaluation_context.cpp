--- conflicted
+++ resolved
@@ -3,9 +3,8 @@
 #include <hgraph/runtime/evaluation_engine.h>
 #include <hgraph/types/node.h>
 
-<<<<<<< HEAD
-namespace hgraph
-{
+namespace hgraph {
+
     EvaluationContext::EvaluationContext(EvaluationClock* evaluation_clock, Graph* graph)
         : _evaluation_clock{evaluation_clock}, _graph{graph}, _node{nullptr}
     {
@@ -15,15 +14,4 @@
     Graph& EvaluationContext::graph() const { return *_graph; }
     node_ptr EvaluationContext::node() const { return node_ptr{_node}; }
     void EvaluationContext::set_node(Node* node) { _node = node; }
-=======
-namespace hgraph {
-    EvaluationContext::EvaluationContext(EvaluationClock *evaluation_clock, Graph *graph)
-        : _evaluation_clock{evaluation_clock}, _graph{graph}, _node{nullptr} {
-    }
-
-    EvaluationClock &EvaluationContext::evaluation_clock() const { return *_evaluation_clock; }
-    Graph &EvaluationContext::graph() const { return *_graph; }
-    node_ptr EvaluationContext::node() const { return node_ptr{_node}; }
-    void EvaluationContext::set_node(Node *node) { _node = node; }
->>>>>>> 70d9c6a2
 } // namespace hgraph