--- conflicted
+++ resolved
@@ -2,15 +2,10 @@
 #include <hgraph/types/node.h>
 #include <hgraph/types/graph.h>
 
-<<<<<<< HEAD
-namespace hgraph
-{
+namespace hgraph {
+
     void BaseEvaluationClock::set_evaluation_time(engine_time_t value)
     {
-=======
-namespace hgraph {
-    void BaseEvaluationClock::set_evaluation_time(engine_time_t value) {
->>>>>>> 70d9c6a2
         _evaluation_time = value;
         _next_scheduled_evaluation_time = MAX_DT;
     }
@@ -18,13 +13,12 @@
     void EvaluationClock::register_with_nanobind(nb::module_& m)
     {
         nb::class_<EvaluationClock, nb::intrusive_base>(m, "EvaluationClock")
-<<<<<<< HEAD
             .def_prop_ro("evaluation_time", &EvaluationClock::evaluation_time)
             .def_prop_ro("now", &EvaluationClock::now)
             .def_prop_ro("next_cycle_evaluation_time", &EvaluationClock::next_cycle_evaluation_time)
             .def_prop_ro("cycle_time", &EvaluationClock::cycle_time)
             .def("__str__", [](const EvaluationClock& self)
-            {
+                {
                 return fmt::format("EvaluationClock@{:p}[eval_time={}]",
                                    static_cast<const void*>(&self),
                                    self.evaluation_time().time_since_epoch().count());
@@ -35,28 +29,11 @@
                                    static_cast<const void*>(&self),
                                    self.evaluation_time().time_since_epoch().count());
             });
-=======
-                .def_prop_ro("evaluation_time", &EvaluationClock::evaluation_time)
-                .def_prop_ro("now", &EvaluationClock::now)
-                .def_prop_ro("next_cycle_evaluation_time", &EvaluationClock::next_cycle_evaluation_time)
-                .def_prop_ro("cycle_time", &EvaluationClock::cycle_time)
-                .def("__str__", [](const EvaluationClock &self) {
-                    return fmt::format("EvaluationClock@{:p}[eval_time={}]",
-                                       static_cast<const void *>(&self),
-                                       self.evaluation_time().time_since_epoch().count());
-                })
-                .def("__repr__", [](const EvaluationClock &self) {
-                    return fmt::format("EvaluationClock@{:p}[eval_time={}]",
-                                       static_cast<const void *>(&self),
-                                       self.evaluation_time().time_since_epoch().count());
-                });
->>>>>>> 70d9c6a2
     }
 
     void EngineEvaluationClock::register_with_nanobind(nb::module_& m)
     {
         nb::class_<EngineEvaluationClock, EvaluationClock>(m, "EngineEvaluationClock")
-<<<<<<< HEAD
             .def_prop_rw("evaluation_time", &EngineEvaluationClock::evaluation_time,
                          &EngineEvaluationClock::set_evaluation_time)
             .def_prop_ro("next_cycle_evaluation_time", &EngineEvaluationClock::next_cycle_evaluation_time)
@@ -75,25 +52,6 @@
 
     engine_time_t EngineEvaluationClockDelegate::evaluation_time() const
     {
-=======
-                .def_prop_rw("evaluation_time", &EngineEvaluationClock::evaluation_time,
-                             &EngineEvaluationClock::set_evaluation_time)
-                .def_prop_ro("next_cycle_evaluation_time", &EngineEvaluationClock::next_cycle_evaluation_time)
-                .def("update_next_scheduled_evaluation_time",
-                     &EngineEvaluationClock::update_next_scheduled_evaluation_time, "et"_a)
-                .def("advance_to_next_scheduled_time", &EngineEvaluationClock::advance_to_next_scheduled_time)
-                .def("mark_push_node_requires_scheduling", &EngineEvaluationClock::mark_push_node_requires_scheduling)
-                .def_prop_ro("push_node_requires_scheduling", &EngineEvaluationClock::push_node_requires_scheduling)
-                .def("reset_push_node_requires_scheduling",
-                     &EngineEvaluationClock::reset_push_node_requires_scheduling);
-    }
-
-    EngineEvaluationClockDelegate::EngineEvaluationClockDelegate(EngineEvaluationClock::ptr clock)
-        : _engine_evalaution_clock{std::move(clock)} {
-    }
-
-    engine_time_t EngineEvaluationClockDelegate::evaluation_time() const {
->>>>>>> 70d9c6a2
         return _engine_evalaution_clock->evaluation_time();
     }
 
@@ -104,7 +62,6 @@
         return _engine_evalaution_clock->next_cycle_evaluation_time();
     }
 
-<<<<<<< HEAD
     engine_time_delta_t EngineEvaluationClockDelegate::cycle_time() const
     {
         return _engine_evalaution_clock->cycle_time();
@@ -112,13 +69,6 @@
 
     void EngineEvaluationClockDelegate::set_evaluation_time(engine_time_t et)
     {
-=======
-    engine_time_delta_t EngineEvaluationClockDelegate::cycle_time() const {
-        return _engine_evalaution_clock->cycle_time();
-    }
-
-    void EngineEvaluationClockDelegate::set_evaluation_time(engine_time_t et) {
->>>>>>> 70d9c6a2
         _engine_evalaution_clock->set_evaluation_time(et);
     }
 
@@ -152,22 +102,15 @@
         _engine_evalaution_clock->reset_push_node_requires_scheduling();
     }
 
-<<<<<<< HEAD
     void EngineEvaluationClockDelegate::register_with_nanobind(nb::module_& m)
     {
-        nb::class_ < EngineEvaluationClockDelegate, EngineEvaluationClock > (m, "EngineEvaluationClockDelegate")
-            .def(nb::init<EngineEvaluationClock::ptr>());
-=======
-    void EngineEvaluationClockDelegate::register_with_nanobind(nb::module_ &m) {
         nb::class_ < EngineEvaluationClockDelegate, EngineEvaluationClock > (m, "EngineEvaluationClockDelegate")
                 .def(nb::init<EngineEvaluationClock::ptr>());
->>>>>>> 70d9c6a2
     }
 
     void EvaluationEngineApi::register_with_nanobind(nb::module_& m)
     {
         nb::class_<EvaluationEngineApi, ComponentLifeCycle>(m, "EvaluationEngineApi")
-<<<<<<< HEAD
             .def_prop_ro("evaluation_mode", &EvaluationEngineApi::evaluation_mode)
             .def_prop_ro("start_time", &EvaluationEngineApi::start_time)
             .def_prop_ro("end_time", &EvaluationEngineApi::end_time)
@@ -188,34 +131,11 @@
             {
                 return fmt::format("EvaluationEngineApi@{:p}", static_cast<const void*>(&self));
             });
-=======
-                .def_prop_ro("evaluation_mode", &EvaluationEngineApi::evaluation_mode)
-                .def_prop_ro("start_time", &EvaluationEngineApi::start_time)
-                .def_prop_ro("end_time", &EvaluationEngineApi::end_time)
-                .def_prop_ro("evaluation_clock",
-                             static_cast<EvaluationClock::ptr (EvaluationEngineApi::*)() const>(&
-                                 EvaluationEngineApi::evaluation_clock))
-                .def("request_engine_stop", &EvaluationEngineApi::request_engine_stop)
-                .def_prop_ro("is_stop_requested", &EvaluationEngineApi::is_stop_requested)
-                .def("add_before_evaluation_notification", &EvaluationEngineApi::add_before_evaluation_notification,
-                     "fn"_a)
-                .def("add_after_evaluation_notification", &EvaluationEngineApi::add_after_evaluation_notification,
-                     "fn"_a)
-                .def("add_life_cycle_observer", &EvaluationEngineApi::add_life_cycle_observer, "observer"_a)
-                .def("remove_life_cycle_observer", &EvaluationEngineApi::remove_life_cycle_observer, "observer"_a)
-                .def("__str__", [](const EvaluationEngineApi &self) {
-                    return fmt::format("EvaluationEngineApi@{:p}", static_cast<const void *>(&self));
-                })
-                .def("__repr__", [](const EvaluationEngineApi &self) {
-                    return fmt::format("EvaluationEngineApi@{:p}", static_cast<const void *>(&self));
-                });
->>>>>>> 70d9c6a2
     }
 
     void EvaluationEngine::register_with_nanobind(nb::module_& m)
     {
         nb::class_<EvaluationEngine, EvaluationEngineApi>(m, "EvaluationEngine")
-<<<<<<< HEAD
             .def_prop_ro("engine_evaluation_clock",
                          static_cast<EngineEvaluationClock::ptr (EvaluationEngine::*)() const>(
                              &EvaluationEngine::engine_evaluation_clock))
@@ -233,37 +153,13 @@
             .def("notify_before_stop_graph", &EvaluationEngine::notify_before_stop_graph)
             .def("notify_after_stop_graph", &EvaluationEngine::notify_after_stop_graph)
             .def("__str__", [](const EvaluationEngine& self)
-            {
+                {
                 return fmt::format("EvaluationEngine@{:p}", static_cast<const void*>(&self));
             })
             .def("__repr__", [](const EvaluationEngine& self)
             {
                 return fmt::format("EvaluationEngine@{:p}", static_cast<const void*>(&self));
             });
-=======
-                .def_prop_ro("engine_evaluation_clock",
-                             static_cast<EngineEvaluationClock::ptr (EvaluationEngine::*)() const>(
-                                 &EvaluationEngine::engine_evaluation_clock))
-                .def("advance_engine_time", &EvaluationEngine::advance_engine_time)
-                .def("notify_before_evaluation", &EvaluationEngine::notify_before_evaluation)
-                .def("notify_after_evaluation", &EvaluationEngine::notify_after_evaluation)
-                .def("notify_before_start_node", &EvaluationEngine::notify_before_start_node)
-                .def("notify_after_start_node", &EvaluationEngine::notify_after_start_node)
-                .def("notify_before_graph_evaluation", &EvaluationEngine::notify_before_graph_evaluation)
-                .def("notify_after_graph_evaluation", &EvaluationEngine::notify_after_graph_evaluation)
-                .def("notify_before_node_evaluation", &EvaluationEngine::notify_before_node_evaluation)
-                .def("notify_after_node_evaluation", &EvaluationEngine::notify_after_node_evaluation)
-                .def("notify_before_stop_node", &EvaluationEngine::notify_before_stop_node)
-                .def("notify_after_stop_node", &EvaluationEngine::notify_after_stop_node)
-                .def("notify_before_stop_graph", &EvaluationEngine::notify_before_stop_graph)
-                .def("notify_after_stop_graph", &EvaluationEngine::notify_after_stop_graph)
-                .def("__str__", [](const EvaluationEngine &self) {
-                    return fmt::format("EvaluationEngine@{:p}", static_cast<const void *>(&self));
-                })
-                .def("__repr__", [](const EvaluationEngine &self) {
-                    return fmt::format("EvaluationEngine@{:p}", static_cast<const void *>(&self));
-                });
->>>>>>> 70d9c6a2
     }
 
     NotifyGraphEvaluation::NotifyGraphEvaluation(EvaluationEngine::ptr evaluation_engine, graph_ptr graph)
@@ -310,12 +206,8 @@
         }
     }
 
-<<<<<<< HEAD
     EvaluationEngineDelegate::EvaluationEngineDelegate(ptr api) : _evaluation_engine{std::move(api)}
     {
-=======
-    EvaluationEngineDelegate::EvaluationEngineDelegate(ptr api) : _evaluation_engine{std::move(api)} {
->>>>>>> 70d9c6a2
     }
 
     EvaluationMode EvaluationEngineDelegate::evaluation_mode() const { return _evaluation_engine->evaluation_mode(); }
@@ -335,23 +227,14 @@
 
     bool EvaluationEngineDelegate::is_stop_requested() { return _evaluation_engine->is_stop_requested(); }
 
-<<<<<<< HEAD
     void EvaluationEngineDelegate::add_before_evaluation_notification(std::function<void()>&& fn)
     {
-        _evaluation_engine->add_before_evaluation_notification(std::forward<std::function<void()>>(fn));
+        _evaluation_engine->add_before_evaluation_notification(std::forward<std::function<void()> >(fn));
     }
 
     void EvaluationEngineDelegate::add_after_evaluation_notification(std::function<void()>&& fn)
     {
-        _evaluation_engine->add_after_evaluation_notification(std::forward<std::function<void()>>(fn));
-=======
-    void EvaluationEngineDelegate::add_before_evaluation_notification(std::function<void()> &&fn) {
-        _evaluation_engine->add_before_evaluation_notification(std::forward<std::function<void()> >(fn));
-    }
-
-    void EvaluationEngineDelegate::add_after_evaluation_notification(std::function<void()> &&fn) {
         _evaluation_engine->add_after_evaluation_notification(std::forward<std::function<void()> >(fn));
->>>>>>> 70d9c6a2
     }
 
     void EvaluationEngineDelegate::add_life_cycle_observer(EvaluationLifeCycleObserver::ptr observer)
@@ -385,12 +268,8 @@
         _evaluation_engine->notify_before_start_node(node);
     }
 
-<<<<<<< HEAD
     void EvaluationEngineDelegate::notify_after_start_node(node_ptr node)
     {
-=======
-    void EvaluationEngineDelegate::notify_after_start_node(node_ptr node) {
->>>>>>> 70d9c6a2
         _evaluation_engine->notify_after_start_node(node);
     }
 
@@ -419,7 +298,6 @@
         _evaluation_engine->notify_after_node_evaluation(node);
     }
 
-<<<<<<< HEAD
     void EvaluationEngineDelegate::notify_before_stop_node(node_ptr node)
     {
         _evaluation_engine->notify_before_stop_node(node);
@@ -427,13 +305,6 @@
 
     void EvaluationEngineDelegate::notify_after_stop_node(node_ptr node)
     {
-=======
-    void EvaluationEngineDelegate::notify_before_stop_node(node_ptr node) {
-        _evaluation_engine->notify_before_stop_node(node);
-    }
-
-    void EvaluationEngineDelegate::notify_after_stop_node(node_ptr node) {
->>>>>>> 70d9c6a2
         _evaluation_engine->notify_after_stop_node(node);
     }
 
@@ -447,18 +318,11 @@
         _evaluation_engine->notify_after_stop_graph(graph);
     }
 
-<<<<<<< HEAD
     void EvaluationEngineDelegate::register_with_nanobind(nb::module_& m)
     {
         nb::class_ < EvaluationEngineDelegate, EvaluationEngine > (
                 m, "EvaluationEngineDelegate")
             .def(nb::init<ptr>());
-=======
-    void EvaluationEngineDelegate::register_with_nanobind(nb::module_ &m) {
-        nb::class_ < EvaluationEngineDelegate, EvaluationEngine > (
-                    m, "EvaluationEngineDelegate")
-                .def(nb::init<ptr>());
->>>>>>> 70d9c6a2
     }
 
     void EvaluationEngineDelegate::initialise() { _evaluation_engine->initialise(); }
@@ -470,19 +334,14 @@
     void EvaluationEngineDelegate::dispose() { _evaluation_engine->dispose(); }
 
     BaseEvaluationClock::BaseEvaluationClock(engine_time_t start_time)
-<<<<<<< HEAD
         : _evaluation_time{start_time}, _next_scheduled_evaluation_time{MAX_DT}
     {
-=======
-        : _evaluation_time{start_time}, _next_scheduled_evaluation_time{MAX_DT} {
->>>>>>> 70d9c6a2
     }
 
     engine_time_t BaseEvaluationClock::evaluation_time() const { return _evaluation_time; }
 
     engine_time_t BaseEvaluationClock::next_cycle_evaluation_time() const { return _evaluation_time + MIN_TD; }
 
-<<<<<<< HEAD
     engine_time_t BaseEvaluationClock::next_scheduled_evaluation_time() const
     {
         return _next_scheduled_evaluation_time;
@@ -492,26 +351,14 @@
     {
         if (scheduled_time == _evaluation_time)
         {
-=======
-    engine_time_t BaseEvaluationClock::next_scheduled_evaluation_time() const {
-        return _next_scheduled_evaluation_time;
-    }
-
-    void BaseEvaluationClock::update_next_scheduled_evaluation_time(engine_time_t scheduled_time) {
-        if (scheduled_time == _evaluation_time) {
->>>>>>> 70d9c6a2
             return; // This will be evaluated in the current cycle, nothing to do.
         }
         _next_scheduled_evaluation_time =
                 std::max(next_cycle_evaluation_time(), std::min(_next_scheduled_evaluation_time, scheduled_time));
     }
 
-<<<<<<< HEAD
     void BaseEvaluationClock::register_with_nanobind(nb::module_& m)
     {
-=======
-    void BaseEvaluationClock::register_with_nanobind(nb::module_ &m) {
->>>>>>> 70d9c6a2
         nb::class_ < BaseEvaluationClock, EngineEvaluationClock > (m, "BaseEvaluationClock");
     }
 
@@ -519,12 +366,8 @@
         : BaseEvaluationClock(current_time),
           _system_clock_at_start_of_evaluation{
               std::chrono::time_point_cast<std::chrono::microseconds>(engine_clock::now())
-<<<<<<< HEAD
           }
     {
-=======
-          } {
->>>>>>> 70d9c6a2
     }
 
     void SimulationEvaluationClock::set_evaluation_time(engine_time_t value)
@@ -536,23 +379,15 @@
 
     engine_time_t SimulationEvaluationClock::now() const { return evaluation_time() + cycle_time(); }
 
-<<<<<<< HEAD
     engine_time_delta_t SimulationEvaluationClock::cycle_time() const
     {
-=======
-    engine_time_delta_t SimulationEvaluationClock::cycle_time() const {
->>>>>>> 70d9c6a2
         return std::chrono::duration_cast<engine_time_delta_t>(
             std::chrono::time_point_cast<std::chrono::microseconds>(engine_clock::now()) -
             _system_clock_at_start_of_evaluation);
     }
 
-<<<<<<< HEAD
     void SimulationEvaluationClock::advance_to_next_scheduled_time()
     {
-=======
-    void SimulationEvaluationClock::advance_to_next_scheduled_time() {
->>>>>>> 70d9c6a2
         set_evaluation_time(next_scheduled_evaluation_time());
     }
 
@@ -568,24 +403,16 @@
         throw std::runtime_error("Simulation mode does not support push nodes.");
     }
 
-<<<<<<< HEAD
     void SimulationEvaluationClock::register_with_nanobind(nb::module_& m)
     {
-=======
-    void SimulationEvaluationClock::register_with_nanobind(nb::module_ &m) {
->>>>>>> 70d9c6a2
         nb::class_ < SimulationEvaluationClock, BaseEvaluationClock > (m, "SimulationEvaluationClock").def(
             nb::init<engine_time_t>());
     }
 
     RealTimeEvaluationClock::RealTimeEvaluationClock(engine_time_t start_time)
         : BaseEvaluationClock(start_time), _push_node_requires_scheduling(false), _ready_to_push(false),
-<<<<<<< HEAD
           _last_time_allowed_push(MIN_TD)
     {
-=======
-          _last_time_allowed_push(MIN_TD) {
->>>>>>> 70d9c6a2
     }
 
     engine_time_t RealTimeEvaluationClock::now() const
@@ -593,22 +420,14 @@
         return std::chrono::time_point_cast<std::chrono::microseconds>(engine_clock::now());
     }
 
-<<<<<<< HEAD
     engine_time_delta_t RealTimeEvaluationClock::cycle_time() const
     {
-=======
-    engine_time_delta_t RealTimeEvaluationClock::cycle_time() const {
->>>>>>> 70d9c6a2
         return std::chrono::duration_cast<engine_time_delta_t>(
             std::chrono::time_point_cast<std::chrono::microseconds>(engine_clock::now()) - evaluation_time());
     }
 
-<<<<<<< HEAD
     void RealTimeEvaluationClock::mark_push_node_requires_scheduling()
     {
-=======
-    void RealTimeEvaluationClock::mark_push_node_requires_scheduling() {
->>>>>>> 70d9c6a2
         std::unique_lock<std::mutex> lock(_condition_mutex);
         _push_node_requires_scheduling = true;
         _push_node_requires_scheduling_condition.notify_all();
@@ -656,12 +475,8 @@
 
         _ready_to_push = false;
         if (next_scheduled_time > evaluation_time() + MIN_TD || now > _last_time_allowed_push +
-<<<<<<< HEAD
             std::chrono::seconds(15))
         {
-=======
-            std::chrono::seconds(15)) {
->>>>>>> 70d9c6a2
             // Mark ready-to-push and remember the last time we allowed pushing
             {
                 std::unique_lock<std::mutex> lock(_condition_mutex);
@@ -685,12 +500,7 @@
                 }
 
                 bool scheduled = false;
-<<<<<<< HEAD
-                auto sleep_time = std::chrono::duration_cast<engine_time_delta_t>(next_scheduled_time - now);
-                {
-=======
                 auto sleep_time = std::chrono::duration_cast<engine_time_delta_t>(next_scheduled_time - now); {
->>>>>>> 70d9c6a2
                     nb::gil_scoped_release gil; // release GIL before taking the mutex
                     std::unique_lock<std::mutex> lock(_condition_mutex);
                     scheduled = _push_node_requires_scheduling;
@@ -764,7 +574,6 @@
         }
     }
 
-<<<<<<< HEAD
     void RealTimeEvaluationClock::register_with_nanobind(nb::module_& m)
     {
         nb::class_ < RealTimeEvaluationClock, BaseEvaluationClock > (
@@ -776,20 +585,11 @@
                                                                     .def("cancel_alarm",
                                                                          &RealTimeEvaluationClock::cancel_alarm,
                                                                          "name"_a);
-=======
-    void RealTimeEvaluationClock::register_with_nanobind(nb::module_ &m) {
-        nb::class_ < RealTimeEvaluationClock, BaseEvaluationClock > (
-                    m, "RealTimeEvaluationClock")
-                .def(nb::init<engine_time_t>())
-                .def("set_alarm", &RealTimeEvaluationClock::set_alarm, "alarm_time"_a, "name"_a, "callback"_a)
-                .def("cancel_alarm", &RealTimeEvaluationClock::cancel_alarm, "name"_a);
->>>>>>> 70d9c6a2
     }
 
     EvaluationEngineImpl::EvaluationEngineImpl(EngineEvaluationClock::ptr clock, engine_time_t start_time,
                                                engine_time_t end_time,
                                                EvaluationMode run_mode)
-<<<<<<< HEAD
         : _clock{std::move(clock)}, _start_time{start_time}, _end_time{end_time}, _run_mode{run_mode}
     {
     }
@@ -808,21 +608,6 @@
 
     void EvaluationEngineImpl::dispose()
     {
-=======
-        : _clock{std::move(clock)}, _start_time{start_time}, _end_time{end_time}, _run_mode{run_mode} {
-    }
-
-    void EvaluationEngineImpl::initialise() {
-    }
-
-    void EvaluationEngineImpl::start() {
-    }
-
-    void EvaluationEngineImpl::stop() {
-    }
-
-    void EvaluationEngineImpl::dispose() {
->>>>>>> 70d9c6a2
     }
 
     EngineEvaluationClock::ptr EvaluationEngineImpl::engine_evaluation_clock() { return _clock; }
@@ -865,15 +650,10 @@
         }
     }
 
-<<<<<<< HEAD
     void EvaluationEngineImpl::advance_engine_time()
     {
         if (_stop_requested)
         {
-=======
-    void EvaluationEngineImpl::advance_engine_time() {
-        if (_stop_requested) {
->>>>>>> 70d9c6a2
             _clock->set_evaluation_time(_end_time + MIN_TD);
             return;
         }
@@ -889,12 +669,8 @@
         auto todo = std::move(_before_evaluation_notification);
         _before_evaluation_notification.clear();
 
-<<<<<<< HEAD
-        for (auto& notification_receiver : todo)
-        {
-=======
-        for (auto &notification_receiver: todo) {
->>>>>>> 70d9c6a2
+        for (auto& notification_receiver: todo)
+        {
             notification_receiver();
             // If new notifications were added during callback execution, process them recursively
             if (!_before_evaluation_notification.empty())
@@ -922,85 +698,53 @@
         }
     }
 
-<<<<<<< HEAD
     void EvaluationEngineImpl::notify_before_start_graph(graph_ptr graph)
     {
-        for (auto& life_cycle_observer : _life_cycle_observers) { life_cycle_observer->on_before_start_graph(graph); }
+        for (auto& life_cycle_observer: _life_cycle_observers) { life_cycle_observer->on_before_start_graph(graph); }
     }
 
     void EvaluationEngineImpl::notify_after_start_graph(graph_ptr graph)
     {
-        for (auto& life_cycle_observer : _life_cycle_observers) { life_cycle_observer->on_after_start_graph(graph); }
+        for (auto& life_cycle_observer: _life_cycle_observers) { life_cycle_observer->on_after_start_graph(graph); }
     }
 
     void EvaluationEngineImpl::notify_before_start_node(node_ptr node)
     {
-        for (auto& life_cycle_observer : _life_cycle_observers) { life_cycle_observer->on_before_start_node(node); }
+        for (auto& life_cycle_observer: _life_cycle_observers) { life_cycle_observer->on_before_start_node(node); }
     }
 
     void EvaluationEngineImpl::notify_after_start_node(node_ptr node)
     {
-        for (auto& life_cycle_observer : _life_cycle_observers) { life_cycle_observer->on_after_start_node(node); }
+        for (auto& life_cycle_observer: _life_cycle_observers) { life_cycle_observer->on_after_start_node(node); }
     }
 
     void EvaluationEngineImpl::notify_before_graph_evaluation(graph_ptr graph)
     {
         for (auto& life_cycle_observer : _life_cycle_observers)
         {
-=======
-    void EvaluationEngineImpl::notify_before_start_graph(graph_ptr graph) {
-        for (auto &life_cycle_observer: _life_cycle_observers) { life_cycle_observer->on_before_start_graph(graph); }
-    }
-
-    void EvaluationEngineImpl::notify_after_start_graph(graph_ptr graph) {
-        for (auto &life_cycle_observer: _life_cycle_observers) { life_cycle_observer->on_after_start_graph(graph); }
-    }
-
-    void EvaluationEngineImpl::notify_before_start_node(node_ptr node) {
-        for (auto &life_cycle_observer: _life_cycle_observers) { life_cycle_observer->on_before_start_node(node); }
-    }
-
-    void EvaluationEngineImpl::notify_after_start_node(node_ptr node) {
-        for (auto &life_cycle_observer: _life_cycle_observers) { life_cycle_observer->on_after_start_node(node); }
-    }
-
-    void EvaluationEngineImpl::notify_before_graph_evaluation(graph_ptr graph) {
-        for (auto &life_cycle_observer: _life_cycle_observers) {
->>>>>>> 70d9c6a2
             life_cycle_observer->on_before_graph_evaluation(graph);
         }
     }
 
-<<<<<<< HEAD
     void EvaluationEngineImpl::notify_after_graph_evaluation(graph_ptr graph)
     {
         for (auto& life_cycle_observer : _life_cycle_observers)
         {
-=======
-    void EvaluationEngineImpl::notify_after_graph_evaluation(graph_ptr graph) {
-        for (auto &life_cycle_observer: _life_cycle_observers) {
->>>>>>> 70d9c6a2
             life_cycle_observer->on_after_graph_evaluation(graph);
         }
     }
 
-<<<<<<< HEAD
     void EvaluationEngineImpl::notify_after_push_nodes_evaluation(graph_ptr graph)
     {
         for (auto& life_cycle_observer : _life_cycle_observers)
         {
-=======
-    void EvaluationEngineImpl::notify_after_push_nodes_evaluation(graph_ptr graph) {
-        for (auto &life_cycle_observer: _life_cycle_observers) {
->>>>>>> 70d9c6a2
             life_cycle_observer->on_after_graph_push_nodes_evaluation(graph);
         }
     }
 
-<<<<<<< HEAD
     void EvaluationEngineImpl::notify_before_node_evaluation(node_ptr node)
     {
-        for (auto& life_cycle_observer : _life_cycle_observers)
+        for (auto& life_cycle_observer: _life_cycle_observers)
         {
             life_cycle_observer->on_before_node_evaluation(node);
         }
@@ -1008,61 +752,32 @@
 
     void EvaluationEngineImpl::notify_after_node_evaluation(node_ptr node)
     {
-        for (auto& life_cycle_observer : _life_cycle_observers) { life_cycle_observer->on_after_node_evaluation(node); }
+        for (auto& life_cycle_observer: _life_cycle_observers) { life_cycle_observer->on_after_node_evaluation(node); }
     }
 
     void EvaluationEngineImpl::notify_before_stop_node(node_ptr node)
     {
-        for (auto& life_cycle_observer : _life_cycle_observers) { life_cycle_observer->on_before_stop_node(node); }
+        for (auto& life_cycle_observer: _life_cycle_observers) { life_cycle_observer->on_before_stop_node(node); }
     }
 
     void EvaluationEngineImpl::notify_after_stop_node(node_ptr node)
     {
-        for (auto& life_cycle_observer : _life_cycle_observers) { life_cycle_observer->on_after_stop_node(node); }
+        for (auto& life_cycle_observer: _life_cycle_observers) { life_cycle_observer->on_after_stop_node(node); }
     }
 
     void EvaluationEngineImpl::notify_before_stop_graph(graph_ptr graph)
     {
-        for (auto& life_cycle_observer : _life_cycle_observers) { life_cycle_observer->on_before_stop_graph(graph); }
+        for (auto& life_cycle_observer: _life_cycle_observers) { life_cycle_observer->on_before_stop_graph(graph); }
     }
 
     void EvaluationEngineImpl::notify_after_stop_graph(graph_ptr graph)
     {
-        for (auto& life_cycle_observer : _life_cycle_observers) { life_cycle_observer->on_after_stop_graph(graph); }
+        for (auto& life_cycle_observer: _life_cycle_observers) { life_cycle_observer->on_after_stop_graph(graph); }
     }
 
     void EvaluationEngineImpl::register_with_nanobind(nb::module_& m)
     {
-        nb::class_ < EvaluationEngineImpl, EvaluationEngine > (m, "EvaluationEngineImpl")
-            .def(nb::init<EngineEvaluationClock::ptr, engine_time_t, engine_time_t, EvaluationMode>());
-=======
-    void EvaluationEngineImpl::notify_before_node_evaluation(node_ptr node) {
-        for (auto &life_cycle_observer: _life_cycle_observers) { life_cycle_observer->on_before_node_evaluation(node); }
-    }
-
-    void EvaluationEngineImpl::notify_after_node_evaluation(node_ptr node) {
-        for (auto &life_cycle_observer: _life_cycle_observers) { life_cycle_observer->on_after_node_evaluation(node); }
-    }
-
-    void EvaluationEngineImpl::notify_before_stop_node(node_ptr node) {
-        for (auto &life_cycle_observer: _life_cycle_observers) { life_cycle_observer->on_before_stop_node(node); }
-    }
-
-    void EvaluationEngineImpl::notify_after_stop_node(node_ptr node) {
-        for (auto &life_cycle_observer: _life_cycle_observers) { life_cycle_observer->on_after_stop_node(node); }
-    }
-
-    void EvaluationEngineImpl::notify_before_stop_graph(graph_ptr graph) {
-        for (auto &life_cycle_observer: _life_cycle_observers) { life_cycle_observer->on_before_stop_graph(graph); }
-    }
-
-    void EvaluationEngineImpl::notify_after_stop_graph(graph_ptr graph) {
-        for (auto &life_cycle_observer: _life_cycle_observers) { life_cycle_observer->on_after_stop_graph(graph); }
-    }
-
-    void EvaluationEngineImpl::register_with_nanobind(nb::module_ &m) {
         nb::class_ < EvaluationEngineImpl, EvaluationEngine > (m, "EvaluationEngineImpl")
                 .def(nb::init<EngineEvaluationClock::ptr, engine_time_t, engine_time_t, EvaluationMode>());
->>>>>>> 70d9c6a2
     }
 } // namespace hgraph