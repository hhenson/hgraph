#include <hgraph/runtime/graph_executor.h>
#include <hgraph/runtime/record_replay.h>
#include <hgraph/types/error_type.h>
#include <hgraph/types/graph.h>
#include <hgraph/types/node.h>
#include <hgraph/util/lifecycle.h>

namespace hgraph {
    struct PyEvaluationLifeCycleObserver : EvaluationLifeCycleObserver {
        NB_TRAMPOLINE(EvaluationLifeCycleObserver, 12);

        void on_before_start_graph(graph_ptr graph) override { NB_OVERRIDE(on_before_start_graph, graph); }

        void on_after_start_graph(graph_ptr graph) override { NB_OVERRIDE(on_after_start_graph, graph); }

        void on_before_start_node(node_ptr node) override { NB_OVERRIDE(on_before_start_node, node); }

        void on_after_start_node(node_ptr node) override { NB_OVERRIDE(on_after_start_node, node); }

        void on_before_graph_evaluation(graph_ptr graph) override { NB_OVERRIDE(on_before_graph_evaluation, graph); }

        void on_after_graph_evaluation(graph_ptr graph) override { NB_OVERRIDE(on_after_graph_evaluation, graph); }

        void on_before_node_evaluation(node_ptr node) override { NB_OVERRIDE(on_before_node_evaluation, node); }

        void on_after_node_evaluation(node_ptr node) override { NB_OVERRIDE(on_after_node_evaluation, node); }

        void on_before_stop_node(node_ptr node) override { NB_OVERRIDE(on_before_stop_node, node); }

        void on_after_stop_node(node_ptr node) override { NB_OVERRIDE(on_after_stop_node, node); }

        void on_before_stop_graph(graph_ptr graph) override { NB_OVERRIDE(on_before_stop_graph, graph); }

        void on_after_stop_graph(graph_ptr graph) override { NB_OVERRIDE(on_after_stop_graph, graph); }
    };

    void GraphExecutor::register_with_nanobind(nb::module_& m)
    {
        nb::class_<GraphExecutor, nb::intrusive_base>(m, "GraphExecutor")
<<<<<<< HEAD
            .def_prop_ro("run_mode", &GraphExecutor::run_mode)
            .def_prop_ro("graph", &GraphExecutor::graph)
            .def("run", &GraphExecutor::run)
            .def("__str__",
                 [](const GraphExecutor& self)
                 {
                     return fmt::format("GraphExecutor@{:p}[mode={}]", static_cast<const void*>(&self),
                                        static_cast<int>(self.run_mode()));
                 })
            .def("__repr__", [](const GraphExecutor& self)
            {
                return fmt::format("GraphExecutor@{:p}[mode={}]", static_cast<const void*>(&self),
                                   static_cast<int>(self.run_mode()));
            });

        nb::enum_<EvaluationMode>(m, "EvaluationMode")
            .value("REAL_TIME", EvaluationMode::REAL_TIME)
            .value("SIMULATION", EvaluationMode::SIMULATION)
            .export_values();

        nb::class_<EvaluationLifeCycleObserver, PyEvaluationLifeCycleObserver, nb::intrusive_base>(
                m, "EvaluationLifeCycleObserver")
            .def("on_before_start_graph", &EvaluationLifeCycleObserver::on_before_start_graph)
            .def("on_after_start_graph", &EvaluationLifeCycleObserver::on_after_start_graph)
            .def("on_before_start_node", &EvaluationLifeCycleObserver::on_before_start_node)
            .def("on_after_start_node", &EvaluationLifeCycleObserver::on_after_start_node)
            .def("on_before_graph_evaluation", &EvaluationLifeCycleObserver::on_before_graph_evaluation)
            .def("on_after_graph_evaluation", &EvaluationLifeCycleObserver::on_after_graph_evaluation)
            .def("on_before_node_evaluation", &EvaluationLifeCycleObserver::on_before_node_evaluation)
            .def("on_after_node_evaluation", &EvaluationLifeCycleObserver::on_after_node_evaluation)
            .def("on_before_stop_node", &EvaluationLifeCycleObserver::on_before_stop_node)
            .def("on_after_stop_node", &EvaluationLifeCycleObserver::on_after_stop_node)
            .def("on_before_stop_graph", &EvaluationLifeCycleObserver::on_before_stop_graph)
            .def("on_after_stop_graph", &EvaluationLifeCycleObserver::on_after_stop_graph);
=======
                .def_prop_ro("run_mode", &GraphExecutor::run_mode)
                .def_prop_ro("graph", &GraphExecutor::graph)
                .def("run", &GraphExecutor::run)
                .def("__str__",
                     [](const GraphExecutor &self) {
                         return fmt::format("GraphExecutor@{:p}[mode={}]", static_cast<const void *>(&self),
                                            static_cast<int>(self.run_mode()));
                     })
                .def("__repr__", [](const GraphExecutor &self) {
                    return fmt::format("GraphExecutor@{:p}[mode={}]", static_cast<const void *>(&self),
                                       static_cast<int>(self.run_mode()));
                });

        nb::enum_<EvaluationMode>(m, "EvaluationMode")
                .value("REAL_TIME", EvaluationMode::REAL_TIME)
                .value("SIMULATION", EvaluationMode::SIMULATION)
                .export_values();

        nb::class_<EvaluationLifeCycleObserver, PyEvaluationLifeCycleObserver, nb::intrusive_base>(
                    m, "EvaluationLifeCycleObserver")
                .def("on_before_start_graph", &EvaluationLifeCycleObserver::on_before_start_graph)
                .def("on_after_start_graph", &EvaluationLifeCycleObserver::on_after_start_graph)
                .def("on_before_start_node", &EvaluationLifeCycleObserver::on_before_start_node)
                .def("on_after_start_node", &EvaluationLifeCycleObserver::on_after_start_node)
                .def("on_before_graph_evaluation", &EvaluationLifeCycleObserver::on_before_graph_evaluation)
                .def("on_after_graph_evaluation", &EvaluationLifeCycleObserver::on_after_graph_evaluation)
                .def("on_before_node_evaluation", &EvaluationLifeCycleObserver::on_before_node_evaluation)
                .def("on_after_node_evaluation", &EvaluationLifeCycleObserver::on_after_node_evaluation)
                .def("on_before_stop_node", &EvaluationLifeCycleObserver::on_before_stop_node)
                .def("on_after_stop_node", &EvaluationLifeCycleObserver::on_after_stop_node)
                .def("on_before_stop_graph", &EvaluationLifeCycleObserver::on_before_stop_graph)
                .def("on_after_stop_graph", &EvaluationLifeCycleObserver::on_after_stop_graph);
>>>>>>> 70d9c6a2
    }

    GraphExecutorImpl::GraphExecutorImpl(graph_ptr graph, EvaluationMode run_mode,
                                         std::vector<EvaluationLifeCycleObserver::ptr> observers)
<<<<<<< HEAD
        : _graph(graph), _run_mode(run_mode), _observers{std::move(observers)}
    {
=======
        : _graph(graph), _run_mode(run_mode), _observers{std::move(observers)} {
>>>>>>> 70d9c6a2
    }

    EvaluationMode GraphExecutorImpl::run_mode() const { return _run_mode; }

    graph_ptr GraphExecutorImpl::graph() const { return _graph; }

<<<<<<< HEAD
    void GraphExecutorImpl::run(const engine_time_t& start_time, const engine_time_t& end_time)
    {
=======
    void GraphExecutorImpl::run(const engine_time_t &start_time, const engine_time_t &end_time) {
>>>>>>> 70d9c6a2
        auto now = std::chrono::system_clock::now();
        fmt::print("{} [CPP] Running graph [{}] start time: {} end time: {}\n",
                   fmt::format("{:%Y-%m-%d %H:%M:%S}", now),
                   (_graph ? *_graph->label() : std::string{"unknown"}), start_time, end_time);

        if (end_time <= start_time)
        {
            if (end_time < start_time)
            {
                throw std::invalid_argument("End time cannot be before the start time");
            }
            else
            {
                throw std::invalid_argument("End time cannot be equal to the start time");
            }
        }

        EngineEvaluationClock::ptr clock;
<<<<<<< HEAD
        switch (_run_mode)
        {
        case EvaluationMode::REAL_TIME: clock = new RealTimeEvaluationClock(start_time);
            break;
        case EvaluationMode::SIMULATION: clock = new SimulationEvaluationClock(start_time);
            break;
        default: throw std::runtime_error("Unknown run mode");
=======
        switch (_run_mode) {
            case EvaluationMode::REAL_TIME: clock = new RealTimeEvaluationClock(start_time);
                break;
            case EvaluationMode::SIMULATION: clock = new SimulationEvaluationClock(start_time);
                break;
            default: throw std::runtime_error("Unknown run mode");
>>>>>>> 70d9c6a2
        }

        nb::ref<EvaluationEngine> evaluationEngine = new EvaluationEngineImpl(clock, start_time, end_time, _run_mode);
        _graph->set_evaluation_engine(evaluationEngine);

<<<<<<< HEAD
        for (const auto& observer : _observers) { evaluationEngine->add_life_cycle_observer(observer); }
=======
        for (const auto &observer: _observers) { evaluationEngine->add_life_cycle_observer(observer); }
>>>>>>> 70d9c6a2

        try
        {
            // Initialise the graph but do not dispose here; disposal is handled by GraphBuilder.release_instance in Python
            initialise_component(*_graph);
            // Use RAII; StartStopContext destructor will stop and set Python error if exception occurs
            {
                auto startStopContext = StartStopContext(*_graph);
                while (clock->evaluation_time() < end_time) { _evaluate(*evaluationEngine); }
            }
            // After StartStopContext destruction, check if a Python error was set during stop
            if (PyErr_Occurred()) { throw nb::python_error(); }
        }
        catch (const NodeException& e)
        {
            // Raise Python hgraph.NodeException constructed from C++ NodeException details
<<<<<<< HEAD
            try
            {
                nb::object hgraph_mod = nb::module_::import_("hgraph");
                nb::object py_node_exc_cls = hgraph_mod.attr("NodeException");
                nb::tuple args =
                    nb::make_tuple(nb::cast(e.signature_name), nb::cast(e.label), nb::cast(e.wiring_path),
                                   nb::cast(e.error_msg),
                                   nb::cast(e.stack_trace), nb::cast(e.activation_back_trace),
                                   nb::cast(e.additional_context));
=======
            try {
                nb::object hgraph_mod = nb::module_::import_("hgraph");
                nb::object py_node_exc_cls = hgraph_mod.attr("NodeException");
                nb::tuple args =
                        nb::make_tuple(nb::cast(e.signature_name), nb::cast(e.label), nb::cast(e.wiring_path),
                                       nb::cast(e.error_msg),
                                       nb::cast(e.stack_trace), nb::cast(e.activation_back_trace),
                                       nb::cast(e.additional_context));
>>>>>>> 70d9c6a2
                PyErr_SetObject(py_node_exc_cls.ptr(), args.ptr());
            }
            catch (...) { PyErr_SetString(PyExc_RuntimeError, e.what()); }
            throw nb::python_error();
<<<<<<< HEAD
        }
        catch (const nb::python_error& e)
        {
            throw; // Preserve Python exception raised above
        }
        catch (const std::exception& e)
        {
=======
        } catch (const nb::python_error &e) {
            throw; // Preserve Python exception raised above
        } catch (const std::exception &e) {
>>>>>>> 70d9c6a2
            // Preserve any active Python exception (e.g., hgraph.NodeException)
            if (PyErr_Occurred()) { throw nb::python_error(); }
            // Provide a clear message for unexpected exceptions
            std::string msg = std::string("Graph execution failed: ") + e.what();
            throw nb::builtin_exception(nb::exception_type::runtime_error, msg.c_str());
        }
    }

<<<<<<< HEAD
    void GraphExecutorImpl::register_with_nanobind(nb::module_& m)
    {
        nb::class_ < GraphExecutorImpl, GraphExecutor > (m, "GraphExecutorImpl")
            .def(nb::init<graph_ptr, EvaluationMode, std::vector<EvaluationLifeCycleObserver::ptr>>(), "graph"_a,
                 "run_mode"_a,
                 "observers"_a = std::vector<EvaluationLifeCycleObserver::ptr>{});
=======
    void GraphExecutorImpl::register_with_nanobind(nb::module_ &m) {
        nb::class_ < GraphExecutorImpl, GraphExecutor > (m, "GraphExecutorImpl")
                .def(nb::init<graph_ptr, EvaluationMode, std::vector<EvaluationLifeCycleObserver::ptr> >(), "graph"_a,
                     "run_mode"_a,
                     "observers"_a = std::vector<EvaluationLifeCycleObserver::ptr>{});
>>>>>>> 70d9c6a2
    }

    void GraphExecutorImpl::_evaluate(EvaluationEngine& evaluationEngine)
    {
        try
        {
            evaluationEngine.notify_before_evaluation();
        }
        catch (const NodeException& e)
        {
            // Let NodeException propagate to nanobind exception translator
            throw;
        }
        catch (const nb::python_error& e) { throw; }
        catch (const std::exception& e)
        {
            if (PyErr_Occurred()) { throw nb::python_error(); }
            std::string msg = std::string("Error in notify_before_evaluation: ") + e.what();
            throw nb::builtin_exception(nb::exception_type::runtime_error, msg.c_str());
        }
        try
        {
            _graph->evaluate_graph();
        }
        catch (const NodeException& e)
        {
            // Let NodeException propagate to nanobind exception translator
            throw;
        }
        catch (const nb::python_error& e) { throw; }
        catch (const std::exception& e)
        {
            if (PyErr_Occurred()) { throw nb::python_error(); }
            std::string msg = std::string("Graph evaluation failed: ") + e.what();
            throw nb::builtin_exception(nb::exception_type::runtime_error, msg.c_str());
        }
        try
        {
            evaluationEngine.notify_after_evaluation();
        }
        catch (const NodeException& e)
        {
            // Let NodeException propagate to nanobind exception translator
            throw;
        }
        catch (const std::exception& e)
        {
            std::string msg = std::string("Error in notify_after_evaluation: ") + e.what();
            throw nb::builtin_exception(nb::exception_type::runtime_error, msg.c_str());
        }
        evaluationEngine.advance_engine_time();
    }
} // namespace hgraph<|MERGE_RESOLUTION|>--- conflicted
+++ resolved
@@ -37,13 +37,12 @@
     void GraphExecutor::register_with_nanobind(nb::module_& m)
     {
         nb::class_<GraphExecutor, nb::intrusive_base>(m, "GraphExecutor")
-<<<<<<< HEAD
             .def_prop_ro("run_mode", &GraphExecutor::run_mode)
             .def_prop_ro("graph", &GraphExecutor::graph)
             .def("run", &GraphExecutor::run)
             .def("__str__",
                  [](const GraphExecutor& self)
-                 {
+                     {
                      return fmt::format("GraphExecutor@{:p}[mode={}]", static_cast<const void*>(&self),
                                         static_cast<int>(self.run_mode()));
                  })
@@ -54,9 +53,9 @@
             });
 
         nb::enum_<EvaluationMode>(m, "EvaluationMode")
-            .value("REAL_TIME", EvaluationMode::REAL_TIME)
-            .value("SIMULATION", EvaluationMode::SIMULATION)
-            .export_values();
+                .value("REAL_TIME", EvaluationMode::REAL_TIME)
+                .value("SIMULATION", EvaluationMode::SIMULATION)
+                .export_values();
 
         nb::class_<EvaluationLifeCycleObserver, PyEvaluationLifeCycleObserver, nb::intrusive_base>(
                 m, "EvaluationLifeCycleObserver")
@@ -72,62 +71,20 @@
             .def("on_after_stop_node", &EvaluationLifeCycleObserver::on_after_stop_node)
             .def("on_before_stop_graph", &EvaluationLifeCycleObserver::on_before_stop_graph)
             .def("on_after_stop_graph", &EvaluationLifeCycleObserver::on_after_stop_graph);
-=======
-                .def_prop_ro("run_mode", &GraphExecutor::run_mode)
-                .def_prop_ro("graph", &GraphExecutor::graph)
-                .def("run", &GraphExecutor::run)
-                .def("__str__",
-                     [](const GraphExecutor &self) {
-                         return fmt::format("GraphExecutor@{:p}[mode={}]", static_cast<const void *>(&self),
-                                            static_cast<int>(self.run_mode()));
-                     })
-                .def("__repr__", [](const GraphExecutor &self) {
-                    return fmt::format("GraphExecutor@{:p}[mode={}]", static_cast<const void *>(&self),
-                                       static_cast<int>(self.run_mode()));
-                });
-
-        nb::enum_<EvaluationMode>(m, "EvaluationMode")
-                .value("REAL_TIME", EvaluationMode::REAL_TIME)
-                .value("SIMULATION", EvaluationMode::SIMULATION)
-                .export_values();
-
-        nb::class_<EvaluationLifeCycleObserver, PyEvaluationLifeCycleObserver, nb::intrusive_base>(
-                    m, "EvaluationLifeCycleObserver")
-                .def("on_before_start_graph", &EvaluationLifeCycleObserver::on_before_start_graph)
-                .def("on_after_start_graph", &EvaluationLifeCycleObserver::on_after_start_graph)
-                .def("on_before_start_node", &EvaluationLifeCycleObserver::on_before_start_node)
-                .def("on_after_start_node", &EvaluationLifeCycleObserver::on_after_start_node)
-                .def("on_before_graph_evaluation", &EvaluationLifeCycleObserver::on_before_graph_evaluation)
-                .def("on_after_graph_evaluation", &EvaluationLifeCycleObserver::on_after_graph_evaluation)
-                .def("on_before_node_evaluation", &EvaluationLifeCycleObserver::on_before_node_evaluation)
-                .def("on_after_node_evaluation", &EvaluationLifeCycleObserver::on_after_node_evaluation)
-                .def("on_before_stop_node", &EvaluationLifeCycleObserver::on_before_stop_node)
-                .def("on_after_stop_node", &EvaluationLifeCycleObserver::on_after_stop_node)
-                .def("on_before_stop_graph", &EvaluationLifeCycleObserver::on_before_stop_graph)
-                .def("on_after_stop_graph", &EvaluationLifeCycleObserver::on_after_stop_graph);
->>>>>>> 70d9c6a2
     }
 
     GraphExecutorImpl::GraphExecutorImpl(graph_ptr graph, EvaluationMode run_mode,
                                          std::vector<EvaluationLifeCycleObserver::ptr> observers)
-<<<<<<< HEAD
         : _graph(graph), _run_mode(run_mode), _observers{std::move(observers)}
     {
-=======
-        : _graph(graph), _run_mode(run_mode), _observers{std::move(observers)} {
->>>>>>> 70d9c6a2
     }
 
     EvaluationMode GraphExecutorImpl::run_mode() const { return _run_mode; }
 
     graph_ptr GraphExecutorImpl::graph() const { return _graph; }
 
-<<<<<<< HEAD
     void GraphExecutorImpl::run(const engine_time_t& start_time, const engine_time_t& end_time)
     {
-=======
-    void GraphExecutorImpl::run(const engine_time_t &start_time, const engine_time_t &end_time) {
->>>>>>> 70d9c6a2
         auto now = std::chrono::system_clock::now();
         fmt::print("{} [CPP] Running graph [{}] start time: {} end time: {}\n",
                    fmt::format("{:%Y-%m-%d %H:%M:%S}", now),
@@ -146,7 +103,6 @@
         }
 
         EngineEvaluationClock::ptr clock;
-<<<<<<< HEAD
         switch (_run_mode)
         {
         case EvaluationMode::REAL_TIME: clock = new RealTimeEvaluationClock(start_time);
@@ -154,24 +110,12 @@
         case EvaluationMode::SIMULATION: clock = new SimulationEvaluationClock(start_time);
             break;
         default: throw std::runtime_error("Unknown run mode");
-=======
-        switch (_run_mode) {
-            case EvaluationMode::REAL_TIME: clock = new RealTimeEvaluationClock(start_time);
-                break;
-            case EvaluationMode::SIMULATION: clock = new SimulationEvaluationClock(start_time);
-                break;
-            default: throw std::runtime_error("Unknown run mode");
->>>>>>> 70d9c6a2
         }
 
         nb::ref<EvaluationEngine> evaluationEngine = new EvaluationEngineImpl(clock, start_time, end_time, _run_mode);
         _graph->set_evaluation_engine(evaluationEngine);
 
-<<<<<<< HEAD
-        for (const auto& observer : _observers) { evaluationEngine->add_life_cycle_observer(observer); }
-=======
-        for (const auto &observer: _observers) { evaluationEngine->add_life_cycle_observer(observer); }
->>>>>>> 70d9c6a2
+        for (const auto& observer: _observers) { evaluationEngine->add_life_cycle_observer(observer); }
 
         try
         {
@@ -188,7 +132,6 @@
         catch (const NodeException& e)
         {
             // Raise Python hgraph.NodeException constructed from C++ NodeException details
-<<<<<<< HEAD
             try
             {
                 nb::object hgraph_mod = nb::module_::import_("hgraph");
@@ -198,21 +141,10 @@
                                    nb::cast(e.error_msg),
                                    nb::cast(e.stack_trace), nb::cast(e.activation_back_trace),
                                    nb::cast(e.additional_context));
-=======
-            try {
-                nb::object hgraph_mod = nb::module_::import_("hgraph");
-                nb::object py_node_exc_cls = hgraph_mod.attr("NodeException");
-                nb::tuple args =
-                        nb::make_tuple(nb::cast(e.signature_name), nb::cast(e.label), nb::cast(e.wiring_path),
-                                       nb::cast(e.error_msg),
-                                       nb::cast(e.stack_trace), nb::cast(e.activation_back_trace),
-                                       nb::cast(e.additional_context));
->>>>>>> 70d9c6a2
                 PyErr_SetObject(py_node_exc_cls.ptr(), args.ptr());
             }
             catch (...) { PyErr_SetString(PyExc_RuntimeError, e.what()); }
             throw nb::python_error();
-<<<<<<< HEAD
         }
         catch (const nb::python_error& e)
         {
@@ -220,11 +152,6 @@
         }
         catch (const std::exception& e)
         {
-=======
-        } catch (const nb::python_error &e) {
-            throw; // Preserve Python exception raised above
-        } catch (const std::exception &e) {
->>>>>>> 70d9c6a2
             // Preserve any active Python exception (e.g., hgraph.NodeException)
             if (PyErr_Occurred()) { throw nb::python_error(); }
             // Provide a clear message for unexpected exceptions
@@ -233,20 +160,12 @@
         }
     }
 
-<<<<<<< HEAD
     void GraphExecutorImpl::register_with_nanobind(nb::module_& m)
     {
         nb::class_ < GraphExecutorImpl, GraphExecutor > (m, "GraphExecutorImpl")
             .def(nb::init<graph_ptr, EvaluationMode, std::vector<EvaluationLifeCycleObserver::ptr>>(), "graph"_a,
                  "run_mode"_a,
                  "observers"_a = std::vector<EvaluationLifeCycleObserver::ptr>{});
-=======
-    void GraphExecutorImpl::register_with_nanobind(nb::module_ &m) {
-        nb::class_ < GraphExecutorImpl, GraphExecutor > (m, "GraphExecutorImpl")
-                .def(nb::init<graph_ptr, EvaluationMode, std::vector<EvaluationLifeCycleObserver::ptr> >(), "graph"_a,
-                     "run_mode"_a,
-                     "observers"_a = std::vector<EvaluationLifeCycleObserver::ptr>{});
->>>>>>> 70d9c6a2
     }
 
     void GraphExecutorImpl::_evaluate(EvaluationEngine& evaluationEngine)
