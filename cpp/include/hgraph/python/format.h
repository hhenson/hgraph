//
// Created by Howard Henson on 17/05/2025.
//

#ifndef FORMAT_H
#define FORMAT_H

#include <format>
#include <nanobind/nanobind.h>

<<<<<<< HEAD
namespace std
{
    template <typename Py_T, typename CharT>
=======
namespace std {
    template<typename Py_T, typename CharT>
>>>>>>> 70d9c6a2
        requires std::is_same_v<Py_T, nanobind::handle> || std::is_same_v<Py_T, nanobind::object>
    struct formatter<Py_T, CharT> {
        bool use_repr = false;

        // Parse formatting options if needed
<<<<<<< HEAD
        constexpr auto parse(std::format_parse_context& ctx)
        {
=======
        constexpr auto parse(std::format_parse_context &ctx) {
>>>>>>> 70d9c6a2
            auto it = ctx.begin();
            auto end = ctx.end();

            // If we reached the end of the format string, return
            if (it == end || *it == '}') { return it; }

            // Check for format specifiers
            if (*it == ':')
            {
                ++it;
                if (it != end && *it == 'r')
                {
                    use_repr = true;
                    ++it;
                }
            }

            // Check that we've reached the end of the format spec
            if (it != end && *it != '}') { throw format_error("Invalid format specifier for nanobind::handle"); }
            return it;
        }

        // Format the value and output it to the context
        auto format(const Py_T& value, std::format_context& ctx) const
        {
            if (use_repr) { return format_to(ctx.out(), "{}", nanobind::repr(value).c_str()); }
            return format_to(ctx.out(), "{}", nanobind::str(value).c_str());
        }
    };

    using handle_formatter = formatter<nanobind::handle>;
    using object_formatter = formatter<nanobind::object>;
} // namespace std

#endif  // FORMAT_H<|MERGE_RESOLUTION|>--- conflicted
+++ resolved
@@ -8,25 +8,16 @@
 #include <format>
 #include <nanobind/nanobind.h>
 
-<<<<<<< HEAD
-namespace std
-{
+namespace std {
+
     template <typename Py_T, typename CharT>
-=======
-namespace std {
-    template<typename Py_T, typename CharT>
->>>>>>> 70d9c6a2
         requires std::is_same_v<Py_T, nanobind::handle> || std::is_same_v<Py_T, nanobind::object>
     struct formatter<Py_T, CharT> {
         bool use_repr = false;
 
         // Parse formatting options if needed
-<<<<<<< HEAD
         constexpr auto parse(std::format_parse_context& ctx)
         {
-=======
-        constexpr auto parse(std::format_parse_context &ctx) {
->>>>>>> 70d9c6a2
             auto it = ctx.begin();
             auto end = ctx.end();
 
