--- conflicted
+++ resolved
@@ -26,25 +26,16 @@
 
 // Casts a std::chrono type (either a duration or a time_point) to/from
 // Python timedelta objects, or from a Python float representing seconds.
-<<<<<<< HEAD
-template <typename type>
+template<typename type>
 class duration_caster
 {
-=======
-template<typename type>
-class duration_caster {
->>>>>>> 70d9c6a2
 public:
     using rep = typename type::rep;
     using period = typename type::period;
     using duration_t = std::chrono::duration<rep, period>;
 
-<<<<<<< HEAD
-    bool from_python(handle src, uint8_t /*flags*/, cleanup_list*) noexcept
-    {
-=======
-    bool from_python(handle src, uint8_t /*flags*/, cleanup_list *) noexcept {
->>>>>>> 70d9c6a2
+    bool from_python(handle src, uint8_t /*flags*/, cleanup_list *) noexcept
+    {
         namespace ch = std::chrono;
 
         if (!src) return false;
@@ -62,13 +53,9 @@
                     days(dd) + ch::seconds(ss) + ch::microseconds(uu)));
                 return true;
             }
-<<<<<<< HEAD
-        }
-        catch (python_error& e)
-        {
-=======
-        } catch (python_error &e) {
->>>>>>> 70d9c6a2
+        }
+        catch (python_error &e)
+        {
             e.discard_as_unraisable(src.ptr());
             return false;
         }
@@ -90,33 +77,21 @@
     }
 
     // If this is a duration just return it back
-<<<<<<< HEAD
-    static const duration_t& get_duration(const duration_t& src)
-    {
-=======
-    static const duration_t &get_duration(const duration_t &src) {
->>>>>>> 70d9c6a2
+    static const duration_t &get_duration(const duration_t &src)
+    {
         return src;
     }
 
     // If this is a time_point get the time_since_epoch
     template<typename Clock>
     static duration_t get_duration(
-<<<<<<< HEAD
-        const std::chrono::time_point<Clock, duration_t>& src)
+        const std::chrono::time_point<Clock, duration_t> &src)
     {
         return src.time_since_epoch();
     }
 
-    static handle from_cpp(const type& src, rv_policy, cleanup_list*) noexcept
-    {
-=======
-        const std::chrono::time_point<Clock, duration_t> &src) {
-        return src.time_since_epoch();
-    }
-
-    static handle from_cpp(const type &src, rv_policy, cleanup_list *) noexcept {
->>>>>>> 70d9c6a2
+    static handle from_cpp(const type &src, rv_policy, cleanup_list *) noexcept
+    {
         namespace ch = std::chrono;
 
         // Use overloaded function to get our duration from our source
@@ -138,10 +113,7 @@
 #if PY_VERSION_HEX < 0x03090000
     NB_TYPE_CASTER(type, io_name ("typing.Union[datetime.timedelta, float]",
                                      "datetime.timedelta")
-<<<<<<< HEAD
-=======
-
->>>>>>> 70d9c6a2
+
     )
 #else
     NB_TYPE_CASTER(type, io_name ("datetime.timedelta | float",
@@ -151,23 +123,14 @@
 
 // Cast between times on the system clock and datetime.datetime instances
 // (also supports datetime.date and datetime.time for Python->C++ conversions)
-<<<<<<< HEAD
-template <typename Duration>
-class type_caster<std::chrono::time_point<std::chrono::system_clock, Duration>>
+template<typename Duration>
+class type_caster<std::chrono::time_point<std::chrono::system_clock, Duration> >
 {
 public:
     using type = std::chrono::time_point<std::chrono::system_clock, Duration>;
 
-    bool from_python(handle src, uint8_t /*flags*/, cleanup_list*) noexcept
-    {
-=======
-template<typename Duration>
-class type_caster<std::chrono::time_point<std::chrono::system_clock, Duration> > {
-public:
-    using type = std::chrono::time_point<std::chrono::system_clock, Duration>;
-
-    bool from_python(handle src, uint8_t /*flags*/, cleanup_list *) noexcept {
->>>>>>> 70d9c6a2
+    bool from_python(handle src, uint8_t /*flags*/, cleanup_list *) noexcept
+    {
         namespace ch = std::chrono;
 
         if (!src)
@@ -181,13 +144,9 @@
             {
                 return false;
             }
-<<<<<<< HEAD
-        }
-        catch (python_error& e)
-        {
-=======
-        } catch (python_error &e) {
->>>>>>> 70d9c6a2
+        }
+        catch (python_error &e)
+        {
             e.discard_as_unraisable(src.ptr());
             return false;
         }
@@ -198,11 +157,7 @@
         std::chrono::sys_days date_part = ymd;
 
         auto tod = std::chrono::hours{hh} + std::chrono::minutes{min} + std::chrono::seconds{ss} +
-<<<<<<< HEAD
             std::chrono::microseconds{uu};
-=======
-                   std::chrono::microseconds{uu};
->>>>>>> 70d9c6a2
 
         // date_part is a sys_days time_point (days resolution). Convert its
         // time_since_epoch to the target Duration and add the time-of-day also
@@ -227,12 +182,8 @@
         return true;
     }
 
-<<<<<<< HEAD
-    static handle from_cpp(const type& src, rv_policy, cleanup_list*) noexcept
-    {
-=======
-    static handle from_cpp(const type &src, rv_policy, cleanup_list *) noexcept {
->>>>>>> 70d9c6a2
+    static handle from_cpp(const type &src, rv_policy, cleanup_list *) noexcept
+    {
         namespace ch = std::chrono;
 
         auto current_day = std::chrono::floor<std::chrono::days>(src);
@@ -262,10 +213,7 @@
 #if PY_VERSION_HEX < 0x03090000
     NB_TYPE_CASTER(type, io_name ("typing.Union[datetime.datetime, datetime.date, datetime.time]",
                                      "datetime.datetime")
-<<<<<<< HEAD
-=======
-
->>>>>>> 70d9c6a2
+
     )
 #else
     NB_TYPE_CASTER(type, io_name ("datetime.datetime | datetime.date | datetime.time",
@@ -277,7 +225,6 @@
 // datetime.datetime objects since they are not measured on calendar
 // time. So instead we just make them timedeltas; or if they have
 // passed us a time as a float, we convert that.
-<<<<<<< HEAD
 template <typename Clock, typename Duration>
 class type_caster<std::chrono::time_point<Clock, Duration>>
     : public duration_caster<std::chrono::time_point<Clock, Duration>>
@@ -297,27 +244,8 @@
 public:
     using type = std::chrono::year_month_day;
 
-    bool from_python(handle src, uint8_t /*flags*/, cleanup_list*) noexcept
-    {
-=======
-template<typename Clock, typename Duration>
-class type_caster<std::chrono::time_point<Clock, Duration> >
-        : public duration_caster<std::chrono::time_point<Clock, Duration> > {
-};
-
-template<typename Rep, typename Period>
-class type_caster<std::chrono::duration<Rep, Period> >
-        : public duration_caster<std::chrono::duration<Rep, Period> > {
-};
-
-// Support for date
-template<>
-class type_caster<std::chrono::year_month_day> {
-public:
-    using type = std::chrono::year_month_day;
-
-    bool from_python(handle src, uint8_t /*flags*/, cleanup_list *) noexcept {
->>>>>>> 70d9c6a2
+    bool from_python(handle src, uint8_t /*flags*/, cleanup_list *) noexcept
+    {
         namespace ch = std::chrono;
 
         if (!src)
@@ -331,13 +259,9 @@
             {
                 return false;
             }
-<<<<<<< HEAD
-        }
-        catch (python_error& e)
-        {
-=======
-        } catch (python_error &e) {
->>>>>>> 70d9c6a2
+        }
+        catch (python_error &e)
+        {
             e.discard_as_unraisable(src.ptr());
             return false;
         }
@@ -350,12 +274,8 @@
         return true;
     }
 
-<<<<<<< HEAD
-    static handle from_cpp(const type& src, rv_policy, cleanup_list*) noexcept
-    {
-=======
-    static handle from_cpp(const type &src, rv_policy, cleanup_list *) noexcept {
->>>>>>> 70d9c6a2
+    static handle from_cpp(const type &src, rv_policy, cleanup_list *) noexcept
+    {
         namespace ch = std::chrono;
 
         int year = static_cast<int>(src.year());
@@ -375,22 +295,14 @@
         PyObject *result = PyDate_FromDate(year, month, day);
 #else
         // Use Python object creation for limited API
-<<<<<<< HEAD
-        PyObject* result = nullptr;
+        PyObject *result = nullptr;
         try
         {
             datetime_types.ensure_ready();
             result = datetime_types.date(year, month, day).release().ptr();
         }
-        catch (python_error& e)
-        {
-=======
-        PyObject *result = nullptr;
-        try {
-            datetime_types.ensure_ready();
-            result = datetime_types.date(year, month, day).release().ptr();
-        } catch (python_error &e) {
->>>>>>> 70d9c6a2
+        catch (python_error &e)
+        {
             e.restore();
             return nanobind::none().release();
         }
@@ -405,10 +317,7 @@
 #if PY_VERSION_HEX < 0x03090000
     NB_TYPE_CASTER(type, io_name ("typing.Union[datetime.datetime, datetime.date, datetime.time]",
                                      "datetime.datetime")
-<<<<<<< HEAD
-=======
-
->>>>>>> 70d9c6a2
+
     )
 #else
     NB_TYPE_CASTER(type, io_name ("datetime.datetime | datetime.date | datetime.time",
