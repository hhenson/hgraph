--- conflicted
+++ resolved
@@ -8,20 +8,12 @@
 #include <nanobind/nanobind.h>
 
 NAMESPACE_BEGIN (NB_NAMESPACE)
-<<<<<<< HEAD
 
 NAMESPACE_BEGIN (detail)
 
 PyObject* frozenset_from_obj(PyObject* o)
 {
     PyObject* result = PyFrozenSet_New(o);
-=======
-
-NAMESPACE_BEGIN (detail)
-
-PyObject *frozenset_from_obj(PyObject *o) {
-    PyObject *result = PyFrozenSet_New(o);
->>>>>>> 70d9c6a2
     if (!result)
         raise_python_error();
     return result;
@@ -42,28 +34,9 @@
 {
     NB_OBJECT(frozenset, object, "frozenset", PyFrozenSet_Check)
 
-<<<<<<< HEAD
     frozenset() : object(PyFrozenSet_New(nullptr), detail::steal_t())
     {
     }
-
-    explicit frozenset(handle h)
-        : object(detail::frozenset_from_obj(h.ptr()), detail::steal_t{})
-    {
-    }
-
-    size_t size() const { return (size_t)NB_SET_GET_SIZE(m_ptr); }
-    template <typename T>
-    bool contains(T&& key) const;
-    template <typename T>
-    void add(T&& value);
-
-    void clear()
-    {
-=======
-    frozenset() : object(PyFrozenSet_New(nullptr), detail::steal_t()) {
-    }
-
     explicit frozenset(handle h)
         : object(detail::frozenset_from_obj(h.ptr()), detail::steal_t{}) {
     }
@@ -77,18 +50,12 @@
     void add(T &&value);
 
     void clear() {
->>>>>>> 70d9c6a2
         if (PySet_Clear(m_ptr))
             raise_python_error();
     }
 
-<<<<<<< HEAD
-    template <typename T>
+    template<typename T>
     bool discard(T&& value);
-=======
-    template<typename T>
-    bool discard(T &&value);
->>>>>>> 70d9c6a2
 };
 
 NAMESPACE_END (NB_NAMESPACE)
