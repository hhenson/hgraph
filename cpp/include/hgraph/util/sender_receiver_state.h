//
// Created by Howard Henson on 26/12/2024.
//

#ifndef SENDER_RECEIVER_STATE_H
#define SENDER_RECEIVER_STATE_H

#include <hgraph/hgraph_base.h>
#include <deque>
#include <mutex>

<<<<<<< HEAD
namespace hgraph
{
    struct SenderReceiverState
    {
        using ptr = SenderReceiverState*;
=======
namespace hgraph {
    struct SenderReceiverState {
        using ptr = SenderReceiverState *;
>>>>>>> 70d9c6a2
        using LockType = std::recursive_mutex;
        using LockGuard = std::lock_guard<LockType>;
        using value_type = std::pair<int64_t, nb::object>;

        SenderReceiverState() = default;

        void set_evaluation_clock(engine_evalaution_clock_ptr clock);

        void operator()(value_type value);

        void enqueue(value_type value);

        void enqueue_front(value_type value);

        std::optional<value_type> dequeue();

        explicit operator bool() const;

        [[nodiscard]] bool stopped() const;
<<<<<<< HEAD
=======

>>>>>>> 70d9c6a2
        void mark_stopped();

        /**
         * This can replace with ``with ...`` clause just graph the guard and in an appropriate
         * context.
         */
        [[nodiscard]] auto guard() const -> LockGuard;

    private:
        mutable LockType lock;
        std::deque<value_type> queue;
        engine_evalaution_clock_ptr evaluation_clock{};
        bool _stopped{false};
    };
} // namespace hgraph

#endif  // SENDER_RECEIVER_STATE_H<|MERGE_RESOLUTION|>--- conflicted
+++ resolved
@@ -9,17 +9,9 @@
 #include <deque>
 #include <mutex>
 
-<<<<<<< HEAD
-namespace hgraph
-{
-    struct SenderReceiverState
-    {
-        using ptr = SenderReceiverState*;
-=======
 namespace hgraph {
     struct SenderReceiverState {
-        using ptr = SenderReceiverState *;
->>>>>>> 70d9c6a2
+        using ptr = SenderReceiverState*;
         using LockType = std::recursive_mutex;
         using LockGuard = std::lock_guard<LockType>;
         using value_type = std::pair<int64_t, nb::object>;
@@ -39,10 +31,7 @@
         explicit operator bool() const;
 
         [[nodiscard]] bool stopped() const;
-<<<<<<< HEAD
-=======
 
->>>>>>> 70d9c6a2
         void mark_stopped();
 
         /**
