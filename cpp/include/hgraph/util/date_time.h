--- conflicted
+++ resolved
@@ -37,15 +37,7 @@
     };
 } // namespace std
 
-<<<<<<< HEAD
-} // namespace std
-
-namespace hgraph
-{
-
-=======
 namespace hgraph {
->>>>>>> 70d9c6a2
     using engine_clock = std::chrono::system_clock;
     // Use microsecond precision to avoid overflow for dates beyond 2262
     using engine_time_t = std::chrono::time_point<engine_clock, std::chrono::microseconds>;
@@ -83,9 +75,5 @@
     inline auto static MIN_TD = smallest_time_increment();
 
     using engine_date_t = std::chrono::year_month_day;
-<<<<<<< HEAD
-
-=======
->>>>>>> 70d9c6a2
 } // namespace hgraph
 #endif  // HGRAPH_DATE_TIME_H