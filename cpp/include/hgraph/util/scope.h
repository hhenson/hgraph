--- conflicted
+++ resolved
@@ -2,37 +2,23 @@
 #ifndef HGRAPH_CPP_ENGINE_SCOPE_H
 #define HGRAPH_CPP_ENGINE_SCOPE_H
 
-<<<<<<< HEAD
-namespace hgraph
-{
+namespace hgraph {
+
     template <class F>
     class scope_exit
     {
     public:
         explicit scope_exit(F&& f) noexcept : fn_(std::move(f)), active_(true)
         {
-=======
-namespace hgraph {
-    template<class F>
-    class scope_exit {
-    public:
-        explicit scope_exit(F &&f) noexcept : fn_(std::move(f)), active_(true) {
->>>>>>> 70d9c6a2
         }
 
         scope_exit(scope_exit&& other) noexcept : fn_(std::move(other.fn_)), active_(other.active_) { other.release(); }
 
-<<<<<<< HEAD
         scope_exit(const scope_exit&) = delete;
+
         scope_exit& operator=(const scope_exit&) = delete;
+
         scope_exit& operator=(scope_exit&&) = delete;
-=======
-        scope_exit(const scope_exit &) = delete;
-
-        scope_exit &operator=(const scope_exit &) = delete;
-
-        scope_exit &operator=(scope_exit &&) = delete;
->>>>>>> 70d9c6a2
 
         ~scope_exit()
         {
@@ -47,12 +33,7 @@
     };
 
     // helper deduction:
-<<<<<<< HEAD
-    template <class F>
+    template<class F>
     scope_exit<F> make_scope_exit(F&& f) { return scope_exit<F>(std::forward<F>(f)); }
-=======
-    template<class F>
-    scope_exit<F> make_scope_exit(F &&f) { return scope_exit<F>(std::forward<F>(f)); }
->>>>>>> 70d9c6a2
 } // namespace hgraph
 #endif  // HGRAPH_CPP_ENGINE_SCOPE_H