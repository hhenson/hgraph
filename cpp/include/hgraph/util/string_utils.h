//
// Created by Howard Henson on 06/09/2025.
//

#ifndef HGRAPH_CPP_ENGINE_STRING_UTILS_H
#define HGRAPH_CPP_ENGINE_STRING_UTILS_H

#include <hgraph/hgraph_base.h>


<<<<<<< HEAD
namespace hgraph
{
    template <typename T>
    std::string to_string(const T& value);

    template <>
    std::string to_string(const bool& value);

    template <>
    std::string to_string(const int64_t& value);

    template <>
    std::string to_string(const double& value);

    template <>
    std::string to_string(const engine_time_t& value);

    template <>
    std::string to_string(const engine_date_t& value);

    template <>
    std::string to_string(const engine_time_delta_t& value);

    template <>
    std::string to_string(const nb::object& value);
=======
namespace hgraph {
    template<typename T>
    std::string to_string(const T &value);

    template<>
    std::string to_string(const bool &value);

    template<>
    std::string to_string(const int64_t &value);

    template<>
    std::string to_string(const double &value);

    template<>
    std::string to_string(const engine_time_t &value);

    template<>
    std::string to_string(const engine_date_t &value);

    template<>
    std::string to_string(const engine_time_delta_t &value);

    template<>
    std::string to_string(const nb::object &value);
>>>>>>> 70d9c6a2
} // namespace hgraph

#endif  // HGRAPH_CPP_ENGINE_STRING_UTILS_H<|MERGE_RESOLUTION|>--- conflicted
+++ resolved
@@ -8,58 +8,30 @@
 #include <hgraph/hgraph_base.h>
 
 
-<<<<<<< HEAD
-namespace hgraph
-{
-    template <typename T>
+namespace hgraph {
+    template<typename T>
     std::string to_string(const T& value);
 
-    template <>
+    template<>
     std::string to_string(const bool& value);
 
-    template <>
+    template<>
     std::string to_string(const int64_t& value);
 
-    template <>
+    template<>
     std::string to_string(const double& value);
 
-    template <>
+    template<>
     std::string to_string(const engine_time_t& value);
 
-    template <>
+    template<>
     std::string to_string(const engine_date_t& value);
 
-    template <>
+    template<>
     std::string to_string(const engine_time_delta_t& value);
 
-    template <>
+    template<>
     std::string to_string(const nb::object& value);
-=======
-namespace hgraph {
-    template<typename T>
-    std::string to_string(const T &value);
-
-    template<>
-    std::string to_string(const bool &value);
-
-    template<>
-    std::string to_string(const int64_t &value);
-
-    template<>
-    std::string to_string(const double &value);
-
-    template<>
-    std::string to_string(const engine_time_t &value);
-
-    template<>
-    std::string to_string(const engine_date_t &value);
-
-    template<>
-    std::string to_string(const engine_time_delta_t &value);
-
-    template<>
-    std::string to_string(const nb::object &value);
->>>>>>> 70d9c6a2
 } // namespace hgraph
 
 #endif  // HGRAPH_CPP_ENGINE_STRING_UTILS_H