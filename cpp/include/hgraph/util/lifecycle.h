//
// Created by Howard Henson on 05/05/2024.
//

#ifndef LIFECYCLE_H
#define LIFECYCLE_H

#include<hgraph/hgraph_base.h>

namespace hgraph
{
    struct ComponentLifeCycle;

    void HGRAPH_EXPORT initialise_component(ComponentLifeCycle &component);

    void HGRAPH_EXPORT start_component(ComponentLifeCycle &component);

    void HGRAPH_EXPORT stop_component(ComponentLifeCycle &component);

    void HGRAPH_EXPORT dispose_component(ComponentLifeCycle &component);

    struct TransitionGuard;

    /**
     * This will intialise the component in the constructor and dispose in the destructor.
     * This is the closest equivalent to the Python Context Manager.
     * The destructor allows exceptions to propagate, matching Python's finally block behavior.
     */
    struct InitialiseDisposeContext
    {
        InitialiseDisposeContext(ComponentLifeCycle &component);
<<<<<<< HEAD
=======

>>>>>>> 70d9c6a2
        ~InitialiseDisposeContext() noexcept; // Destructors must not throw; exceptions are reported earlier
    private:
        ComponentLifeCycle &_component;
    };

    /**
     * This will start the component in the constructor and stop in the destructor.
     * This is the closest equivalent to the Python Context Manager.
     * The destructor allows exceptions to propagate, matching Python's finally block behavior.
     */
    struct StartStopContext
    {
        StartStopContext(ComponentLifeCycle &component);
<<<<<<< HEAD
=======

>>>>>>> 70d9c6a2
        ~StartStopContext() noexcept; // Never throws - call stop() explicitly if you need exception propagation
    private:
        ComponentLifeCycle &_component;
    };


    /**
     * The Life-cycle and associated method calls are as follows:
     *
     * * The component is constructed using the __init__, additional properties may be set after this
     *   in order to deal with reverse dependencies, etc.
     *
     * * The component will have initialise called, in a graph context this call is in topological sort order.
     *
     * * The start method is called prior to normal operation of the code, this can perform actions such as schedule node
     *   evaluation, and should also delegate the call to any components managed by this component.
     *
     * * The stop method is called once normal operation of the code is expected to cease. This can be used to stop threads
     *   or perform any state clean-up required.
     *
     * * The dispose method is called once the component is no longer required and in a graph context will be called in
     *   reverse topological sort order.
     *
     * NOTE: The start and stop life-cycle methods can be called numerous times during the life-time of the component.
     *       The code should ensure that it is able to start again cleanly after stop has be called. Stop is not dispose,
     *       full clean-up is called only on dispose.
     *
     * Since any life-cycle controlled component is likely to reasonably heavy weight, it seems reasonable to make them
     * ref-counting as well. *** May change my mind about this, but for now seems reasonable ***
     */
<<<<<<< HEAD
    struct HGRAPH_EXPORT ComponentLifeCycle : nb::intrusive_base
    {

=======
    struct HGRAPH_EXPORT ComponentLifeCycle : nb::intrusive_base {
>>>>>>> 70d9c6a2
        virtual ~ComponentLifeCycle() = default;

        /**
         * The componented is started (true) or stopped (false).
         * By default, this is stopped.
         */
        [[nodiscard]] bool is_started() const;

        /**
         * The component is in the process of starting.
         */
        [[nodiscard]] bool is_starting() const;

        /**
         * The process is in the process of stopping.
         */
        [[nodiscard]] bool is_stopping() const;

        static void register_with_nanobind(nb::module_ &m);

    protected:
        /**
         * Called once the component has been constructed and prepared.
         * Use this life-cycle call to prepare cached data, etc. This is called once after construction and never again.
         * If this component creates life-cycle managed components then it should delegate this call to them at this point
         * in time, however if the component is provided with life-cycle managed components, then it is NOT the
         * responsibility of this component to send intialise or dispose calls.
         */
        virtual void initialise() = 0;

        /**
         * Perform any actions required to initialise the component such as establishing threads, or scheduling
         * initial tasks, etc. This method must ensure the is_started property becomes True once this has been called.
         * It is the responsibility of the component to delegate the start life-cycle call to ALL contained life-cycle
         * managed components.
         */
        virtual void start() = 0;

        /**
         * Perform any actions required to halt the activities of the component, this may entail activities such as stopping
         * threads, resetting state, etc. This method must ensure the is_started property becomes False once this method
         * has been called.
         * It is the responsibility of the component to delegate the stop life-cycle call to ALL contained life-cycle
         * managed components.
         */
        virtual void stop() = 0;

        /**
         * Use this life-cycle call to clean up any resources held. This is called once only at the end of the components
         * life-cycle and its expected the component will be released after this call completes. This ensures
         * That any resources that are referenced are cleaned up in a timely fashion.
         * When called in the graph context, the order of initialise and dispose are also ensured.
         * It is the responsibility of this component to delegate this call to any life-cycle managed components
         * that were constructed by this component ONLY, components set on the component are NOT to be delegated to.
         */
        virtual void dispose() = 0;

    private:
        bool _started{false};
        bool _transitioning{false};

        friend TransitionGuard;

        friend void initialise_component(ComponentLifeCycle &component);

        friend void start_component(ComponentLifeCycle &component);

        friend void stop_component(ComponentLifeCycle &component);

        friend void dispose_component(ComponentLifeCycle &component);
    };
}

#endif //LIFECYCLE_H<|MERGE_RESOLUTION|>--- conflicted
+++ resolved
@@ -29,10 +29,7 @@
     struct InitialiseDisposeContext
     {
         InitialiseDisposeContext(ComponentLifeCycle &component);
-<<<<<<< HEAD
-=======
 
->>>>>>> 70d9c6a2
         ~InitialiseDisposeContext() noexcept; // Destructors must not throw; exceptions are reported earlier
     private:
         ComponentLifeCycle &_component;
@@ -46,10 +43,7 @@
     struct StartStopContext
     {
         StartStopContext(ComponentLifeCycle &component);
-<<<<<<< HEAD
-=======
 
->>>>>>> 70d9c6a2
         ~StartStopContext() noexcept; // Never throws - call stop() explicitly if you need exception propagation
     private:
         ComponentLifeCycle &_component;
@@ -80,13 +74,8 @@
      * Since any life-cycle controlled component is likely to reasonably heavy weight, it seems reasonable to make them
      * ref-counting as well. *** May change my mind about this, but for now seems reasonable ***
      */
-<<<<<<< HEAD
     struct HGRAPH_EXPORT ComponentLifeCycle : nb::intrusive_base
     {
-
-=======
-    struct HGRAPH_EXPORT ComponentLifeCycle : nb::intrusive_base {
->>>>>>> 70d9c6a2
         virtual ~ComponentLifeCycle() = default;
 
         /**
