--- conflicted
+++ resolved
@@ -22,11 +22,7 @@
     /**
      * Set the parent recordable ID trait on a graph
      */
-<<<<<<< HEAD
     void set_parent_recordable_id(Graph& graph, const std::string& recordable_id);
-=======
-    void set_parent_recordable_id(Graph &graph, const std::string &recordable_id);
->>>>>>> 70d9c6a2
 } // namespace hgraph
 
 #endif //RECORD_REPLAY_H