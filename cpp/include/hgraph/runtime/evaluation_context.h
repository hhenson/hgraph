--- conflicted
+++ resolved
@@ -8,12 +8,8 @@
 #include <hgraph/runtime/evaluation_engine.h>
 #include <hgraph/types/graph.h>
 
-<<<<<<< HEAD
 namespace hgraph
 {
-=======
-namespace hgraph {
->>>>>>> 70d9c6a2
     struct Graph;
     struct Node;
 
@@ -37,21 +33,11 @@
         [[nodiscard]] node_ptr node() const;
 
     protected:
-<<<<<<< HEAD
         void set_node(Node* node);
-
     private:
-        EvaluationClock* _evaluation_clock;
+        EvaluationClock *_evaluation_clock;
         Graph* _graph;
         Node* _node;
-=======
-        void set_node(Node *node);
-
-    private:
-        EvaluationClock *_evaluation_clock;
-        Graph *_graph;
-        Node *_node;
->>>>>>> 70d9c6a2
     };
 }
 
