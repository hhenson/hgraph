--- conflicted
+++ resolved
@@ -4,11 +4,10 @@
 #include <hgraph/types/node.h>
 #include <hgraph/python/global_state.h>
 
-<<<<<<< HEAD
 namespace hgraph
 {
     struct ContextStubSourceNode : Node
-    {
+        {
         using Node::Node;
         ~ContextStubSourceNode() override = default;
 
@@ -21,23 +20,6 @@
         } // No-op disposal
         void do_start() override;
         void do_stop() override;
-=======
-namespace hgraph {
-    struct ContextStubSourceNode : Node {
-        using Node::Node;
-
-        ~ContextStubSourceNode() override = default;
-
-    protected:
-        void initialise() override {
-        } // No-op initialisation
-        void dispose() override {
-        } // No-op disposal
-        void do_start() override;
-
-        void do_stop() override;
-
->>>>>>> 70d9c6a2
         void do_eval() override;
 
     private:
