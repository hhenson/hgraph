#ifndef SWITCH_NODE_H
#define SWITCH_NODE_H

#include "hgraph/types/ts.h"

#include <hgraph/nodes/nested_node.h>
#include <optional>
#include <unordered_map>

<<<<<<< HEAD
namespace hgraph
{
    void register_switch_node_with_nanobind(nb::module_ & m);

    template <typename K>
    struct SwitchNode;
    template <typename K>
    using switch_node_ptr = nb::ref<SwitchNode<K>>;

    template <typename K>
    struct SwitchNode : NestedNode
    {
        SwitchNode(int64_t node_ndx, std::vector<int64_t> owning_graph_id, NodeSignature::ptr signature,
                   nb::dict scalars,
                   const std::unordered_map<K, graph_builder_ptr>& nested_graph_builders,
                   const std::unordered_map<K, std::unordered_map<std::string, int>>& input_node_ids,
                   const std::unordered_map<K, int>& output_node_ids, bool reload_on_ticked,
=======
namespace hgraph {
    void register_switch_node_with_nanobind(nb::module_ & m);

    template<typename K>
    struct SwitchNode;
    template<typename K>
    using switch_node_ptr = nb::ref<SwitchNode<K> >;

    template<typename K>
    struct SwitchNode : NestedNode {
        SwitchNode(int64_t node_ndx, std::vector<int64_t> owning_graph_id, NodeSignature::ptr signature,
                   nb::dict scalars,
                   const std::unordered_map<K, graph_builder_ptr> &nested_graph_builders,
                   const std::unordered_map<K, std::unordered_map<std::string, int> > &input_node_ids,
                   const std::unordered_map<K, int> &output_node_ids, bool reload_on_ticked,
>>>>>>> 70d9c6a2
                   graph_builder_ptr default_graph_builder = nullptr,
                   const std::unordered_map<std::string, int>& default_input_node_ids = {},
                   int default_output_node_id = -1);

        void initialise() override;
<<<<<<< HEAD
        void do_start() override;
        void do_stop() override;
        void dispose() override;
        void eval() override;
        std::unordered_map<int, graph_ptr> nested_graphs() const;

    protected:
        void do_eval() override
        {
        }

        void wire_graph(graph_ptr& graph);
        void unwire_graph(graph_ptr& graph);

        std::unordered_map<K, graph_builder_ptr> nested_graph_builders_;
        std::unordered_map<K, std::unordered_map<std::string, int>> input_node_ids_;
        std::unordered_map<K, int> output_node_ids_;
        TimeSeriesValueInput<K>* key_ts;
=======

        void do_start() override;

        void do_stop() override;

        void dispose() override;

        void eval() override;

        std::unordered_map<int, graph_ptr> nested_graphs() const;

    protected:
        void do_eval() override {
        }

        void wire_graph(graph_ptr &graph);

        void unwire_graph(graph_ptr &graph);

        std::unordered_map<K, graph_builder_ptr> nested_graph_builders_;
        std::unordered_map<K, std::unordered_map<std::string, int> > input_node_ids_;
        std::unordered_map<K, int> output_node_ids_;
        TimeSeriesValueInput<K> *key_ts;
>>>>>>> 70d9c6a2

        bool reload_on_ticked_;
        graph_ptr active_graph_{};
        graph_builder_ptr active_graph_builder_{};
        std::optional<K> active_key_{};
        int64_t count_{0};
        time_series_output_ptr old_output_{nullptr};
        graph_builder_ptr default_graph_builder_{nullptr};
        std::unordered_map<std::string, int> default_input_node_ids_;
        int default_output_node_id_{-1};
        std::string recordable_id_;
        bool graph_reset_{false};
    };
} // namespace hgraph

#endif  // SWITCH_NODE_H<|MERGE_RESOLUTION|>--- conflicted
+++ resolved
@@ -7,25 +7,6 @@
 #include <optional>
 #include <unordered_map>
 
-<<<<<<< HEAD
-namespace hgraph
-{
-    void register_switch_node_with_nanobind(nb::module_ & m);
-
-    template <typename K>
-    struct SwitchNode;
-    template <typename K>
-    using switch_node_ptr = nb::ref<SwitchNode<K>>;
-
-    template <typename K>
-    struct SwitchNode : NestedNode
-    {
-        SwitchNode(int64_t node_ndx, std::vector<int64_t> owning_graph_id, NodeSignature::ptr signature,
-                   nb::dict scalars,
-                   const std::unordered_map<K, graph_builder_ptr>& nested_graph_builders,
-                   const std::unordered_map<K, std::unordered_map<std::string, int>>& input_node_ids,
-                   const std::unordered_map<K, int>& output_node_ids, bool reload_on_ticked,
-=======
 namespace hgraph {
     void register_switch_node_with_nanobind(nb::module_ & m);
 
@@ -34,39 +15,19 @@
     template<typename K>
     using switch_node_ptr = nb::ref<SwitchNode<K> >;
 
-    template<typename K>
-    struct SwitchNode : NestedNode {
+    template <typename K>
+    struct SwitchNode : NestedNode{
+
         SwitchNode(int64_t node_ndx, std::vector<int64_t> owning_graph_id, NodeSignature::ptr signature,
                    nb::dict scalars,
-                   const std::unordered_map<K, graph_builder_ptr> &nested_graph_builders,
-                   const std::unordered_map<K, std::unordered_map<std::string, int> > &input_node_ids,
-                   const std::unordered_map<K, int> &output_node_ids, bool reload_on_ticked,
->>>>>>> 70d9c6a2
+                   const std::unordered_map<K, graph_builder_ptr>& nested_graph_builders,
+                   const std::unordered_map<K, std::unordered_map<std::string, int>>& input_node_ids,
+                   const std::unordered_map<K, int>& output_node_ids, bool reload_on_ticked,
                    graph_builder_ptr default_graph_builder = nullptr,
                    const std::unordered_map<std::string, int>& default_input_node_ids = {},
                    int default_output_node_id = -1);
 
         void initialise() override;
-<<<<<<< HEAD
-        void do_start() override;
-        void do_stop() override;
-        void dispose() override;
-        void eval() override;
-        std::unordered_map<int, graph_ptr> nested_graphs() const;
-
-    protected:
-        void do_eval() override
-        {
-        }
-
-        void wire_graph(graph_ptr& graph);
-        void unwire_graph(graph_ptr& graph);
-
-        std::unordered_map<K, graph_builder_ptr> nested_graph_builders_;
-        std::unordered_map<K, std::unordered_map<std::string, int>> input_node_ids_;
-        std::unordered_map<K, int> output_node_ids_;
-        TimeSeriesValueInput<K>* key_ts;
-=======
 
         void do_start() override;
 
@@ -75,7 +36,6 @@
         void dispose() override;
 
         void eval() override;
-
         std::unordered_map<int, graph_ptr> nested_graphs() const;
 
     protected:
@@ -87,10 +47,9 @@
         void unwire_graph(graph_ptr &graph);
 
         std::unordered_map<K, graph_builder_ptr> nested_graph_builders_;
-        std::unordered_map<K, std::unordered_map<std::string, int> > input_node_ids_;
+        std::unordered_map<K, std::unordered_map<std::string, int>> input_node_ids_;
         std::unordered_map<K, int> output_node_ids_;
-        TimeSeriesValueInput<K> *key_ts;
->>>>>>> 70d9c6a2
+        TimeSeriesValueInput<K>* key_ts;
 
         bool reload_on_ticked_;
         graph_ptr active_graph_{};
