#ifndef MAP_NODE_H
#define MAP_NODE_H

#include <hgraph/nodes/nested_node.h>
#include <hgraph/nodes/nested_evaluation_engine.h>
#include <hgraph/types/tsd.h>

<<<<<<< HEAD
namespace hgraph
{
    void register_tsd_map_with_nanobind(nb::module_ & m);

    template <typename K>
    struct TsdMapNode;
    template <typename K>
    using tsd_map_node_ptr = nb::ref<TsdMapNode<K>>;

    template <typename K>
    struct MapNestedEngineEvaluationClock : NestedEngineEvaluationClock
    {
=======
namespace hgraph {
    void register_tsd_map_with_nanobind(nb::module_ & m);

    template<typename K>
    struct TsdMapNode;
    template<typename K>
    using tsd_map_node_ptr = nb::ref<TsdMapNode<K> >;

    template<typename K>
    struct MapNestedEngineEvaluationClock : NestedEngineEvaluationClock {
>>>>>>> 70d9c6a2
        MapNestedEngineEvaluationClock(EngineEvaluationClock::ptr engine_evaluation_clock, K key,
                                       tsd_map_node_ptr<K> nested_node);

        void update_next_scheduled_evaluation_time(engine_time_t next_time) override;

    private:
        K _key;
    };

<<<<<<< HEAD
    template <typename K>
    struct TsdMapNode : NestedNode
    {
=======
    template<typename K>
    struct TsdMapNode : NestedNode {
>>>>>>> 70d9c6a2
        static inline std::string KEYS_ARG = "__keys__";
        static inline std::string _KEY_ARG = "__key_arg__";

        TsdMapNode(int64_t node_ndx, std::vector<int64_t> owning_graph_id, NodeSignature::ptr signature,
                   nb::dict scalars,
                   graph_builder_ptr nested_graph_builder,
<<<<<<< HEAD
                   const std::unordered_map<std::string, int64_t>& input_node_ids,
                   int64_t output_node_id, const std::unordered_set<std::string>& multiplexed_args,
                   const std::string& key_arg);
=======
                   const std::unordered_map<std::string, int64_t> &input_node_ids,
                   int64_t output_node_id, const std::unordered_set<std::string> &multiplexed_args,
                   const std::string &key_arg);
>>>>>>> 70d9c6a2

        std::unordered_map<K, graph_ptr>& nested_graphs();

    protected:
        void initialise() override;

        void do_start() override;

        void do_stop() override;

        void dispose() override;

        void eval() override;
<<<<<<< HEAD
=======

        void do_eval() override {
        };
>>>>>>> 70d9c6a2

        void do_eval() override
        {
        };

<<<<<<< HEAD
        virtual TimeSeriesDictOutput_T<K>& tsd_output();

        void create_new_graph(const K& key);
        void remove_graph(const K& key);
        engine_time_t evaluate_graph(const K& key);
        void un_wire_graph(const K& key, graph_ptr& graph);
        void wire_graph(const K& key, graph_ptr& graph);
=======
        void create_new_graph(const K &key);

        void remove_graph(const K &key);

        engine_time_t evaluate_graph(const K &key);

        void un_wire_graph(const K &key, graph_ptr &graph);

        void wire_graph(const K &key, graph_ptr &graph);
>>>>>>> 70d9c6a2

        // Protected members accessible by derived classes (e.g., MeshNode)
        graph_builder_ptr nested_graph_builder_;
        std::unordered_map<K, graph_ptr> active_graphs_;
        std::set<K> pending_keys_;
        int64_t count_{1};

    private:
        std::unordered_map<std::string, int64_t> input_node_ids_;
        int64_t output_node_id_;
        std::unordered_set<std::string> multiplexed_args_;
        std::string key_arg_;
        std::unordered_map<K, engine_time_t> scheduled_keys_;
        std::string recordable_id_;

        friend MapNestedEngineEvaluationClock<K>;
    };
} // namespace hgraph

#endif  // MAP_NODE_H<|MERGE_RESOLUTION|>--- conflicted
+++ resolved
@@ -5,31 +5,17 @@
 #include <hgraph/nodes/nested_evaluation_engine.h>
 #include <hgraph/types/tsd.h>
 
-<<<<<<< HEAD
-namespace hgraph
-{
+namespace hgraph {
+
     void register_tsd_map_with_nanobind(nb::module_ & m);
 
     template <typename K>
     struct TsdMapNode;
     template <typename K>
-    using tsd_map_node_ptr = nb::ref<TsdMapNode<K>>;
-
-    template <typename K>
-    struct MapNestedEngineEvaluationClock : NestedEngineEvaluationClock
-    {
-=======
-namespace hgraph {
-    void register_tsd_map_with_nanobind(nb::module_ & m);
-
-    template<typename K>
-    struct TsdMapNode;
-    template<typename K>
     using tsd_map_node_ptr = nb::ref<TsdMapNode<K> >;
 
     template<typename K>
     struct MapNestedEngineEvaluationClock : NestedEngineEvaluationClock {
->>>>>>> 70d9c6a2
         MapNestedEngineEvaluationClock(EngineEvaluationClock::ptr engine_evaluation_clock, K key,
                                        tsd_map_node_ptr<K> nested_node);
 
@@ -39,29 +25,17 @@
         K _key;
     };
 
-<<<<<<< HEAD
-    template <typename K>
-    struct TsdMapNode : NestedNode
-    {
-=======
     template<typename K>
     struct TsdMapNode : NestedNode {
->>>>>>> 70d9c6a2
         static inline std::string KEYS_ARG = "__keys__";
         static inline std::string _KEY_ARG = "__key_arg__";
 
         TsdMapNode(int64_t node_ndx, std::vector<int64_t> owning_graph_id, NodeSignature::ptr signature,
                    nb::dict scalars,
                    graph_builder_ptr nested_graph_builder,
-<<<<<<< HEAD
                    const std::unordered_map<std::string, int64_t>& input_node_ids,
                    int64_t output_node_id, const std::unordered_set<std::string>& multiplexed_args,
                    const std::string& key_arg);
-=======
-                   const std::unordered_map<std::string, int64_t> &input_node_ids,
-                   int64_t output_node_id, const std::unordered_set<std::string> &multiplexed_args,
-                   const std::string &key_arg);
->>>>>>> 70d9c6a2
 
         std::unordered_map<K, graph_ptr>& nested_graphs();
 
@@ -75,36 +49,22 @@
         void dispose() override;
 
         void eval() override;
-<<<<<<< HEAD
-=======
-
-        void do_eval() override {
-        };
->>>>>>> 70d9c6a2
 
         void do_eval() override
         {
         };
 
-<<<<<<< HEAD
         virtual TimeSeriesDictOutput_T<K>& tsd_output();
 
         void create_new_graph(const K& key);
+
         void remove_graph(const K& key);
+
         engine_time_t evaluate_graph(const K& key);
+
         void un_wire_graph(const K& key, graph_ptr& graph);
+
         void wire_graph(const K& key, graph_ptr& graph);
-=======
-        void create_new_graph(const K &key);
-
-        void remove_graph(const K &key);
-
-        engine_time_t evaluate_graph(const K &key);
-
-        void un_wire_graph(const K &key, graph_ptr &graph);
-
-        void wire_graph(const K &key, graph_ptr &graph);
->>>>>>> 70d9c6a2
 
         // Protected members accessible by derived classes (e.g., MeshNode)
         graph_builder_ptr nested_graph_builder_;
