#ifndef REDUCE_NODE_H
#define REDUCE_NODE_H

#include <deque>
#include <hgraph/nodes/nested_evaluation_engine.h>
#include <hgraph/nodes/nested_node.h>
#include <hgraph/types/tsd.h>

<<<<<<< HEAD
namespace hgraph
{
    void register_reduce_node_with_nanobind(nb::module_ & m);

    template <typename K>
    struct ReduceNode;
    template <typename K>
    using reduce_node_ptr = nb::ref<ReduceNode<K>>;
=======
namespace hgraph {
    void register_reduce_node_with_nanobind(nb::module_ & m);

    template<typename K>
    struct ReduceNode;
    template<typename K>
    using reduce_node_ptr = nb::ref<ReduceNode<K> >;
>>>>>>> 70d9c6a2

    /**
     * C++ implementation of PythonReduceNodeImpl.
     * This implements TSD reduction using an inverted binary tree with inputs at the leaves
     * and the result at the root. The inputs bound to the leaves can be moved as nodes come and go.
     */
<<<<<<< HEAD
    template <typename K>
    struct ReduceNode : NestedNode
    {
        ReduceNode(int64_t node_ndx, std::vector<int64_t> owning_graph_id, NodeSignature::ptr signature,
                   nb::dict scalars,
                   graph_builder_ptr nested_graph_builder, const std::tuple<int64_t, int64_t>& input_node_ids,
=======
    template<typename K>
    struct ReduceNode : NestedNode {
        ReduceNode(int64_t node_ndx, std::vector<int64_t> owning_graph_id, NodeSignature::ptr signature,
                   nb::dict scalars,
                   graph_builder_ptr nested_graph_builder, const std::tuple<int64_t, int64_t> &input_node_ids,
>>>>>>> 70d9c6a2
                   int64_t output_node_id);

        std::unordered_map<int, graph_ptr>& nested_graphs();

        TimeSeriesDictInput_T<K>::ptr ts();

        time_series_reference_input_ptr zero();

        // Expose attributes to allow us to more easily inspect the state in Python
        // Can make debugging easier.
<<<<<<< HEAD
        const graph_ptr& nested_graph() const;
        const std::tuple<int64_t, int64_t>& input_node_ids() const;
=======
        const graph_ptr &nested_graph() const;

        const std::tuple<int64_t, int64_t> &input_node_ids() const;

>>>>>>> 70d9c6a2
        int64_t output_node_id() const;

<<<<<<< HEAD
=======
        const std::unordered_map<K, std::tuple<int64_t, int64_t> > &bound_node_indexes() const;

        const std::vector<std::tuple<int64_t, int64_t> > &free_node_indexes() const;

>>>>>>> 70d9c6a2
    protected:
        void initialise() override;

        void do_start() override;

        void do_stop() override;

        void dispose() override;

        void eval() override;

<<<<<<< HEAD
        void do_eval() override
        {
=======
        void do_eval() override {
>>>>>>> 70d9c6a2
        };

        TimeSeriesOutput::ptr last_output();

<<<<<<< HEAD
        void add_nodes(const std::unordered_set<K>& keys);
        void remove_nodes(const std::unordered_set<K>& keys);
=======
        void add_nodes(const std::unordered_set<K> &keys);

        void remove_nodes(const std::unordered_set<K> &keys);

>>>>>>> 70d9c6a2
        void re_balance_nodes();

        void grow_tree();

        void shrink_tree();
<<<<<<< HEAD
        void bind_key_to_node(const K& key, const std::tuple<int64_t, int64_t>& ndx);
        void zero_node(const std::tuple<int64_t, int64_t>& ndx);
        void swap_node(const std::tuple<int64_t, int64_t>& src_ndx, const std::tuple<int64_t, int64_t>& dst_ndx);

        int64_t node_size() const;
        int64_t node_count() const;
=======

        void bind_key_to_node(const K &key, const std::tuple<int64_t, int64_t> &ndx);

        void zero_node(const std::tuple<int64_t, int64_t> &ndx);

        void swap_node(const std::tuple<int64_t, int64_t> &src_ndx, const std::tuple<int64_t, int64_t> &dst_ndx);

        int64_t node_size() const;

        int64_t node_count() const;

>>>>>>> 70d9c6a2
        std::vector<node_ptr> get_node(int64_t ndx);

    private:
        graph_ptr nested_graph_;
        graph_builder_ptr nested_graph_builder_;
        std::tuple<int64_t, int64_t> input_node_ids_; // LHS index, RHS index
        int64_t output_node_id_;
<<<<<<< HEAD
        std::unordered_map<K, std::tuple<int64_t, int64_t>> bound_node_indexes_;
        std::vector<std::tuple<int64_t, int64_t>> free_node_indexes_; // List of (ndx, 0(lhs)|1(rhs)) tuples
=======
        std::unordered_map<K, std::tuple<int64_t, int64_t> > bound_node_indexes_;
        std::vector<std::tuple<int64_t, int64_t> > free_node_indexes_; // List of (ndx, 0(lhs)|1(rhs)) tuples
>>>>>>> 70d9c6a2

        // The python code uses the fact that you can randomly add properties to a python object and tracks
        // if an input is bound to a key or not using _bound_to_key.
        // C++ does not do that, so we can track if the ts is bound to a key using a set.
        std::unordered_set<TimeSeriesInput*> bound_to_key_flags_;
    };
} // namespace hgraph

#endif  // REDUCE_NODE_H<|MERGE_RESOLUTION|>--- conflicted
+++ resolved
@@ -6,44 +6,25 @@
 #include <hgraph/nodes/nested_node.h>
 #include <hgraph/types/tsd.h>
 
-<<<<<<< HEAD
-namespace hgraph
-{
-    void register_reduce_node_with_nanobind(nb::module_ & m);
+namespace hgraph {
 
-    template <typename K>
-    struct ReduceNode;
-    template <typename K>
-    using reduce_node_ptr = nb::ref<ReduceNode<K>>;
-=======
-namespace hgraph {
     void register_reduce_node_with_nanobind(nb::module_ & m);
 
     template<typename K>
     struct ReduceNode;
     template<typename K>
     using reduce_node_ptr = nb::ref<ReduceNode<K> >;
->>>>>>> 70d9c6a2
 
     /**
      * C++ implementation of PythonReduceNodeImpl.
      * This implements TSD reduction using an inverted binary tree with inputs at the leaves
      * and the result at the root. The inputs bound to the leaves can be moved as nodes come and go.
      */
-<<<<<<< HEAD
-    template <typename K>
-    struct ReduceNode : NestedNode
-    {
-        ReduceNode(int64_t node_ndx, std::vector<int64_t> owning_graph_id, NodeSignature::ptr signature,
-                   nb::dict scalars,
-                   graph_builder_ptr nested_graph_builder, const std::tuple<int64_t, int64_t>& input_node_ids,
-=======
     template<typename K>
     struct ReduceNode : NestedNode {
         ReduceNode(int64_t node_ndx, std::vector<int64_t> owning_graph_id, NodeSignature::ptr signature,
                    nb::dict scalars,
-                   graph_builder_ptr nested_graph_builder, const std::tuple<int64_t, int64_t> &input_node_ids,
->>>>>>> 70d9c6a2
+                   graph_builder_ptr nested_graph_builder, const std::tuple<int64_t, int64_t>& input_node_ids,
                    int64_t output_node_id);
 
         std::unordered_map<int, graph_ptr>& nested_graphs();
@@ -54,24 +35,14 @@
 
         // Expose attributes to allow us to more easily inspect the state in Python
         // Can make debugging easier.
-<<<<<<< HEAD
         const graph_ptr& nested_graph() const;
         const std::tuple<int64_t, int64_t>& input_node_ids() const;
-=======
-        const graph_ptr &nested_graph() const;
-
-        const std::tuple<int64_t, int64_t> &input_node_ids() const;
-
->>>>>>> 70d9c6a2
         int64_t output_node_id() const;
 
-<<<<<<< HEAD
-=======
         const std::unordered_map<K, std::tuple<int64_t, int64_t> > &bound_node_indexes() const;
 
         const std::vector<std::tuple<int64_t, int64_t> > &free_node_indexes() const;
 
->>>>>>> 70d9c6a2
     protected:
         void initialise() override;
 
@@ -83,50 +54,30 @@
 
         void eval() override;
 
-<<<<<<< HEAD
         void do_eval() override
         {
-=======
-        void do_eval() override {
->>>>>>> 70d9c6a2
         };
 
         TimeSeriesOutput::ptr last_output();
 
-<<<<<<< HEAD
         void add_nodes(const std::unordered_set<K>& keys);
+
         void remove_nodes(const std::unordered_set<K>& keys);
-=======
-        void add_nodes(const std::unordered_set<K> &keys);
-
-        void remove_nodes(const std::unordered_set<K> &keys);
-
->>>>>>> 70d9c6a2
         void re_balance_nodes();
 
         void grow_tree();
 
         void shrink_tree();
-<<<<<<< HEAD
+
         void bind_key_to_node(const K& key, const std::tuple<int64_t, int64_t>& ndx);
+
         void zero_node(const std::tuple<int64_t, int64_t>& ndx);
+
         void swap_node(const std::tuple<int64_t, int64_t>& src_ndx, const std::tuple<int64_t, int64_t>& dst_ndx);
-
-        int64_t node_size() const;
-        int64_t node_count() const;
-=======
-
-        void bind_key_to_node(const K &key, const std::tuple<int64_t, int64_t> &ndx);
-
-        void zero_node(const std::tuple<int64_t, int64_t> &ndx);
-
-        void swap_node(const std::tuple<int64_t, int64_t> &src_ndx, const std::tuple<int64_t, int64_t> &dst_ndx);
 
         int64_t node_size() const;
 
         int64_t node_count() const;
-
->>>>>>> 70d9c6a2
         std::vector<node_ptr> get_node(int64_t ndx);
 
     private:
@@ -134,13 +85,8 @@
         graph_builder_ptr nested_graph_builder_;
         std::tuple<int64_t, int64_t> input_node_ids_; // LHS index, RHS index
         int64_t output_node_id_;
-<<<<<<< HEAD
-        std::unordered_map<K, std::tuple<int64_t, int64_t>> bound_node_indexes_;
-        std::vector<std::tuple<int64_t, int64_t>> free_node_indexes_; // List of (ndx, 0(lhs)|1(rhs)) tuples
-=======
         std::unordered_map<K, std::tuple<int64_t, int64_t> > bound_node_indexes_;
         std::vector<std::tuple<int64_t, int64_t> > free_node_indexes_; // List of (ndx, 0(lhs)|1(rhs)) tuples
->>>>>>> 70d9c6a2
 
         // The python code uses the fact that you can randomly add properties to a python object and tracks
         // if an input is bound to a key or not using _bound_to_key.
