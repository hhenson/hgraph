#ifndef NESTED_NODE_H
#define NESTED_NODE_H

#include <hgraph/types/node.h>
#include <chrono>
#include <memory>
#include <vector>

<<<<<<< HEAD
namespace hgraph
{
    struct NestedNode : Node
    {
=======
namespace hgraph {
    struct NestedNode : Node {
>>>>>>> 70d9c6a2
        using ptr = nb::ref<NestedNode>;
        using Node::Node;

        void start() override;

        engine_time_t last_evaluation_time() const;
<<<<<<< HEAD
=======

>>>>>>> 70d9c6a2
        void mark_evaluated();

        static void register_with_nanobind(nb::module_& m);

    private:
        engine_time_t _last_evaluation_time{MIN_DT};
    };
} // namespace hgraph

#endif  // NESTED_NODE_H<|MERGE_RESOLUTION|>--- conflicted
+++ resolved
@@ -6,25 +6,15 @@
 #include <memory>
 #include <vector>
 
-<<<<<<< HEAD
-namespace hgraph
-{
-    struct NestedNode : Node
-    {
-=======
 namespace hgraph {
     struct NestedNode : Node {
->>>>>>> 70d9c6a2
         using ptr = nb::ref<NestedNode>;
         using Node::Node;
 
         void start() override;
 
         engine_time_t last_evaluation_time() const;
-<<<<<<< HEAD
-=======
 
->>>>>>> 70d9c6a2
         void mark_evaluated();
 
         static void register_with_nanobind(nb::module_& m);
