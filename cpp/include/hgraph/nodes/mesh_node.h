#ifndef MESH_NODE_H
#define MESH_NODE_H

#include <hgraph/nodes/tsd_map_node.h>
#include <hgraph/nodes/nested_evaluation_engine.h>
#include <map>
#include <set>

<<<<<<< HEAD
namespace hgraph
{
    void register_mesh_node_with_nanobind(nb::module_ & m);

    template <typename K>
    struct MeshNode;
    template <typename K>
    using mesh_node_ptr = nb::ref<MeshNode<K>>;

    template <typename K>
    struct MeshNestedEngineEvaluationClock : NestedEngineEvaluationClock
    {
=======
namespace hgraph {
    void register_mesh_node_with_nanobind(nb::module_ & m);

    template<typename K>
    struct MeshNode;
    template<typename K>
    using mesh_node_ptr = nb::ref<MeshNode<K> >;

    template<typename K>
    struct MeshNestedEngineEvaluationClock : NestedEngineEvaluationClock {
>>>>>>> 70d9c6a2
        MeshNestedEngineEvaluationClock(EngineEvaluationClock::ptr engine_evaluation_clock, K key,
                                        mesh_node_ptr<K> nested_node);

        K key() const { return _key; }

        void update_next_scheduled_evaluation_time(engine_time_t next_time) override;

    private:
        K _key;
    };

    /**
     * C++ implementation of PythonMeshNodeImpl.
     * Extends TsdMapNode to implement mesh/dependency graph with rank-based scheduling.
     */
<<<<<<< HEAD
    template <typename K>
    struct MeshNode : TsdMapNode<K>
    {
=======
    template<typename K>
    struct MeshNode : TsdMapNode<K> {
>>>>>>> 70d9c6a2
        MeshNode(int64_t node_ndx, std::vector<int64_t> owning_graph_id, NodeSignature::ptr signature, nb::dict scalars,
                 graph_builder_ptr nested_graph_builder, const std::unordered_map<std::string, int64_t>& input_node_ids,
                 int64_t output_node_id, const std::unordered_set<std::string>& multiplexed_args,
                 const std::string& key_arg, const std::string& context_path);

        // Public wrappers for Python to manage dependencies (mirror Python API)
        bool _add_graph_dependency(const K& key, const K& depends_on) { return add_graph_dependency(key, depends_on); }
        void _remove_graph_dependency(const K& key, const K& depends_on) { remove_graph_dependency(key, depends_on); }

    protected:
        void do_start() override;

        void do_stop() override;

        void eval() override;

        TimeSeriesDictOutput_T<K>& tsd_output() override;

<<<<<<< HEAD
        void create_new_graph(const K& key, int rank = -1);
        void remove_graph(const K& key);
        void schedule_graph(const K& key, engine_time_t tm);
        bool add_graph_dependency(const K& key, const K& depends_on);
        void remove_graph_dependency(const K& key, const K& depends_on);
        bool request_re_rank(const K& key, const K& depends_on);
        void re_rank(const K& key, const K& depends_on, std::vector<K> re_rank_stack = {});
=======
        void create_new_graph(const K &key, int rank = -1);

        void remove_graph(const K &key);

        void schedule_graph(const K &key, engine_time_t tm);

        bool add_graph_dependency(const K &key, const K &depends_on);

        void remove_graph_dependency(const K &key, const K &depends_on);

        bool request_re_rank(const K &key, const K &depends_on);

        void re_rank(const K &key, const K &depends_on, std::vector<K> re_rank_stack = {});
>>>>>>> 70d9c6a2

    private:
        std::string full_context_path_;
        std::map<int, engine_time_t> scheduled_ranks_;
<<<<<<< HEAD
        std::map<int, std::unordered_map<K, engine_time_t>> scheduled_keys_by_rank_;
        std::unordered_map<K, int> active_graphs_rank_;
        std::unordered_map<K, std::set<K>> active_graphs_dependencies_;
        std::vector<std::pair<K, K>> re_rank_requests_;
=======
        std::map<int, std::unordered_map<K, engine_time_t> > scheduled_keys_by_rank_;
        std::unordered_map<K, int> active_graphs_rank_;
        std::unordered_map<K, std::set<K> > active_graphs_dependencies_;
        std::vector<std::pair<K, K> > re_rank_requests_;
>>>>>>> 70d9c6a2
        std::set<K> graphs_to_remove_;
        std::optional<int> current_eval_rank_;
        std::optional<K> current_eval_graph_;
        int max_rank_{0};

        friend MeshNestedEngineEvaluationClock<K>;
    };
} // namespace hgraph

#endif  // MESH_NODE_H<|MERGE_RESOLUTION|>--- conflicted
+++ resolved
@@ -6,31 +6,16 @@
 #include <map>
 #include <set>
 
-<<<<<<< HEAD
-namespace hgraph
-{
+namespace hgraph {
     void register_mesh_node_with_nanobind(nb::module_ & m);
 
     template <typename K>
     struct MeshNode;
     template <typename K>
-    using mesh_node_ptr = nb::ref<MeshNode<K>>;
-
-    template <typename K>
-    struct MeshNestedEngineEvaluationClock : NestedEngineEvaluationClock
-    {
-=======
-namespace hgraph {
-    void register_mesh_node_with_nanobind(nb::module_ & m);
-
-    template<typename K>
-    struct MeshNode;
-    template<typename K>
     using mesh_node_ptr = nb::ref<MeshNode<K> >;
 
     template<typename K>
     struct MeshNestedEngineEvaluationClock : NestedEngineEvaluationClock {
->>>>>>> 70d9c6a2
         MeshNestedEngineEvaluationClock(EngineEvaluationClock::ptr engine_evaluation_clock, K key,
                                         mesh_node_ptr<K> nested_node);
 
@@ -46,14 +31,8 @@
      * C++ implementation of PythonMeshNodeImpl.
      * Extends TsdMapNode to implement mesh/dependency graph with rank-based scheduling.
      */
-<<<<<<< HEAD
-    template <typename K>
-    struct MeshNode : TsdMapNode<K>
-    {
-=======
     template<typename K>
     struct MeshNode : TsdMapNode<K> {
->>>>>>> 70d9c6a2
         MeshNode(int64_t node_ndx, std::vector<int64_t> owning_graph_id, NodeSignature::ptr signature, nb::dict scalars,
                  graph_builder_ptr nested_graph_builder, const std::unordered_map<std::string, int64_t>& input_node_ids,
                  int64_t output_node_id, const std::unordered_set<std::string>& multiplexed_args,
@@ -72,44 +51,27 @@
 
         TimeSeriesDictOutput_T<K>& tsd_output() override;
 
-<<<<<<< HEAD
         void create_new_graph(const K& key, int rank = -1);
+
         void remove_graph(const K& key);
+
         void schedule_graph(const K& key, engine_time_t tm);
+
         bool add_graph_dependency(const K& key, const K& depends_on);
+
         void remove_graph_dependency(const K& key, const K& depends_on);
+
         bool request_re_rank(const K& key, const K& depends_on);
+
         void re_rank(const K& key, const K& depends_on, std::vector<K> re_rank_stack = {});
-=======
-        void create_new_graph(const K &key, int rank = -1);
-
-        void remove_graph(const K &key);
-
-        void schedule_graph(const K &key, engine_time_t tm);
-
-        bool add_graph_dependency(const K &key, const K &depends_on);
-
-        void remove_graph_dependency(const K &key, const K &depends_on);
-
-        bool request_re_rank(const K &key, const K &depends_on);
-
-        void re_rank(const K &key, const K &depends_on, std::vector<K> re_rank_stack = {});
->>>>>>> 70d9c6a2
 
     private:
         std::string full_context_path_;
         std::map<int, engine_time_t> scheduled_ranks_;
-<<<<<<< HEAD
-        std::map<int, std::unordered_map<K, engine_time_t>> scheduled_keys_by_rank_;
-        std::unordered_map<K, int> active_graphs_rank_;
-        std::unordered_map<K, std::set<K>> active_graphs_dependencies_;
-        std::vector<std::pair<K, K>> re_rank_requests_;
-=======
         std::map<int, std::unordered_map<K, engine_time_t> > scheduled_keys_by_rank_;
         std::unordered_map<K, int> active_graphs_rank_;
         std::unordered_map<K, std::set<K> > active_graphs_dependencies_;
         std::vector<std::pair<K, K> > re_rank_requests_;
->>>>>>> 70d9c6a2
         std::set<K> graphs_to_remove_;
         std::optional<int> current_eval_rank_;
         std::optional<K> current_eval_graph_;
