#ifndef FEATURE_EXTENSION_H
#define FEATURE_EXTENSION_H

#include <any>
#include <hgraph/hgraph_base.h>
#include <utility>

<<<<<<< HEAD
namespace hgraph
{
    struct FeatureOutputRequestTracker
    {
        explicit FeatureOutputRequestTracker(time_series_output_ptr output_);
        time_series_output_ptr output;
        std::unordered_set<const void*> requesters;
    };

    template <typename T>
    struct FeatureOutputExtension
    {
=======
namespace hgraph {
    struct FeatureOutputRequestTracker {
        explicit FeatureOutputRequestTracker(time_series_output_ptr output_);

        time_series_output_ptr output;
        std::unordered_set<const void *> requesters;
    };

    template<typename T>
    struct FeatureOutputExtension {
>>>>>>> 70d9c6a2
        using feature_fn = std::function<void(const TimeSeriesOutput &, TimeSeriesOutput &, const T &)>;

        FeatureOutputExtension(time_series_output_ptr owning_output_, output_builder_ptr output_builder_,
                               feature_fn value_getter_,
                               std::optional<feature_fn> initial_value_getter_);

        time_series_output_ptr create_or_increment(const T& key, const void* requester);

<<<<<<< HEAD
        void update(const T& key)
        {
            if (auto it{_outputs.find(key)}; it != _outputs.end())
            {
=======
        void update(const T &key) {
            if (auto it{_outputs.find(key)}; it != _outputs.end()) {
>>>>>>> 70d9c6a2
                value_getter(*owning_output, *(it->second.output), key);
            }
        }

        void update(const nb::handle& key) { update(nb::cast<T>(key)); }

        void release(const T& key, const void* requester);

<<<<<<< HEAD
        template <typename It>
        void update_all(It begin, It end)
        {
            if (!_outputs.empty())
            {
=======
        template<typename It>
        void update_all(It begin, It end) {
            if (!_outputs.empty()) {
>>>>>>> 70d9c6a2
                for (auto it = begin; it != end; ++it) { update(*it); }
            }
        }

        explicit operator bool() const { return !_outputs.empty(); }

    private:
        time_series_output_ptr owning_output;
        output_builder_ptr output_builder;
        feature_fn value_getter;
        std::optional<feature_fn> initial_value_getter;

        std::unordered_map<T, FeatureOutputRequestTracker> _outputs;
    };

    using FeatureOutputExtensionBool = FeatureOutputExtension<bool>;
    using FeatureOutputExtensionInt = FeatureOutputExtension<int64_t>;
    using FeatureOutputExtensionFloat = FeatureOutputExtension<double>;
    using FeatureOutputExtensionDate = FeatureOutputExtension<engine_date_t>;
    using FeatureOutputExtensionDateTime = FeatureOutputExtension<engine_time_t>;
    using FeatureOutputExtensionTimeDelta = FeatureOutputExtension<engine_time_delta_t>;

    using FeatureOutputExtensionObject = FeatureOutputExtension<nb::object>;
} // namespace hgraph

#endif  // FEATURE_EXTENSION_H<|MERGE_RESOLUTION|>--- conflicted
+++ resolved
@@ -5,31 +5,18 @@
 #include <hgraph/hgraph_base.h>
 #include <utility>
 
-<<<<<<< HEAD
-namespace hgraph
-{
+namespace hgraph {
+
     struct FeatureOutputRequestTracker
     {
         explicit FeatureOutputRequestTracker(time_series_output_ptr output_);
+
         time_series_output_ptr output;
         std::unordered_set<const void*> requesters;
     };
 
-    template <typename T>
-    struct FeatureOutputExtension
-    {
-=======
-namespace hgraph {
-    struct FeatureOutputRequestTracker {
-        explicit FeatureOutputRequestTracker(time_series_output_ptr output_);
-
-        time_series_output_ptr output;
-        std::unordered_set<const void *> requesters;
-    };
-
     template<typename T>
     struct FeatureOutputExtension {
->>>>>>> 70d9c6a2
         using feature_fn = std::function<void(const TimeSeriesOutput &, TimeSeriesOutput &, const T &)>;
 
         FeatureOutputExtension(time_series_output_ptr owning_output_, output_builder_ptr output_builder_,
@@ -38,15 +25,10 @@
 
         time_series_output_ptr create_or_increment(const T& key, const void* requester);
 
-<<<<<<< HEAD
         void update(const T& key)
         {
             if (auto it{_outputs.find(key)}; it != _outputs.end())
             {
-=======
-        void update(const T &key) {
-            if (auto it{_outputs.find(key)}; it != _outputs.end()) {
->>>>>>> 70d9c6a2
                 value_getter(*owning_output, *(it->second.output), key);
             }
         }
@@ -55,17 +37,11 @@
 
         void release(const T& key, const void* requester);
 
-<<<<<<< HEAD
-        template <typename It>
+        template<typename It>
         void update_all(It begin, It end)
         {
             if (!_outputs.empty())
             {
-=======
-        template<typename It>
-        void update_all(It begin, It end) {
-            if (!_outputs.empty()) {
->>>>>>> 70d9c6a2
                 for (auto it = begin; it != end; ++it) { update(*it); }
             }
         }
