//
// Created by Howard Henson on 03/01/2025.
//

#ifndef TS_H
#define TS_H

#include <hgraph/types/time_series_type.h>
#include <hgraph/types/v2/ts_value.h>
#include <hgraph/types/v2/ts_value_helpers.h>

<<<<<<< HEAD
namespace hgraph
{
    template <typename T>
    struct TimeSeriesValueOutput : TimeSeriesOutput
    {
        using value_type = T;
        using ptr = nb::ref<TimeSeriesValueOutput<T>>;
=======
namespace hgraph {
    template<typename T>
    struct TimeSeriesValueOutput : TimeSeriesOutput {
        using value_type = T;
        using ptr = nb::ref<TimeSeriesValueOutput<T> >;
>>>>>>> 70d9c6a2

        // Constructor - delegates to base and creates TSOutput
        explicit TimeSeriesValueOutput(const node_ptr &parent);
        explicit TimeSeriesValueOutput(const TimeSeriesType::ptr &parent);

        [[nodiscard]] nb::object py_value() const override;

        [[nodiscard]] nb::object py_delta_value() const override;

        void py_set_value(nb::object value) override;

        void apply_result(nb::object value) override;

        const T& value() const;

        void set_value(const T& value);

        void set_value(T&& value);

        void mark_invalid() override;

        void copy_from_output(const TimeSeriesOutput& output) override;

        void copy_from_input(const TimeSeriesInput& input) override;

        [[nodiscard]] bool is_same_type(const TimeSeriesType* other) const override;

        void reset_value();

    private:
<<<<<<< HEAD
        TSOutput _ts_output;
    };

    template <typename T>
    struct TimeSeriesValueInput : TimeSeriesInput
    {
        using value_type = T;
        using ptr = nb::ref<TimeSeriesValueInput<T>>;

        // Constructor - delegates to base and creates TSInput
        explicit TimeSeriesValueInput(const node_ptr &parent);
        explicit TimeSeriesValueInput(const TimeSeriesType::ptr &parent);
=======
        T _value{};
    };

    template<typename T>
    struct TimeSeriesValueInput : TimeSeriesInput {
        using value_type = T;
        using ptr = nb::ref<TimeSeriesValueInput<T> >;
>>>>>>> 70d9c6a2

        [[nodiscard]] TimeSeriesValueOutput<T>& value_output();
        [[nodiscard]] const TimeSeriesValueOutput<T>& value_output() const;

<<<<<<< HEAD
        [[nodiscard]] const T& value() const;
=======
        [[nodiscard]] TimeSeriesValueOutput<T> &value_output();

        [[nodiscard]] const TimeSeriesValueOutput<T> &value_output() const;
>>>>>>> 70d9c6a2

        [[nodiscard]] bool is_same_type(const TimeSeriesType* other) const override;

    private:
        TSInput _ts_input;
    };

    void register_ts_with_nanobind(nb::module_ & m);
} // namespace hgraph

#endif  // TS_H<|MERGE_RESOLUTION|>--- conflicted
+++ resolved
@@ -9,21 +9,11 @@
 #include <hgraph/types/v2/ts_value.h>
 #include <hgraph/types/v2/ts_value_helpers.h>
 
-<<<<<<< HEAD
-namespace hgraph
-{
-    template <typename T>
-    struct TimeSeriesValueOutput : TimeSeriesOutput
-    {
-        using value_type = T;
-        using ptr = nb::ref<TimeSeriesValueOutput<T>>;
-=======
 namespace hgraph {
     template<typename T>
     struct TimeSeriesValueOutput : TimeSeriesOutput {
         using value_type = T;
         using ptr = nb::ref<TimeSeriesValueOutput<T> >;
->>>>>>> 70d9c6a2
 
         // Constructor - delegates to base and creates TSOutput
         explicit TimeSeriesValueOutput(const node_ptr &parent);
@@ -54,39 +44,22 @@
         void reset_value();
 
     private:
-<<<<<<< HEAD
         TSOutput _ts_output;
-    };
-
-    template <typename T>
-    struct TimeSeriesValueInput : TimeSeriesInput
-    {
-        using value_type = T;
-        using ptr = nb::ref<TimeSeriesValueInput<T>>;
-
-        // Constructor - delegates to base and creates TSInput
-        explicit TimeSeriesValueInput(const node_ptr &parent);
-        explicit TimeSeriesValueInput(const TimeSeriesType::ptr &parent);
-=======
-        T _value{};
     };
 
     template<typename T>
     struct TimeSeriesValueInput : TimeSeriesInput {
         using value_type = T;
         using ptr = nb::ref<TimeSeriesValueInput<T> >;
->>>>>>> 70d9c6a2
+
+        // Constructor - delegates to base and creates TSInput
+        explicit TimeSeriesValueInput(const node_ptr &parent);
+        explicit TimeSeriesValueInput(const TimeSeriesType::ptr &parent);
 
         [[nodiscard]] TimeSeriesValueOutput<T>& value_output();
         [[nodiscard]] const TimeSeriesValueOutput<T>& value_output() const;
 
-<<<<<<< HEAD
         [[nodiscard]] const T& value() const;
-=======
-        [[nodiscard]] TimeSeriesValueOutput<T> &value_output();
-
-        [[nodiscard]] const TimeSeriesValueOutput<T> &value_output() const;
->>>>>>> 70d9c6a2
 
         [[nodiscard]] bool is_same_type(const TimeSeriesType* other) const override;
 
