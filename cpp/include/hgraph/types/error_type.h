//
// Created by Howard Henson on 27/12/2024.
//

#ifndef ERROR_TYPE_H
#define ERROR_TYPE_H

#include <hgraph/hgraph_base.h>
#include <hgraph/types/scalar_types.h>

#include <exception>
#include <ostream>
#include <stdexcept>

<<<<<<< HEAD
namespace hgraph
{
    struct HGRAPH_EXPORT BacktraceSignature : CompoundScalar
    {
=======
namespace hgraph {
    struct HGRAPH_EXPORT BacktraceSignature : CompoundScalar {
>>>>>>> 70d9c6a2
        std::string name;
        std::vector<std::string> args;
        std::string wiring_path_name;
        std::string runtime_path_name;
        std::string node_id;

        BacktraceSignature(std::string name_, std::vector<std::string> args_, std::string wiring_path_name_,
                           std::string runtime_path_name_, std::string node_id_);

<<<<<<< HEAD
        BacktraceSignature(const BacktraceSignature&) = default;
        BacktraceSignature& operator=(const BacktraceSignature&) = default;
        BacktraceSignature(BacktraceSignature&&) = default;
        BacktraceSignature& operator=(BacktraceSignature&&) = default;

        // Override from AbstractSchema
        [[nodiscard]] const std::vector<std::string>& keys() const override;
        [[nodiscard]] nb::object get_value(const std::string& key) const override;
=======
        BacktraceSignature(const BacktraceSignature &) = default;

        BacktraceSignature &operator=(const BacktraceSignature &) = default;

        BacktraceSignature(BacktraceSignature &&) = default;

        BacktraceSignature &operator=(BacktraceSignature &&) = default;

        // Override from AbstractSchema
        [[nodiscard]] const std::vector<std::string> &keys() const override;

        [[nodiscard]] nb::object get_value(const std::string &key) const override;
>>>>>>> 70d9c6a2

        // Override from CompoundScalar
        [[nodiscard]] nb::dict to_dict() const override;

        static void register_with_nanobind(nb::module_& m);
    };

<<<<<<< HEAD
    struct HGRAPH_EXPORT BackTrace
    {
=======
    struct HGRAPH_EXPORT BackTrace {
>>>>>>> 70d9c6a2
        std::optional<BacktraceSignature> signature;
        std::unordered_map<std::string, BackTrace> active_inputs;
        std::unordered_map<std::string, std::string> input_short_values;
        std::unordered_map<std::string, std::string> input_delta_values;
        std::unordered_map<std::string, std::string> input_values;
        std::unordered_map<std::string, engine_time_t> input_last_modified_time;

        explicit BackTrace(
            std::optional<BacktraceSignature> signature_,
            std::unordered_map<std::string, BackTrace> active_inputs_,
            std::unordered_map<std::string, std::string> input_short_values_,
            std::unordered_map<std::string, std::string> input_delta_values_,
            std::unordered_map<std::string, std::string> input_values_,
            std::unordered_map<std::string, engine_time_t> input_last_modified_time_
        );

<<<<<<< HEAD
        BackTrace(const BackTrace&) = default;
        BackTrace& operator=(const BackTrace&) = default;
        BackTrace(BackTrace&&) = default;
        BackTrace& operator=(BackTrace&&) = default;

        [[nodiscard]] std::string arg_str(const std::string& arg_name) const;
=======
        BackTrace(const BackTrace &) = default;

        BackTrace &operator=(const BackTrace &) = default;

        BackTrace(BackTrace &&) = default;

        BackTrace &operator=(BackTrace &&) = default;

        [[nodiscard]] std::string arg_str(const std::string &arg_name) const;

>>>>>>> 70d9c6a2
        [[nodiscard]] std::string level_str(int64_t level = 0) const;

        [[nodiscard]] std::string to_string() const;

<<<<<<< HEAD
        static std::string runtime_path_name(const Node& node, bool use_label = true);
        static BackTrace capture_back_trace(const Node* node, bool capture_values = false, int64_t depth = 4);
        static void capture_input(std::unordered_map<std::string, BackTrace>& active_inputs,
                                  const TimeSeriesInput& input,
                                  const std::string& input_name, bool capture_values, int64_t depth);
=======
        static std::string runtime_path_name(const Node &node, bool use_label = true);

        static BackTrace capture_back_trace(const Node *node, bool capture_values = false, int64_t depth = 4);

        static void capture_input(std::unordered_map<std::string, BackTrace> &active_inputs,
                                  const TimeSeriesInput &input,
                                  const std::string &input_name, bool capture_values, int64_t depth);
>>>>>>> 70d9c6a2
    };

    struct HGRAPH_EXPORT NodeError : CompoundScalar {
        std::string signature_name;
        std::string label;
        std::string wiring_path;
        std::string error_msg;
        std::string stack_trace;
        std::string activation_back_trace;
        std::string additional_context;

        explicit NodeError(std::string signature_name_ = "", std::string label_ = "", std::string wiring_path_ = "",
                           std::string error_msg_ = "", std::string stack_trace_ = "",
                           std::string activation_back_trace_ = "",
                           std::string additional_context_ = "");

        // Override from AbstractSchema
<<<<<<< HEAD
        [[nodiscard]] const std::vector<std::string>& keys() const override;
        [[nodiscard]] nb::object get_value(const std::string& key) const override;
=======
        [[nodiscard]] const std::vector<std::string> &keys() const override;

        [[nodiscard]] nb::object get_value(const std::string &key) const override;
>>>>>>> 70d9c6a2

        // Override from CompoundScalar
        [[nodiscard]] nb::dict to_dict() const override;

        [[nodiscard]] std::string to_string() const override;

        friend std::ostream& operator<<(std::ostream& os, const NodeError& error);

<<<<<<< HEAD
        static NodeError capture_error(const std::exception& e, const Node& node, const std::string& msg = "");
        static NodeError capture_error(std::exception_ptr e, const Node& node, const std::string& msg = "");
=======
        static NodeError capture_error(const std::exception &e, const Node &node, const std::string &msg = "");

        static NodeError capture_error(std::exception_ptr e, const Node &node, const std::string &msg = "");
>>>>>>> 70d9c6a2

        static void register_with_nanobind(nb::module_& m);
    };

    struct HGRAPH_EXPORT NodeException : NodeError, std::runtime_error {
        explicit NodeException(const NodeError &error);

<<<<<<< HEAD
        static NodeException capture_error(const std::exception& e, const Node& node, const std::string& msg = "");
        static NodeException capture_error(std::exception_ptr e, const Node& node, const std::string& msg = "");
=======
        static NodeException capture_error(const std::exception &e, const Node &node, const std::string &msg = "");

        static NodeException capture_error(std::exception_ptr e, const Node &node, const std::string &msg = "");
>>>>>>> 70d9c6a2
    };
} // namespace hgraph

#endif  // ERROR_TYPE_H<|MERGE_RESOLUTION|>--- conflicted
+++ resolved
@@ -12,15 +12,8 @@
 #include <ostream>
 #include <stdexcept>
 
-<<<<<<< HEAD
-namespace hgraph
-{
-    struct HGRAPH_EXPORT BacktraceSignature : CompoundScalar
-    {
-=======
 namespace hgraph {
     struct HGRAPH_EXPORT BacktraceSignature : CompoundScalar {
->>>>>>> 70d9c6a2
         std::string name;
         std::vector<std::string> args;
         std::string wiring_path_name;
@@ -30,29 +23,18 @@
         BacktraceSignature(std::string name_, std::vector<std::string> args_, std::string wiring_path_name_,
                            std::string runtime_path_name_, std::string node_id_);
 
-<<<<<<< HEAD
         BacktraceSignature(const BacktraceSignature&) = default;
+
         BacktraceSignature& operator=(const BacktraceSignature&) = default;
+
         BacktraceSignature(BacktraceSignature&&) = default;
+
         BacktraceSignature& operator=(BacktraceSignature&&) = default;
 
         // Override from AbstractSchema
         [[nodiscard]] const std::vector<std::string>& keys() const override;
+
         [[nodiscard]] nb::object get_value(const std::string& key) const override;
-=======
-        BacktraceSignature(const BacktraceSignature &) = default;
-
-        BacktraceSignature &operator=(const BacktraceSignature &) = default;
-
-        BacktraceSignature(BacktraceSignature &&) = default;
-
-        BacktraceSignature &operator=(BacktraceSignature &&) = default;
-
-        // Override from AbstractSchema
-        [[nodiscard]] const std::vector<std::string> &keys() const override;
-
-        [[nodiscard]] nb::object get_value(const std::string &key) const override;
->>>>>>> 70d9c6a2
 
         // Override from CompoundScalar
         [[nodiscard]] nb::dict to_dict() const override;
@@ -60,12 +42,7 @@
         static void register_with_nanobind(nb::module_& m);
     };
 
-<<<<<<< HEAD
-    struct HGRAPH_EXPORT BackTrace
-    {
-=======
     struct HGRAPH_EXPORT BackTrace {
->>>>>>> 70d9c6a2
         std::optional<BacktraceSignature> signature;
         std::unordered_map<std::string, BackTrace> active_inputs;
         std::unordered_map<std::string, std::string> input_short_values;
@@ -82,44 +59,26 @@
             std::unordered_map<std::string, engine_time_t> input_last_modified_time_
         );
 
-<<<<<<< HEAD
         BackTrace(const BackTrace&) = default;
+
         BackTrace& operator=(const BackTrace&) = default;
+
         BackTrace(BackTrace&&) = default;
+
         BackTrace& operator=(BackTrace&&) = default;
 
         [[nodiscard]] std::string arg_str(const std::string& arg_name) const;
-=======
-        BackTrace(const BackTrace &) = default;
-
-        BackTrace &operator=(const BackTrace &) = default;
-
-        BackTrace(BackTrace &&) = default;
-
-        BackTrace &operator=(BackTrace &&) = default;
-
-        [[nodiscard]] std::string arg_str(const std::string &arg_name) const;
-
->>>>>>> 70d9c6a2
         [[nodiscard]] std::string level_str(int64_t level = 0) const;
 
         [[nodiscard]] std::string to_string() const;
 
-<<<<<<< HEAD
         static std::string runtime_path_name(const Node& node, bool use_label = true);
+
         static BackTrace capture_back_trace(const Node* node, bool capture_values = false, int64_t depth = 4);
+
         static void capture_input(std::unordered_map<std::string, BackTrace>& active_inputs,
                                   const TimeSeriesInput& input,
                                   const std::string& input_name, bool capture_values, int64_t depth);
-=======
-        static std::string runtime_path_name(const Node &node, bool use_label = true);
-
-        static BackTrace capture_back_trace(const Node *node, bool capture_values = false, int64_t depth = 4);
-
-        static void capture_input(std::unordered_map<std::string, BackTrace> &active_inputs,
-                                  const TimeSeriesInput &input,
-                                  const std::string &input_name, bool capture_values, int64_t depth);
->>>>>>> 70d9c6a2
     };
 
     struct HGRAPH_EXPORT NodeError : CompoundScalar {
@@ -137,14 +96,9 @@
                            std::string additional_context_ = "");
 
         // Override from AbstractSchema
-<<<<<<< HEAD
         [[nodiscard]] const std::vector<std::string>& keys() const override;
+
         [[nodiscard]] nb::object get_value(const std::string& key) const override;
-=======
-        [[nodiscard]] const std::vector<std::string> &keys() const override;
-
-        [[nodiscard]] nb::object get_value(const std::string &key) const override;
->>>>>>> 70d9c6a2
 
         // Override from CompoundScalar
         [[nodiscard]] nb::dict to_dict() const override;
@@ -153,14 +107,9 @@
 
         friend std::ostream& operator<<(std::ostream& os, const NodeError& error);
 
-<<<<<<< HEAD
         static NodeError capture_error(const std::exception& e, const Node& node, const std::string& msg = "");
+
         static NodeError capture_error(std::exception_ptr e, const Node& node, const std::string& msg = "");
-=======
-        static NodeError capture_error(const std::exception &e, const Node &node, const std::string &msg = "");
-
-        static NodeError capture_error(std::exception_ptr e, const Node &node, const std::string &msg = "");
->>>>>>> 70d9c6a2
 
         static void register_with_nanobind(nb::module_& m);
     };
@@ -168,14 +117,9 @@
     struct HGRAPH_EXPORT NodeException : NodeError, std::runtime_error {
         explicit NodeException(const NodeError &error);
 
-<<<<<<< HEAD
         static NodeException capture_error(const std::exception& e, const Node& node, const std::string& msg = "");
+
         static NodeException capture_error(std::exception_ptr e, const Node& node, const std::string& msg = "");
-=======
-        static NodeException capture_error(const std::exception &e, const Node &node, const std::string &msg = "");
-
-        static NodeException capture_error(std::exception_ptr e, const Node &node, const std::string &msg = "");
->>>>>>> 70d9c6a2
     };
 } // namespace hgraph
 
