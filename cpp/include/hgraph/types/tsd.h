--- conflicted
+++ resolved
@@ -16,14 +16,8 @@
     // TSDKeyObserver: Used to track additions and removals of parent keys.
     // Since the TSD is dynamic, the inputs associated with an output need to be updated when a key is added or removed
     // to correctly manage its internal state.
-<<<<<<< HEAD
-    template <typename K>
-    struct TSDKeyObserver
-    {
-=======
     template<typename K>
     struct TSDKeyObserver {
->>>>>>> 70d9c6a2
         // Called when a key is added
         virtual void on_key_added(const K& key) = 0;
 
@@ -44,12 +38,16 @@
 
         // Create a set of Python-based API, for non-object-based instances there will
         // be typed analogues.
-<<<<<<< HEAD
         [[nodiscard]] virtual nb::object py_get_item(const nb::object& item) const = 0;
+
         [[nodiscard]] virtual nb::object py_get(const nb::object& item, const nb::object& default_value) const = 0;
+
         [[nodiscard]] virtual nb::object py_get_or_create(const nb::object& key) = 0;
+
         virtual void py_create(const nb::object& item) = 0;
+
         [[nodiscard]] virtual nb::iterator py_iter() = 0;
+
         [[nodiscard]] virtual bool py_contains(const nb::object& item) const = 0;
 
         [[nodiscard]] virtual nb::object py_key_set() const = 0;
@@ -58,110 +56,56 @@
 
         [[nodiscard]] virtual nb::iterator py_keys() const = 0;
         [[nodiscard]] virtual nb::iterator py_values() const = 0;
+
         [[nodiscard]] virtual nb::iterator py_items() const = 0;
 
         [[nodiscard]] virtual nb::iterator py_modified_keys() const = 0;
+
         [[nodiscard]] virtual nb::iterator py_modified_values() const = 0;
+
         [[nodiscard]] virtual nb::iterator py_modified_items() const = 0;
+
         [[nodiscard]] virtual bool py_was_modified(const nb::object& key) const = 0;
 
         [[nodiscard]] virtual nb::iterator py_valid_keys() const = 0;
         [[nodiscard]] virtual nb::iterator py_valid_values() const = 0;
+
         [[nodiscard]] virtual nb::iterator py_valid_items() const = 0;
 
         [[nodiscard]] virtual nb::iterator py_added_keys() const = 0;
+
         [[nodiscard]] virtual nb::iterator py_added_values() const = 0;
+
         [[nodiscard]] virtual nb::iterator py_added_items() const = 0;
+
         [[nodiscard]] virtual bool has_added() const = 0;
+
         [[nodiscard]] virtual bool py_was_added(const nb::object& key) const = 0;
 
         [[nodiscard]] virtual nb::iterator py_removed_keys() const = 0;
+
         [[nodiscard]] virtual nb::iterator py_removed_values() const = 0;
+
         [[nodiscard]] virtual nb::iterator py_removed_items() const = 0;
+
         [[nodiscard]] virtual bool has_removed() const = 0;
+
         [[nodiscard]] virtual bool py_was_removed(const nb::object& key) const = 0;
-=======
-        [[nodiscard]] virtual nb::object py_get_item(const nb::object &item) const = 0;
-
-        [[nodiscard]] virtual nb::object py_get(const nb::object &item, const nb::object &default_value) const = 0;
-
-        [[nodiscard]] virtual nb::object py_get_or_create(const nb::object &key) = 0;
-
-        virtual void py_create(const nb::object &item) = 0;
-
-        [[nodiscard]] virtual nb::iterator py_iter() = 0;
-
-        [[nodiscard]] virtual bool py_contains(const nb::object &item) const = 0;
-
-        [[nodiscard]] virtual nb::object py_key_set() const = 0;
-
-        [[nodiscard]] virtual TimeSeriesSet<T_TS> &key_set() = 0;
-
-        [[nodiscard]] virtual const TimeSeriesSet<T_TS> &key_set() const = 0;
-
-        [[nodiscard]] virtual nb::iterator py_keys() const = 0;
-
-        [[nodiscard]] virtual nb::iterator py_values() const = 0;
-
-        [[nodiscard]] virtual nb::iterator py_items() const = 0;
-
-        [[nodiscard]] virtual nb::iterator py_modified_keys() const = 0;
-
-        [[nodiscard]] virtual nb::iterator py_modified_values() const = 0;
-
-        [[nodiscard]] virtual nb::iterator py_modified_items() const = 0;
-
-        [[nodiscard]] virtual bool py_was_modified(const nb::object &key) const = 0;
-
-        [[nodiscard]] virtual nb::iterator py_valid_keys() const = 0;
-
-        [[nodiscard]] virtual nb::iterator py_valid_values() const = 0;
-
-        [[nodiscard]] virtual nb::iterator py_valid_items() const = 0;
-
-        [[nodiscard]] virtual nb::iterator py_added_keys() const = 0;
-
-        [[nodiscard]] virtual nb::iterator py_added_values() const = 0;
-
-        [[nodiscard]] virtual nb::iterator py_added_items() const = 0;
-
-        [[nodiscard]] virtual bool has_added() const = 0;
-
-        [[nodiscard]] virtual bool py_was_added(const nb::object &key) const = 0;
-
-        [[nodiscard]] virtual nb::iterator py_removed_keys() const = 0;
-
-        [[nodiscard]] virtual nb::iterator py_removed_values() const = 0;
-
-        [[nodiscard]] virtual nb::iterator py_removed_items() const = 0;
-
-        [[nodiscard]] virtual bool has_removed() const = 0;
-
-        [[nodiscard]] virtual bool py_was_removed(const nb::object &key) const = 0;
->>>>>>> 70d9c6a2
     };
 
     struct TimeSeriesDictOutput : TimeSeriesDict<TimeSeriesOutput> {
         using ptr = nb::ref<TimeSeriesDictOutput>;
         using TimeSeriesDict::TimeSeriesDict;
 
-<<<<<<< HEAD
         virtual void py_set_item(const nb::object& key, const nb::object& value) = 0;
+
         virtual void py_del_item(const nb::object& key) = 0;
+
         virtual nb::object py_pop(const nb::object& key, const nb::object& default_value) = 0;
+
         virtual nb::object py_get_ref(const nb::object& key, const nb::object& requester) = 0;
+
         virtual void py_release_ref(const nb::object& key, const nb::object& requester) = 0;
-=======
-        virtual void py_set_item(const nb::object &key, const nb::object &value) = 0;
-
-        virtual void py_del_item(const nb::object &key) = 0;
-
-        virtual nb::object py_pop(const nb::object &key, const nb::object &default_value) = 0;
-
-        virtual nb::object py_get_ref(const nb::object &key, const nb::object &requester) = 0;
-
-        virtual void py_release_ref(const nb::object &key, const nb::object &requester) = 0;
->>>>>>> 70d9c6a2
     };
 
     struct TimeSeriesDictInput : TimeSeriesDict<TimeSeriesInput> {
@@ -169,20 +113,11 @@
         using TimeSeriesDict<TimeSeriesInput>::TimeSeriesDict;
     };
 
-<<<<<<< HEAD
-    template <typename T_Key>
-    using TSDOutBuilder = struct TimeSeriesDictOutputBuilder_T<T_Key>;
-
-    template <typename T_Key>
-    struct TimeSeriesDictOutput_T : TimeSeriesDictOutput
-    {
-=======
     template<typename T_Key>
     using TSDOutBuilder = struct TimeSeriesDictOutputBuilder_T<T_Key>;
 
     template<typename T_Key>
     struct TimeSeriesDictOutput_T : TimeSeriesDictOutput {
->>>>>>> 70d9c6a2
         using ptr = nb::ref<TimeSeriesDictOutput_T>;
         using key_type = T_Key;
         using value_type = time_series_output_ptr;
@@ -198,100 +133,61 @@
         // Use raw pointers for reverse lookup to enable efficient lookup from mark_child_modified
         using reverse_map = std::unordered_map<TimeSeriesOutput*, key_type>;
 
-<<<<<<< HEAD
         explicit TimeSeriesDictOutput_T(const node_ptr& parent, output_builder_ptr ts_builder,
                                         output_builder_ptr ts_ref_builder);
+
         explicit TimeSeriesDictOutput_T(const time_series_type_ptr& parent, output_builder_ptr ts_builder,
-=======
-        explicit TimeSeriesDictOutput_T(const node_ptr &parent, output_builder_ptr ts_builder,
                                         output_builder_ptr ts_ref_builder);
 
-        explicit TimeSeriesDictOutput_T(const time_series_type_ptr &parent, output_builder_ptr ts_builder,
->>>>>>> 70d9c6a2
-                                        output_builder_ptr ts_ref_builder);
-
         void py_set_value(nb::object value) override;
 
         void apply_result(nb::object value) override;
 
         bool can_apply_result(nb::object result) override;
 
-<<<<<<< HEAD
         [[nodiscard]] nb::object py_get(const nb::object& item, const nb::object& default_value) const override;
+
         void py_create(const nb::object& item) override;
-=======
-        [[nodiscard]] nb::object py_get(const nb::object &item, const nb::object &default_value) const override;
-
-        void py_create(const nb::object &item) override;
-
->>>>>>> 70d9c6a2
         [[nodiscard]] nb::iterator py_iter() override;
 
         void mark_child_modified(TimeSeriesOutput& child, engine_time_t modified_time) override;
 
-<<<<<<< HEAD
         [[nodiscard]] const map_type& value() const;
+
         [[nodiscard]] nb::object py_value() const override;
+
         [[nodiscard]] nb::object py_delta_value() const override;
 
         void clear() override;
+
         void invalidate() override;
+
         void copy_from_output(const TimeSeriesOutput& output) override;
+
         void copy_from_input(const TimeSeriesInput& input) override;
-=======
-        [[nodiscard]] const map_type &value() const;
-
-        [[nodiscard]] nb::object py_value() const override;
-
-        [[nodiscard]] nb::object py_delta_value() const override;
-
-        void clear() override;
-
-        void invalidate() override;
-
-        void copy_from_output(const TimeSeriesOutput &output) override;
-
-        void copy_from_input(const TimeSeriesInput &input) override;
-
->>>>>>> 70d9c6a2
         [[nodiscard]] bool has_added() const override;
 
         [[nodiscard]] bool has_removed() const override;
 
         [[nodiscard]] auto size() const -> size_t override;
 
-<<<<<<< HEAD
         [[nodiscard]] bool py_contains(const nb::object& item) const override;
+
         [[nodiscard]] bool contains(const key_type& item) const;
 
         [[nodiscard]] nb::object py_get_item(const nb::object& item) const override;
+
         [[nodiscard]] nb::object py_get_or_create(const nb::object& key) override;
+
         [[nodiscard]] ts_type_ptr operator[](const key_type& item);
+
         [[nodiscard]] ts_type_ptr operator[](const key_type& item) const;
 
         [[nodiscard]] const_item_iterator begin() const;
+
         [[nodiscard]] item_iterator begin();
         [[nodiscard]] const_item_iterator end() const;
-=======
-        [[nodiscard]] bool py_contains(const nb::object &item) const override;
-
-        [[nodiscard]] bool contains(const key_type &item) const;
-
-        [[nodiscard]] nb::object py_get_item(const nb::object &item) const override;
-
-        [[nodiscard]] nb::object py_get_or_create(const nb::object &key) override;
-
-        [[nodiscard]] ts_type_ptr operator[](const key_type &item);
-
-        [[nodiscard]] ts_type_ptr operator[](const key_type &item) const;
-
-        [[nodiscard]] const_item_iterator begin() const;
-
-        [[nodiscard]] item_iterator begin();
-
-        [[nodiscard]] const_item_iterator end() const;
-
->>>>>>> 70d9c6a2
+
         [[nodiscard]] item_iterator end();
 
         [[nodiscard]] nb::iterator py_keys() const override;
@@ -307,15 +203,10 @@
         [[nodiscard]] nb::iterator py_modified_values() const override;
 
         [[nodiscard]] nb::iterator py_modified_items() const override;
-<<<<<<< HEAD
+
         [[nodiscard]] bool py_was_modified(const nb::object& key) const override;
+
         [[nodiscard]] bool was_modified(const key_type& key) const;
-=======
-
-        [[nodiscard]] bool py_was_modified(const nb::object &key) const override;
-
-        [[nodiscard]] bool was_modified(const key_type &key) const;
->>>>>>> 70d9c6a2
 
         [[nodiscard]] auto valid_items() const;
 
@@ -332,15 +223,10 @@
         [[nodiscard]] nb::iterator py_added_values() const override;
 
         [[nodiscard]] nb::iterator py_added_items() const override;
-<<<<<<< HEAD
+
         [[nodiscard]] bool py_was_added(const nb::object& key) const override;
+
         [[nodiscard]] bool was_added(const key_type& key) const;
-=======
-
-        [[nodiscard]] bool py_was_added(const nb::object &key) const override;
-
-        [[nodiscard]] bool was_added(const key_type &key) const;
->>>>>>> 70d9c6a2
 
         [[nodiscard]] const map_type& removed_items() const;
 
@@ -349,8 +235,9 @@
         [[nodiscard]] nb::iterator py_removed_values() const override;
 
         [[nodiscard]] nb::iterator py_removed_items() const override;
-<<<<<<< HEAD
+
         [[nodiscard]] bool py_was_removed(const nb::object& key) const override;
+
         [[nodiscard]] bool was_removed(const key_type& key) const;
 
         [[nodiscard]] nb::object py_key_set() const override;
@@ -358,57 +245,26 @@
         [[nodiscard]] const TimeSeriesSet<ts_type>& key_set() const override;
         [[nodiscard]] TimeSeriesSetOutput_T<key_type>& key_set_t();
         [[nodiscard]] const TimeSeriesSetOutput_T<key_type>& key_set_t() const;
-=======
-
-        [[nodiscard]] bool py_was_removed(const nb::object &key) const override;
-
-        [[nodiscard]] bool was_removed(const key_type &key) const;
-
-        [[nodiscard]] nb::object py_key_set() const override;
-
-        [[nodiscard]] TimeSeriesSet<ts_type> &key_set() override;
-
-        [[nodiscard]] const TimeSeriesSet<ts_type> &key_set() const override;
-
-        [[nodiscard]] TimeSeriesSetOutput_T<key_type> &key_set_t();
-
-        [[nodiscard]] const TimeSeriesSetOutput_T<key_type> &key_set_t() const;
->>>>>>> 70d9c6a2
 
         void py_set_item(const nb::object& key, const nb::object& value) override;
 
-<<<<<<< HEAD
         void py_del_item(const nb::object& key) override;
+
         void erase(const key_type& key);
-=======
-        void py_del_item(const nb::object &key) override;
-
-        void erase(const key_type &key);
->>>>>>> 70d9c6a2
 
         nb::object py_pop(const nb::object& key, const nb::object& default_value) override;
 
-<<<<<<< HEAD
         nb::object py_get_ref(const nb::object& key, const nb::object& requester) override;
+
         void py_release_ref(const nb::object& key, const nb::object& requester) override;
+
         time_series_output_ptr get_ref(const key_type& key, const void* requester);
+
         void release_ref(const key_type& key, const void* requester);
 
         void add_key_observer(TSDKeyObserver<key_type>* observer);
+
         void remove_key_observer(TSDKeyObserver<key_type>* observer);
-=======
-        nb::object py_get_ref(const nb::object &key, const nb::object &requester) override;
-
-        void py_release_ref(const nb::object &key, const nb::object &requester) override;
-
-        time_series_output_ptr get_ref(const key_type &key, const void *requester);
-
-        void release_ref(const key_type &key, const void *requester);
-
-        void add_key_observer(TSDKeyObserver<key_type> *observer);
-
-        void remove_key_observer(TSDKeyObserver<key_type> *observer);
->>>>>>> 70d9c6a2
 
         [[nodiscard]] bool is_same_type(const TimeSeriesType* other) const override;
 
@@ -422,18 +278,12 @@
         friend TSDOutBuilder<T_Key>;
 
         void _dispose();
-<<<<<<< HEAD
+
         void _clear_key_changes();
+
         void _create(const key_type& key);
+
         const key_type& key_from_value(TimeSeriesOutput* value) const;
-=======
-
-        void _clear_key_changes();
-
-        void _create(const key_type &key);
-
-        const key_type &key_from_value(TimeSeriesOutput *value) const;
->>>>>>> 70d9c6a2
 
         void remove_value(const key_type& key, bool raise_if_not_found);
 
@@ -451,38 +301,21 @@
         output_builder_ptr _ts_ref_builder;
 
         FeatureOutputExtension<key_type> _ref_ts_feature;
-<<<<<<< HEAD
         std::vector<TSDKeyObserver<key_type>*> _key_observers;
-=======
-        std::vector<TSDKeyObserver<key_type> *> _key_observers;
->>>>>>> 70d9c6a2
         engine_time_t _last_cleanup_time{MIN_DT};
         static inline map_type _empty;
     };
 
-<<<<<<< HEAD
-    template <typename T_Key>
-    using TSD_Builder = struct TimeSeriesDictInputBuilder_T<T_Key>;
-
-    template <typename T_Key>
-    struct TimeSeriesDictInput_T : TimeSeriesDictInput, TSDKeyObserver<T_Key>
-    {
-=======
     template<typename T_Key>
     using TSD_Builder = struct TimeSeriesDictInputBuilder_T<T_Key>;
 
     template<typename T_Key>
     struct TimeSeriesDictInput_T : TimeSeriesDictInput, TSDKeyObserver<T_Key> {
->>>>>>> 70d9c6a2
         using ptr = nb::ref<TimeSeriesDictInput_T>;
         using key_type = T_Key;
         using value_type = time_series_input_ptr;
         using map_type = std::unordered_map<key_type, value_type>;
-<<<<<<< HEAD
-        using removed_map_type = std::unordered_map<key_type, std::pair<value_type, bool>>;
-=======
         using removed_map_type = std::unordered_map<key_type, std::pair<value_type, bool> >;
->>>>>>> 70d9c6a2
         using added_map_type = std::unordered_map<key_type, value_type>;
         using modified_map_type = std::unordered_map<key_type, value_type>;
         using item_iterator = typename map_type::iterator;
@@ -492,74 +325,44 @@
         // Use raw pointers for reverse lookup to enable efficient lookup from notify_parent
         using reverse_map = std::unordered_map<TimeSeriesInput*, key_type>;
 
-<<<<<<< HEAD
         explicit TimeSeriesDictInput_T(const node_ptr& parent, input_builder_ptr ts_builder);
+
         explicit TimeSeriesDictInput_T(const time_series_type_ptr& parent, input_builder_ptr ts_builder);
-=======
-        explicit TimeSeriesDictInput_T(const node_ptr &parent, input_builder_ptr ts_builder);
-
-        explicit TimeSeriesDictInput_T(const time_series_type_ptr &parent, input_builder_ptr ts_builder);
->>>>>>> 70d9c6a2
 
         [[nodiscard]] bool has_peer() const override;
 
         const_item_iterator begin() const;
-<<<<<<< HEAD
+
         item_iterator begin();
 
         const_item_iterator end() const;
-=======
-
-        item_iterator begin();
-
-        const_item_iterator end() const;
-
->>>>>>> 70d9c6a2
+
         item_iterator end();
 
         [[nodiscard]] size_t size() const override;
 
-<<<<<<< HEAD
         [[nodiscard]] const map_type& value() const;
+
         [[nodiscard]] nb::object py_value() const override;
+
         [[nodiscard]] nb::object py_delta_value() const override;
 
         [[nodiscard]] bool py_contains(const nb::object& item) const override;
+
         [[nodiscard]] bool contains(const key_type& item) const;
 
         [[nodiscard]] nb::object py_get(const nb::object& item, const nb::object& default_value) const override;
+
         void py_create(const nb::object& item) override;
         [[nodiscard]] nb::iterator py_iter() override;
 
         [[nodiscard]] nb::object py_get_item(const nb::object& item) const override;
+
         [[nodiscard]] nb::object py_get_or_create(const nb::object& key) override;
+
         [[nodiscard]] value_type operator[](const key_type& item) const;
+
         [[nodiscard]] value_type operator[](const key_type& item);
-=======
-        [[nodiscard]] const map_type &value() const;
-
-        [[nodiscard]] nb::object py_value() const override;
-
-        [[nodiscard]] nb::object py_delta_value() const override;
-
-        [[nodiscard]] bool py_contains(const nb::object &item) const override;
-
-        [[nodiscard]] bool contains(const key_type &item) const;
-
-        [[nodiscard]] nb::object py_get(const nb::object &item, const nb::object &default_value) const override;
-
-        void py_create(const nb::object &item) override;
-
-        [[nodiscard]] nb::iterator py_iter() override;
-
-        [[nodiscard]] nb::object py_get_item(const nb::object &item) const override;
-
-        [[nodiscard]] nb::object py_get_or_create(const nb::object &key) override;
-
-        [[nodiscard]] value_type operator[](const key_type &item) const;
-
-        [[nodiscard]] value_type operator[](const key_type &item);
->>>>>>> 70d9c6a2
 
         [[nodiscard]] nb::iterator py_keys() const override;
 
@@ -574,15 +377,10 @@
         [[nodiscard]] nb::iterator py_modified_values() const override;
 
         [[nodiscard]] nb::iterator py_modified_items() const override;
-<<<<<<< HEAD
+
         [[nodiscard]] bool py_was_modified(const nb::object& key) const override;
+
         [[nodiscard]] bool was_modified(const key_type& key) const;
-=======
-
-        [[nodiscard]] bool py_was_modified(const nb::object &key) const override;
-
-        [[nodiscard]] bool was_modified(const key_type &key) const;
->>>>>>> 70d9c6a2
 
         [[nodiscard]] const map_type& valid_items() const;
 
@@ -599,15 +397,10 @@
         [[nodiscard]] nb::iterator py_added_values() const override;
 
         [[nodiscard]] nb::iterator py_added_items() const override;
-<<<<<<< HEAD
+
         [[nodiscard]] bool py_was_added(const nb::object& key) const override;
+
         [[nodiscard]] bool was_added(const key_type& key) const;
-=======
-
-        [[nodiscard]] bool py_was_added(const nb::object &key) const override;
-
-        [[nodiscard]] bool was_added(const key_type &key) const;
->>>>>>> 70d9c6a2
 
         [[nodiscard]] const map_type& removed_items() const;
 
@@ -616,22 +409,14 @@
         [[nodiscard]] nb::iterator py_removed_values() const override;
 
         [[nodiscard]] nb::iterator py_removed_items() const override;
-<<<<<<< HEAD
+
         [[nodiscard]] bool py_was_removed(const nb::object& key) const override;
+
         [[nodiscard]] bool was_removed(const key_type& key) const;
 
         [[nodiscard]] nb::object py_key_set() const override;
+
         [[nodiscard]] TimeSeriesSet<TimeSeriesInput>& key_set() override;
-=======
-
-        [[nodiscard]] bool py_was_removed(const nb::object &key) const override;
-
-        [[nodiscard]] bool was_removed(const key_type &key) const;
-
-        [[nodiscard]] nb::object py_key_set() const override;
-
-        [[nodiscard]] TimeSeriesSet<TimeSeriesInput> &key_set() override;
->>>>>>> 70d9c6a2
 
         [[nodiscard]] bool has_added() const override;
 
@@ -660,7 +445,6 @@
         // Expose this as this is currently used in at least one Python service test.
         void _create(const key_type& key);
 
-<<<<<<< HEAD
         [[nodiscard]] TimeSeriesSetInput_T<key_type>& key_set_t();
         [[nodiscard]] const TimeSeriesSetInput_T<key_type>& key_set_t() const;
         [[nodiscard]] TimeSeriesDictOutput_T<key_type>& output_t();
@@ -668,31 +452,13 @@
 
     protected:
         void notify_parent(TimeSeriesInput* child, engine_time_t modified_time) override;
+
         bool do_bind_output(time_series_output_ptr& value) override;
         void do_un_bind_output(bool unbind_refs) override;
 
         [[nodiscard]] const key_type& key_from_value(TimeSeriesInput* value) const;
+
         [[nodiscard]] const key_type& key_from_value(value_type value) const;
-=======
-        [[nodiscard]] TimeSeriesSetInput_T<key_type> &key_set_t();
-
-        [[nodiscard]] const TimeSeriesSetInput_T<key_type> &key_set_t() const;
-
-        [[nodiscard]] TimeSeriesDictOutput_T<key_type> &output_t();
-
-        [[nodiscard]] const TimeSeriesDictOutput_T<key_type> &output_t() const;
-
-    protected:
-        void notify_parent(TimeSeriesInput *child, engine_time_t modified_time) override;
-
-        bool do_bind_output(time_series_output_ptr &value) override;
-
-        void do_un_bind_output(bool unbind_refs) override;
-
-        [[nodiscard]] const key_type &key_from_value(TimeSeriesInput *value) const;
-
-        [[nodiscard]] const key_type &key_from_value(value_type value) const;
->>>>>>> 70d9c6a2
 
         [[nodiscard]] bool was_removed_valid(const key_type& key) const;
 
