#ifndef NODE_H
#define NODE_H

#include <hgraph/util/lifecycle.h>
#include <hgraph/types/ts_traits.h>

namespace hgraph {
    template<typename Enum>
    typename std::enable_if<std::is_enum<Enum>::value, Enum>::type operator|(Enum lhs, Enum rhs) {
        using underlying = typename std::underlying_type<Enum>::type;
        return static_cast<Enum>(static_cast<underlying>(lhs) | static_cast<underlying>(rhs));
    }

    template<typename Enum>
    typename std::enable_if<std::is_enum<Enum>::value, Enum>::type operator&(Enum lhs, Enum rhs) {
        using underlying = typename std::underlying_type<Enum>::type;
        return static_cast<Enum>(static_cast<underlying>(lhs) & static_cast<underlying>(rhs));
    }

<<<<<<< HEAD
    enum class NodeTypeEnum : char8_t
    {
=======
    enum class NodeTypeEnum : char8_t {
>>>>>>> 70d9c6a2
        NONE = 0,
        SOURCE_NODE = 1,
        PUSH_SOURCE_NODE = SOURCE_NODE | (1 << 1),
        PULL_SOURCE_NODE = SOURCE_NODE | (1 << 2),
        COMPUTE_NODE = 1 << 3,
        SINK_NODE = 1 << 4
    };

    void node_type_enum_py_register(nb::module_ & m);

<<<<<<< HEAD
    enum InjectableTypesEnum : int16_t
    {
=======
    enum InjectableTypesEnum : int16_t {
>>>>>>> 70d9c6a2
        NONE = 0,
        STATE = 1,
        RECORDABLE_STATE = 1 << 1,
        SCHEDULER = 1 << 2,
        OUTPUT = 1 << 3,
        CLOCK = 1 << 4,
        ENGINE_API = 1 << 5,
        LOGGER = 1 << 6,
        NODE = 1 << 7,
        TRAIT = 1 << 8
    };

    void injectable_type_enum(nb::module_ & m);

    struct HGRAPH_EXPORT NodeSignature : nanobind::intrusive_base {
        using ptr = nanobind::ref<NodeSignature>;

        NodeSignature(std::string name, NodeTypeEnum node_type, std::vector<std::string> args,
<<<<<<< HEAD
                      std::optional<std::unordered_map<std::string, nb::object>> time_series_inputs,
                      std::optional<nb::object> time_series_output, std::optional<nb::dict> scalars, nb::object src_location,
                      std::optional<std::unordered_set<std::string>> active_inputs,
                      std::optional<std::unordered_set<std::string>> valid_inputs,
                      std::optional<std::unordered_set<std::string>> all_valid_inputs,
                      std::optional<std::unordered_set<std::string>> context_inputs,
                      std::optional<std::unordered_map<std::string, InjectableTypesEnum>> injectable_inputs, size_t injectables,
=======
                      std::optional<std::unordered_map<std::string, nb::object> > time_series_inputs,
                      std::optional<nb::object> time_series_output, std::optional<nb::dict> scalars,
                      nb::object src_location,
                      std::optional<std::unordered_set<std::string> > active_inputs,
                      std::optional<std::unordered_set<std::string> > valid_inputs,
                      std::optional<std::unordered_set<std::string> > all_valid_inputs,
                      std::optional<std::unordered_set<std::string> > context_inputs,
                      std::optional<std::unordered_map<std::string, InjectableTypesEnum> > injectable_inputs,
                      size_t injectables,
>>>>>>> 70d9c6a2
                      bool capture_exception, int64_t trace_back_depth, std::string wiring_path_name,
                      std::optional<std::string> label, bool capture_values,
                      std::optional<std::string> record_replay_id);

        std::string name;
        NodeTypeEnum node_type;
        std::vector<std::string> args;
        std::optional<std::unordered_map<std::string, nb::object> > time_series_inputs;
        std::optional<nb::object> time_series_output;
        std::optional<nb::dict> scalars;
        nb::object src_location;
        std::optional<std::unordered_set<std::string> > active_inputs;
        std::optional<std::unordered_set<std::string> > valid_inputs;
        std::optional<std::unordered_set<std::string> > all_valid_inputs;
        std::optional<std::unordered_set<std::string> > context_inputs;
        std::optional<std::unordered_map<std::string, InjectableTypesEnum> > injectable_inputs;
        size_t injectables;
        bool capture_exception;
        int64_t trace_back_depth;
        std::string wiring_path_name;
        std::optional<std::string> label;
        bool capture_values;
        std::optional<std::string> record_replay_id;

        [[nodiscard]] nb::object get_arg_type(const std::string &arg) const;

        [[nodiscard]] std::string signature() const;

        [[nodiscard]] bool uses_scheduler() const;

        [[nodiscard]] bool uses_clock() const;

        [[nodiscard]] bool uses_engine() const;

        [[nodiscard]] bool uses_state() const;

        [[nodiscard]] bool uses_recordable_state() const;

        [[nodiscard]] std::optional<std::string> recordable_state_arg() const;

        [[nodiscard]] std::optional<nb::object> recordable_state() const;

        [[nodiscard]] bool uses_output_feedback() const;

        [[nodiscard]] bool is_source_node() const;

        [[nodiscard]] bool is_push_source_node() const;

        [[nodiscard]] bool is_pull_source_node() const;

        [[nodiscard]] bool is_compute_node() const;

        [[nodiscard]] bool is_sink_node() const;

        [[nodiscard]] bool is_recordable() const;

        [[nodiscard]] nb::dict to_dict() const;

        [[nodiscard]] ptr copy_with(nb::kwargs kwargs) const;

        static void register_with_nanobind(nb::module_ &m);
    };

    struct NodeScheduler : nanobind::intrusive_base {
        using ptr = nanobind::ref<NodeScheduler>;

        explicit NodeScheduler(node_ptr node);

        [[nodiscard]] engine_time_t next_scheduled_time() const;

        [[nodiscard]] bool requires_scheduling() const;

        [[nodiscard]] bool is_scheduled() const;

        [[nodiscard]] bool is_scheduled_now() const;

        [[nodiscard]] bool has_tag(const std::string &tag) const;

        engine_time_t pop_tag(const std::string &tag);

        engine_time_t pop_tag(const std::string &tag, engine_time_t default_time);

        void schedule(engine_time_t when, std::optional<std::string> tag, bool on_wall_clock = false);

        void schedule(engine_time_delta_t when, std::optional<std::string> tag, bool on_wall_clock = false);

        void un_schedule(const std::string &tag);

        void un_schedule();

        void reset();

        void advance();

        static void register_with_nanobind(nb::module_ &m);

    protected:
        void _on_alarm(engine_time_t when, std::string tag);

    private:
        // Use a node_ptr to ensure that we retain a reference if this escapes the expected scope.
        node_ptr _node;
        std::set<std::pair<engine_time_t, std::string> > _scheduled_events;
        std::unordered_map<std::string, engine_time_t> _tags;
        std::unordered_map<std::string, engine_time_t> _alarm_tags;
        engine_time_t _last_scheduled_time{MIN_DT};
    };

<<<<<<< HEAD
    struct HGRAPH_EXPORT Node : ComponentLifeCycle, Notifiable, CurrentTimeProvider
    {
=======
    struct HGRAPH_EXPORT Node : ComponentLifeCycle, Notifiable {
>>>>>>> 70d9c6a2
        using ptr = nanobind::ref<Node>;

        Node(int64_t node_ndx, std::vector<int64_t> owning_graph_id, NodeSignature::ptr signature, nb::dict scalars);

        virtual void eval();

        void notify(engine_time_t modified_time) override;

        void notify();

        void notify_next_cycle();

        int64_t node_ndx() const;

        const std::vector<int64_t> &owning_graph_id() const;

        std::vector<int64_t> node_id() const;

        const NodeSignature &signature() const;

        const nb::dict &scalars() const;

        graph_ptr graph();

        graph_ptr graph() const;

        void set_graph(graph_ptr value);

        time_series_bundle_input_ptr input();

        time_series_bundle_input_ptr input() const;

<<<<<<< HEAD
        void         set_input(time_series_bundle_input_ptr value);
=======
        void set_input(time_series_bundle_input_ptr value);

>>>>>>> 70d9c6a2
        virtual void reset_input(time_series_bundle_input_ptr value);

        time_series_output_ptr output();

        void set_output(time_series_output_ptr value);

        time_series_bundle_output_ptr recordable_state();

        void set_recordable_state(time_series_bundle_output_ptr value);

        bool has_recordable_state() const;

        NodeScheduler::ptr scheduler();
<<<<<<< HEAD
        bool               has_scheduler() const;
        void               unset_scheduler();
=======

        bool has_scheduler() const;

        void unset_scheduler();
>>>>>>> 70d9c6a2

        time_series_output_ptr error_output();

        void set_error_output(time_series_output_ptr value);

        friend struct Graph;

        void add_start_input(nb::ref<TimeSeriesReferenceInput> input);

        static void register_with_nanobind(nb::module_ &m);

        bool has_input() const;

        bool has_output() const;

        std::string repr() const;

        std::string str() const;

<<<<<<< HEAD
        [[nodiscard]] engine_time_t current_engine_time() const override;

=======
>>>>>>> 70d9c6a2
    protected:
        void start() override;

        void stop() override;

        virtual void do_start() = 0;
<<<<<<< HEAD
=======

>>>>>>> 70d9c6a2
        virtual void do_stop() = 0;

        virtual void do_eval() = 0;

        void _initialise_inputs();

    private:
<<<<<<< HEAD
        int64_t                       _node_ndx;
        std::vector<int64_t>          _owning_graph_id;
        NodeSignature::ptr            _signature;
        nb::dict                      _scalars;
        graph_ptr                     _graph;
        time_series_bundle_input_ptr  _input;
        time_series_output_ptr        _output;
        time_series_output_ptr        _error_output;
=======
        int64_t _node_ndx;
        std::vector<int64_t> _owning_graph_id;
        NodeSignature::ptr _signature;
        nb::dict _scalars;
        graph_ptr _graph;
        time_series_bundle_input_ptr _input;
        time_series_output_ptr _output;
        time_series_output_ptr _error_output;
>>>>>>> 70d9c6a2
        time_series_bundle_output_ptr _recordable_state;
        NodeScheduler::ptr _scheduler;
        // I am not a fan of this approach to managing the start inputs, but for now keep consistent with current code base in
        // Python.
        std::vector<nb::ref<TimeSeriesReferenceInput> > _start_inputs;

        // Cache for these calculated values.
        std::vector<nb::ref<TimeSeriesInput> > _check_valid_inputs;
        std::vector<nb::ref<TimeSeriesInput> > _check_all_valid_inputs;
    };
<<<<<<< HEAD

=======
>>>>>>> 70d9c6a2
} // namespace hgraph

#endif  // NODE_H<|MERGE_RESOLUTION|>--- conflicted
+++ resolved
@@ -17,12 +17,8 @@
         return static_cast<Enum>(static_cast<underlying>(lhs) & static_cast<underlying>(rhs));
     }
 
-<<<<<<< HEAD
     enum class NodeTypeEnum : char8_t
     {
-=======
-    enum class NodeTypeEnum : char8_t {
->>>>>>> 70d9c6a2
         NONE = 0,
         SOURCE_NODE = 1,
         PUSH_SOURCE_NODE = SOURCE_NODE | (1 << 1),
@@ -33,12 +29,8 @@
 
     void node_type_enum_py_register(nb::module_ & m);
 
-<<<<<<< HEAD
     enum InjectableTypesEnum : int16_t
     {
-=======
-    enum InjectableTypesEnum : int16_t {
->>>>>>> 70d9c6a2
         NONE = 0,
         STATE = 1,
         RECORDABLE_STATE = 1 << 1,
@@ -57,15 +49,6 @@
         using ptr = nanobind::ref<NodeSignature>;
 
         NodeSignature(std::string name, NodeTypeEnum node_type, std::vector<std::string> args,
-<<<<<<< HEAD
-                      std::optional<std::unordered_map<std::string, nb::object>> time_series_inputs,
-                      std::optional<nb::object> time_series_output, std::optional<nb::dict> scalars, nb::object src_location,
-                      std::optional<std::unordered_set<std::string>> active_inputs,
-                      std::optional<std::unordered_set<std::string>> valid_inputs,
-                      std::optional<std::unordered_set<std::string>> all_valid_inputs,
-                      std::optional<std::unordered_set<std::string>> context_inputs,
-                      std::optional<std::unordered_map<std::string, InjectableTypesEnum>> injectable_inputs, size_t injectables,
-=======
                       std::optional<std::unordered_map<std::string, nb::object> > time_series_inputs,
                       std::optional<nb::object> time_series_output, std::optional<nb::dict> scalars,
                       nb::object src_location,
@@ -75,7 +58,6 @@
                       std::optional<std::unordered_set<std::string> > context_inputs,
                       std::optional<std::unordered_map<std::string, InjectableTypesEnum> > injectable_inputs,
                       size_t injectables,
->>>>>>> 70d9c6a2
                       bool capture_exception, int64_t trace_back_depth, std::string wiring_path_name,
                       std::optional<std::string> label, bool capture_values,
                       std::optional<std::string> record_replay_id);
@@ -184,12 +166,8 @@
         engine_time_t _last_scheduled_time{MIN_DT};
     };
 
-<<<<<<< HEAD
     struct HGRAPH_EXPORT Node : ComponentLifeCycle, Notifiable, CurrentTimeProvider
     {
-=======
-    struct HGRAPH_EXPORT Node : ComponentLifeCycle, Notifiable {
->>>>>>> 70d9c6a2
         using ptr = nanobind::ref<Node>;
 
         Node(int64_t node_ndx, std::vector<int64_t> owning_graph_id, NodeSignature::ptr signature, nb::dict scalars);
@@ -222,12 +200,7 @@
 
         time_series_bundle_input_ptr input() const;
 
-<<<<<<< HEAD
         void         set_input(time_series_bundle_input_ptr value);
-=======
-        void set_input(time_series_bundle_input_ptr value);
-
->>>>>>> 70d9c6a2
         virtual void reset_input(time_series_bundle_input_ptr value);
 
         time_series_output_ptr output();
@@ -241,15 +214,8 @@
         bool has_recordable_state() const;
 
         NodeScheduler::ptr scheduler();
-<<<<<<< HEAD
         bool               has_scheduler() const;
         void               unset_scheduler();
-=======
-
-        bool has_scheduler() const;
-
-        void unset_scheduler();
->>>>>>> 70d9c6a2
 
         time_series_output_ptr error_output();
 
@@ -269,21 +235,15 @@
 
         std::string str() const;
 
-<<<<<<< HEAD
         [[nodiscard]] engine_time_t current_engine_time() const override;
 
-=======
->>>>>>> 70d9c6a2
     protected:
         void start() override;
 
         void stop() override;
 
         virtual void do_start() = 0;
-<<<<<<< HEAD
-=======
-
->>>>>>> 70d9c6a2
+
         virtual void do_stop() = 0;
 
         virtual void do_eval() = 0;
@@ -291,16 +251,6 @@
         void _initialise_inputs();
 
     private:
-<<<<<<< HEAD
-        int64_t                       _node_ndx;
-        std::vector<int64_t>          _owning_graph_id;
-        NodeSignature::ptr            _signature;
-        nb::dict                      _scalars;
-        graph_ptr                     _graph;
-        time_series_bundle_input_ptr  _input;
-        time_series_output_ptr        _output;
-        time_series_output_ptr        _error_output;
-=======
         int64_t _node_ndx;
         std::vector<int64_t> _owning_graph_id;
         NodeSignature::ptr _signature;
@@ -309,7 +259,6 @@
         time_series_bundle_input_ptr _input;
         time_series_output_ptr _output;
         time_series_output_ptr _error_output;
->>>>>>> 70d9c6a2
         time_series_bundle_output_ptr _recordable_state;
         NodeScheduler::ptr _scheduler;
         // I am not a fan of this approach to managing the start inputs, but for now keep consistent with current code base in
@@ -320,10 +269,6 @@
         std::vector<nb::ref<TimeSeriesInput> > _check_valid_inputs;
         std::vector<nb::ref<TimeSeriesInput> > _check_all_valid_inputs;
     };
-<<<<<<< HEAD
-
-=======
->>>>>>> 70d9c6a2
 } // namespace hgraph
 
 #endif  // NODE_H