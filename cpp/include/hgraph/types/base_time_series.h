--- conflicted
+++ resolved
@@ -68,8 +68,6 @@
         void invalidate() override;
         void mark_modified(engine_time_t modified_time) override;
 
-<<<<<<< HEAD
-=======
         // CRTP visitor support (compile-time dispatch)
         template<typename Visitor>
             requires (!std::is_base_of_v<TimeSeriesVisitor, Visitor>)
@@ -83,9 +81,6 @@
             return visitor(*this);
         }
 
-        static void register_with_nanobind(nb::module_ &m);
-
->>>>>>> 87838846
     protected:
         // State and helpers moved from TimeSeriesType
         TimeSeriesType::ptr &_parent_time_series() const;
@@ -159,8 +154,6 @@
         [[nodiscard]] const TimeSeriesInput *get_input(size_t index) const override;
         [[nodiscard]] TimeSeriesInput *get_input(size_t index) override;
 
-<<<<<<< HEAD
-=======
         // CRTP visitor support (compile-time dispatch)
         template<typename Visitor>
             requires (!std::is_base_of_v<TimeSeriesVisitor, Visitor>)
@@ -174,9 +167,6 @@
             return visitor(*this);
         }
 
-        static void register_with_nanobind(nb::module_ &m);
-
->>>>>>> 87838846
     protected:
         // State and helpers moved from TimeSeriesType
         TimeSeriesType::ptr &_parent_time_series() const;
