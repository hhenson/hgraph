#ifndef TIME_SERIES_TYPE_H
#define TIME_SERIES_TYPE_H

#include <hgraph/hgraph_base.h>
#include <hgraph/types/ts_traits.h>
#include <variant>

<<<<<<< HEAD
namespace hgraph
{
    struct HGRAPH_EXPORT TimeSeriesType : nb::intrusive_base, CurrentTimeProvider, Notifiable
    {
=======
namespace hgraph {
    struct HGRAPH_EXPORT TimeSeriesType : nb::intrusive_base {
>>>>>>> 70d9c6a2
        using ptr = nb::ref<TimeSeriesType>;

        explicit TimeSeriesType(const node_ptr &parent);

        explicit TimeSeriesType(const ptr &parent);

        TimeSeriesType(const TimeSeriesType &) = default;

        TimeSeriesType(TimeSeriesType &&) = default;

        TimeSeriesType &operator=(const TimeSeriesType &) = default;

        TimeSeriesType &operator=(TimeSeriesType &&) = default;

        ~TimeSeriesType() override = default;

        // Pure virtual methods to be implemented in derived classes

        [[nodiscard]] engine_time_t current_engine_time() const override;

        // Method for owning node
        [[nodiscard]] node_ptr owning_node();

        [[nodiscard]] node_ptr owning_node() const;

        // Method for owning graph
        [[nodiscard]] graph_ptr owning_graph();

        [[nodiscard]] graph_ptr owning_graph() const;

        // Method for value - as python object
        [[nodiscard]] virtual nb::object py_value() const = 0;

        // Method for delta value - as python object
        [[nodiscard]] virtual nb::object py_delta_value() const = 0;

        // Method to check if modified
        [[nodiscard]] virtual bool modified() const = 0;

        // Method to check if valid
        [[nodiscard]] virtual bool valid() const = 0;

        /*
        Is there a valid value associated to this time-series input, or loosely, "has this property
        ever ticked?". Note that it is possible for the time-series to become invalid after it has been made valid.
        The invalidation occurs mostly when working with REF values.
        :return: True if there is a valid value associated with this time-series.
         */
        [[nodiscard]] virtual bool all_valid() const = 0;

        // Method for last modified time
        [[nodiscard]] virtual engine_time_t last_modified_time() const = 0;

        /**
        FOR USE IN LIBRARY CODE.

        Change the owning node / time-series container of this time-series.
        This is used when grafting a time-series input from one node / time-series container to another.
        For example, see use in map implementation.
        */
        void re_parent(const node_ptr &parent);

        void re_parent(const ptr &parent);

        /*
         * This is used to deal with the fact we are not tracking the type in the time-series value.
         * We need to deal with reference vs non-reference detection and the 3 methods below help with that.
         */
        [[nodiscard]] virtual bool is_same_type(const TimeSeriesType *other) const = 0;

        [[nodiscard]] virtual bool is_reference() const;

        [[nodiscard]] virtual bool has_reference() const;

        void reset_parent_or_node();

        // // Overload for re_parent with TimeSeries
        // virtual void re_parent(TimeSeriesType::ptr parent) = 0;

        static void register_with_nanobind(nb::module_ &m);

        static inline time_series_type_ptr null_ptr{};

    protected:
        /*
         * Used to manage access to the parent/node variant.
         */
        ptr &_parent_time_series() const;

        ptr &_parent_time_series();

        bool _has_parent_time_series() const;

        void _set_parent_time_series(TimeSeriesType *ts);

        bool has_parent_or_node() const;

        bool has_owning_node() const;

    private:
        using TsOrNode = std::variant<ptr, node_ptr>;
        std::optional<TsOrNode> _parent_ts_or_node{};

        /*
         * Utility to extract the owning node associated to this time-series.
         * Will raise if no value set.
         */
        node_ptr _owning_node() const;
    };

    struct TimeSeriesInput;
    struct OutputBuilder;

<<<<<<< HEAD
    struct HGRAPH_EXPORT TimeSeriesOutput : TimeSeriesType
    {
=======
    struct HGRAPH_EXPORT TimeSeriesOutput : TimeSeriesType {
>>>>>>> 70d9c6a2
        using ptr = nb::ref<TimeSeriesOutput>;
        using TimeSeriesType::TimeSeriesType;

        [[nodiscard]] bool modified() const override;

        [[nodiscard]] engine_time_t last_modified_time() const override;

        virtual void mark_invalid();

        virtual void mark_modified();

        virtual void mark_child_modified(TimeSeriesOutput &child, engine_time_t modified_time);

        [[nodiscard]] bool valid() const override;

        [[nodiscard]] bool all_valid() const override;

        [[nodiscard]] ptr parent_output() const;

        [[nodiscard]] ptr parent_output();

        [[nodiscard]] bool has_parent_output() const;

        void subscribe(Notifiable *node);

        void un_subscribe(Notifiable *node);

        // Minimal-teardown helper used by builders during release; must not access owning_node/graph
        void builder_release_cleanup();

        virtual void py_set_value(nb::object value) = 0;

        virtual bool can_apply_result(nb::object value);
<<<<<<< HEAD
        virtual void apply_result(nb::object value) = 0;
        virtual void copy_from_output(const TimeSeriesOutput &output) = 0;
        virtual void copy_from_input(const TimeSeriesInput &input) = 0;
=======

        virtual void apply_result(nb::object value) = 0;

        virtual void copy_from_output(const TimeSeriesOutput &output) = 0;

        virtual void copy_from_input(const TimeSeriesInput &input) = 0;

>>>>>>> 70d9c6a2
        virtual void clear();

        virtual void invalidate();

        virtual void mark_modified(engine_time_t modified_time);

        static void register_with_nanobind(nb::module_ &m);

<<<<<<< HEAD
        void notify(engine_time_t et) override;

=======
>>>>>>> 70d9c6a2
    protected:
        void _notify(engine_time_t modified_time);

        void _reset_last_modified_time();

    private:
        friend OutputBuilder;
        // I think we can change this to not reference count if we track the inputs, this should be one-to-one
        std::unordered_set<Notifiable *> _subscribers{};
        engine_time_t _last_modified_time{MIN_DT};
    };

<<<<<<< HEAD
    struct HGRAPH_EXPORT TimeSeriesInput : TimeSeriesType
    {
=======
    struct HGRAPH_EXPORT TimeSeriesInput : TimeSeriesType, Notifiable {
>>>>>>> 70d9c6a2
        using ptr = nb::ref<TimeSeriesInput>;
        using TimeSeriesType::TimeSeriesType;

        // The input that this input is bound to. This will be nullptr if this is the root input.
        [[nodiscard]] ptr parent_input() const;

        // True if this input is a child of another input, False otherwise
        [[nodiscard]] bool has_parent_input() const;

        // Is this time-series input bound to an output?
        [[nodiscard]] virtual bool bound() const;

        // True if this input is peered.
        [[nodiscard]] virtual bool has_peer() const;

        // The output bound to this input. If the input is not bound then this will be nullptr.
        [[nodiscard]] virtual time_series_output_ptr output() const;

        // FOR LIBRARY USE ONLY. Binds the output provided to this input.
        virtual bool bind_output(time_series_output_ptr output_);

        // FOR LIBRARY USE ONLY. Unbinds the output from this input.
        virtual void un_bind_output(bool unbind_refs);

        // An active input will cause the node it is associated with to be scheduled when the value
        // the input represents is modified. Returns True if this input is active.
        [[nodiscard]] virtual bool active() const;

        // Marks the input as being active, causing its node to be scheduled for evaluation when the value changes.
        virtual void make_active();

        // Marks the input as passive, preventing the associated node from being scheduled for evaluation
        // when the value changes.
        virtual void make_passive();

        [[nodiscard]] virtual bool has_output() const;

        // Minimal-teardown helper used by builders during release; must not access owning_node/graph
        void builder_release_cleanup();
<<<<<<< HEAD
=======

        [[nodiscard]] nb::object py_value() const override;

        [[nodiscard]] nb::object py_delta_value() const override;

        [[nodiscard]] bool modified() const override;

        [[nodiscard]] bool valid() const override;

        [[nodiscard]] bool all_valid() const override;
>>>>>>> 70d9c6a2

        [[nodiscard]] engine_time_t last_modified_time() const override;

        [[nodiscard]] time_series_reference_output_ptr reference_output() const;

<<<<<<< HEAD
        [[nodiscard]] const TimeSeriesInput *  get_input(size_t index) const;
=======
        [[nodiscard]] const TimeSeriesInput *get_input(size_t index) const;

>>>>>>> 70d9c6a2
        [[nodiscard]] virtual TimeSeriesInput *get_input(size_t index);

        static void register_with_nanobind(nb::module_ &m);

    protected:
        // Derived classes override this to implement specific behaviours
        virtual bool do_bind_output(time_series_output_ptr &output_);

        // Derived classes override this to implement specific behaviours
        virtual void do_un_bind_output(bool unbind_refs);

        void notify(engine_time_t modified_time) override;

        virtual void notify_parent(TimeSeriesInput *child, engine_time_t modified_time);

        void set_sample_time(engine_time_t sample_time);

        [[nodiscard]] engine_time_t sample_time() const;

        [[nodiscard]] bool sampled() const;

        void reset_output();

        void set_output(time_series_output_ptr output);

        void set_active(bool active);

    private:
<<<<<<< HEAD
        time_series_output_ptr           _output;
=======
        time_series_output_ptr _output;
>>>>>>> 70d9c6a2
        time_series_reference_output_ptr _reference_output;
        bool _active{false};
        engine_time_t _sample_time{MIN_DT};
        engine_time_t _notify_time{MIN_DT};
    };
} // namespace hgraph

#endif  // TIME_SERIES_TYPE_H<|MERGE_RESOLUTION|>--- conflicted
+++ resolved
@@ -5,15 +5,10 @@
 #include <hgraph/types/ts_traits.h>
 #include <variant>
 
-<<<<<<< HEAD
-namespace hgraph
-{
+namespace hgraph {
+
     struct HGRAPH_EXPORT TimeSeriesType : nb::intrusive_base, CurrentTimeProvider, Notifiable
     {
-=======
-namespace hgraph {
-    struct HGRAPH_EXPORT TimeSeriesType : nb::intrusive_base {
->>>>>>> 70d9c6a2
         using ptr = nb::ref<TimeSeriesType>;
 
         explicit TimeSeriesType(const node_ptr &parent);
@@ -127,12 +122,7 @@
     struct TimeSeriesInput;
     struct OutputBuilder;
 
-<<<<<<< HEAD
-    struct HGRAPH_EXPORT TimeSeriesOutput : TimeSeriesType
-    {
-=======
     struct HGRAPH_EXPORT TimeSeriesOutput : TimeSeriesType {
->>>>>>> 70d9c6a2
         using ptr = nb::ref<TimeSeriesOutput>;
         using TimeSeriesType::TimeSeriesType;
 
@@ -166,19 +156,11 @@
         virtual void py_set_value(nb::object value) = 0;
 
         virtual bool can_apply_result(nb::object value);
-<<<<<<< HEAD
+
         virtual void apply_result(nb::object value) = 0;
         virtual void copy_from_output(const TimeSeriesOutput &output) = 0;
+
         virtual void copy_from_input(const TimeSeriesInput &input) = 0;
-=======
-
-        virtual void apply_result(nb::object value) = 0;
-
-        virtual void copy_from_output(const TimeSeriesOutput &output) = 0;
-
-        virtual void copy_from_input(const TimeSeriesInput &input) = 0;
-
->>>>>>> 70d9c6a2
         virtual void clear();
 
         virtual void invalidate();
@@ -187,11 +169,8 @@
 
         static void register_with_nanobind(nb::module_ &m);
 
-<<<<<<< HEAD
         void notify(engine_time_t et) override;
 
-=======
->>>>>>> 70d9c6a2
     protected:
         void _notify(engine_time_t modified_time);
 
@@ -204,12 +183,8 @@
         engine_time_t _last_modified_time{MIN_DT};
     };
 
-<<<<<<< HEAD
     struct HGRAPH_EXPORT TimeSeriesInput : TimeSeriesType
     {
-=======
-    struct HGRAPH_EXPORT TimeSeriesInput : TimeSeriesType, Notifiable {
->>>>>>> 70d9c6a2
         using ptr = nb::ref<TimeSeriesInput>;
         using TimeSeriesType::TimeSeriesType;
 
@@ -249,8 +224,6 @@
 
         // Minimal-teardown helper used by builders during release; must not access owning_node/graph
         void builder_release_cleanup();
-<<<<<<< HEAD
-=======
 
         [[nodiscard]] nb::object py_value() const override;
 
@@ -261,18 +234,12 @@
         [[nodiscard]] bool valid() const override;
 
         [[nodiscard]] bool all_valid() const override;
->>>>>>> 70d9c6a2
 
         [[nodiscard]] engine_time_t last_modified_time() const override;
 
         [[nodiscard]] time_series_reference_output_ptr reference_output() const;
 
-<<<<<<< HEAD
         [[nodiscard]] const TimeSeriesInput *  get_input(size_t index) const;
-=======
-        [[nodiscard]] const TimeSeriesInput *get_input(size_t index) const;
-
->>>>>>> 70d9c6a2
         [[nodiscard]] virtual TimeSeriesInput *get_input(size_t index);
 
         static void register_with_nanobind(nb::module_ &m);
@@ -301,11 +268,7 @@
         void set_active(bool active);
 
     private:
-<<<<<<< HEAD
-        time_series_output_ptr           _output;
-=======
         time_series_output_ptr _output;
->>>>>>> 70d9c6a2
         time_series_reference_output_ptr _reference_output;
         bool _active{false};
         engine_time_t _sample_time{MIN_DT};
