--- conflicted
+++ resolved
@@ -7,34 +7,22 @@
 
 #include <hgraph/types/time_series_type.h>
 
-<<<<<<< HEAD
-namespace hgraph
-{
+namespace hgraph {
+
     struct HGRAPH_EXPORT TimeSeriesReference : nb::intrusive_base
     {
         using ptr = nb::ref<TimeSeriesReference>;
 
         virtual void bind_input(TimeSeriesInput& ts_input) const = 0;
+
         virtual bool has_output() const = 0;
+
         virtual bool is_empty() const = 0;
+
         virtual bool is_valid() const = 0;
+
         virtual bool operator==(const TimeSeriesReferenceOutput& other) const = 0;
-=======
-namespace hgraph {
-    struct HGRAPH_EXPORT TimeSeriesReference : nb::intrusive_base {
-        using ptr = nb::ref<TimeSeriesReference>;
-
-        virtual void bind_input(TimeSeriesInput &ts_input) const = 0;
-
-        virtual bool has_output() const = 0;
-
-        virtual bool is_empty() const = 0;
-
-        virtual bool is_valid() const = 0;
-
-        virtual bool operator==(const TimeSeriesReferenceOutput &other) const = 0;
-
->>>>>>> 70d9c6a2
+
         virtual std::string to_string() const = 0;
 
         static ptr make();
@@ -48,23 +36,25 @@
         static void register_with_nanobind(nb::module_& m);
     };
 
-<<<<<<< HEAD
-    struct EmptyTimeSeriesReference final : TimeSeriesReference
-    {
+    struct EmptyTimeSeriesReference final : TimeSeriesReference {
         void bind_input(TimeSeriesInput& ts_input) const override;
+
         bool has_output() const override;
+
         bool is_empty() const override;
+
         bool is_valid() const override;
+
         bool operator==(const TimeSeriesReferenceOutput& other) const override;
         std::string to_string() const override;
     };
 
-    struct BoundTimeSeriesReference final : TimeSeriesReference
-    {
+    struct BoundTimeSeriesReference final : TimeSeriesReference {
         explicit BoundTimeSeriesReference(const time_series_output_ptr& output);
-=======
-    struct EmptyTimeSeriesReference final : TimeSeriesReference {
-        void bind_input(TimeSeriesInput &ts_input) const override;
+
+        const TimeSeriesOutput::ptr& output() const;
+
+        void bind_input(TimeSeriesInput& input_) const override;
 
         bool has_output() const override;
 
@@ -72,35 +62,7 @@
 
         bool is_valid() const override;
 
-        bool operator==(const TimeSeriesReferenceOutput &other) const override;
-
-        std::string to_string() const override;
-    };
-
-    struct BoundTimeSeriesReference final : TimeSeriesReference {
-        explicit BoundTimeSeriesReference(const time_series_output_ptr &output);
->>>>>>> 70d9c6a2
-
-        const TimeSeriesOutput::ptr& output() const;
-
-<<<<<<< HEAD
-        void bind_input(TimeSeriesInput& input_) const override;
-        bool has_output() const override;
-        bool is_empty() const override;
-        bool is_valid() const override;
         bool operator==(const TimeSeriesReferenceOutput& other) const override;
-=======
-        void bind_input(TimeSeriesInput &input_) const override;
-
-        bool has_output() const override;
-
-        bool is_empty() const override;
-
-        bool is_valid() const override;
-
-        bool operator==(const TimeSeriesReferenceOutput &other) const override;
-
->>>>>>> 70d9c6a2
         std::string to_string() const override;
 
     private:
@@ -112,27 +74,12 @@
 
         const std::vector<ptr>& items() const;
 
-<<<<<<< HEAD
         void bind_input(TimeSeriesInput& input_) const override;
         bool has_output() const override;
         bool is_empty() const override;
         bool is_valid() const override;
         bool operator==(const TimeSeriesReferenceOutput& other) const override;
         const ptr& operator[](size_t ndx);
-=======
-        void bind_input(TimeSeriesInput &input_) const override;
-
-        bool has_output() const override;
-
-        bool is_empty() const override;
-
-        bool is_valid() const override;
-
-        bool operator==(const TimeSeriesReferenceOutput &other) const override;
-
-        const ptr &operator[](size_t ndx);
-
->>>>>>> 70d9c6a2
         std::string to_string() const override;
 
     private:
@@ -183,14 +130,9 @@
 
     protected:
         [[nodiscard]] bool has_value() const;
-<<<<<<< HEAD
+
         void reset_value();
 
-=======
-
-        void reset_value();
-
->>>>>>> 70d9c6a2
     private:
         friend struct TimeSeriesReferenceInput;
         friend struct TimeSeriesReference;
@@ -222,19 +164,12 @@
         void clone_binding(const TimeSeriesReferenceInput::ptr& other);
 
         [[nodiscard]] bool bound() const override;
-<<<<<<< HEAD
+
         [[nodiscard]] bool modified() const override;
+
         [[nodiscard]] bool valid() const override;
+
         [[nodiscard]] bool all_valid() const override;
-=======
-
-        [[nodiscard]] bool modified() const override;
-
-        [[nodiscard]] bool valid() const override;
-
-        [[nodiscard]] bool all_valid() const override;
-
->>>>>>> 70d9c6a2
         [[nodiscard]] engine_time_t last_modified_time() const override;
 
         bool bind_output(time_series_output_ptr value) override;
@@ -245,14 +180,8 @@
 
         void make_passive() override;
 
-<<<<<<< HEAD
         [[nodiscard]] TimeSeriesInput* get_input(size_t index) override;
         [[nodiscard]] TimeSeriesReferenceInput* get_ref_input(size_t index);
-=======
-        [[nodiscard]] TimeSeriesInput *get_input(size_t index) override;
-
-        [[nodiscard]] TimeSeriesReferenceInput *get_ref_input(size_t index);
->>>>>>> 70d9c6a2
 
         static void register_with_nanobind(nb::module_& m);
 
@@ -261,21 +190,12 @@
         [[nodiscard]] bool has_reference() const override;
 
     protected:
-<<<<<<< HEAD
         bool do_bind_output(time_series_output_ptr& output_) override;
         void do_un_bind_output(bool unbind_refs) override;
 
         TimeSeriesReferenceOutput* output_t() const;
+
         TimeSeriesReferenceOutput* output_t();
-=======
-        bool do_bind_output(time_series_output_ptr &output_) override;
-
-        void do_un_bind_output(bool unbind_refs) override;
-
-        TimeSeriesReferenceOutput *output_t() const;
-
-        TimeSeriesReferenceOutput *output_t();
->>>>>>> 70d9c6a2
 
         void notify_parent(TimeSeriesInput* child, engine_time_t modified_time) override;
 
@@ -284,23 +204,14 @@
         const std::vector<TimeSeriesReferenceInput::ptr>& items() const;
 
         [[nodiscard]] bool has_value() const;
-<<<<<<< HEAD
+
         void reset_value();
 
-=======
-
-        void reset_value();
-
->>>>>>> 70d9c6a2
     private:
         friend struct TimeSeriesReferenceOutput;
         friend struct TimeSeriesReference;
         mutable TimeSeriesReference::ptr _value;
-<<<<<<< HEAD
-        std::optional<std::vector<TimeSeriesReferenceInput::ptr>> _items;
-=======
         std::optional<std::vector<TimeSeriesReferenceInput::ptr> > _items;
->>>>>>> 70d9c6a2
         static inline std::vector<TimeSeriesReferenceInput::ptr> empty_items{};
     };
 } // namespace hgraph
