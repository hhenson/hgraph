--- conflicted
+++ resolved
@@ -190,7 +190,6 @@
 
         [[nodiscard]] bool has_reference() const override;
 
-<<<<<<< HEAD
         virtual TimeSeriesReferenceInput *clone_blank_ref_instance() = 0;
 
         virtual std::vector<TimeSeriesReferenceInput::ptr> &items() { return empty_items; }
@@ -199,11 +198,7 @@
 
       protected:
         friend struct PyTimeSeriesReferenceInput;
-        bool do_bind_output(time_series_output_ptr &output_) override;
-=======
-    protected:
         bool do_bind_output(const time_series_output_ptr& output_) override;
->>>>>>> 8929e2f2
 
         void do_un_bind_output(bool unbind_refs) override;
 
