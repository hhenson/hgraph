//
// TimeSeriesWindow (TSW) implementation
// Includes both fixed-size (tick-count) and time-window (timedelta) variants.
//

#ifndef TSW_H
#define TSW_H

#include <hgraph/types/time_series_type.h>
#include <deque>

namespace hgraph {
    // Forward declarations
<<<<<<< HEAD
    template <typename T>
    struct TimeSeriesTimeWindowOutput;

    template <typename T>
    struct TimeSeriesFixedWindowOutput : TimeSeriesOutput
    {
=======
    template<typename T>
    struct TimeSeriesTimeWindowOutput;

    template<typename T>
    struct TimeSeriesFixedWindowOutput : TimeSeriesOutput {
>>>>>>> 70d9c6a2
        using value_type = T;

        using TimeSeriesOutput::TimeSeriesOutput;

        // Construct with capacity and min size
        TimeSeriesFixedWindowOutput(const node_ptr& parent, size_t size, size_t min_size)
            : TimeSeriesOutput(parent), _size(size), _min_size(min_size)
        {
            _buffer.resize(_size);
            _times.resize(_size, engine_time_t{});
        }

        TimeSeriesFixedWindowOutput(const TimeSeriesType::ptr& parent, size_t size, size_t min_size)
            : TimeSeriesOutput(parent), _size(size), _min_size(min_size)
        {
            _buffer.resize(_size);
            _times.resize(_size, engine_time_t{});
        }

        [[nodiscard]] nb::object py_value() const override;

        [[nodiscard]] nb::object py_delta_value() const override;

        void py_set_value(nb::object value) override;

        bool can_apply_result(nb::object) override { return !modified(); }

        void apply_result(nb::object value) override;

        void invalidate() override { mark_invalid(); }

        void mark_invalid() override;

        [[nodiscard]] nb::object py_value_times() const;

        [[nodiscard]] engine_time_t first_modified_time() const;

<<<<<<< HEAD
        void copy_from_output(const TimeSeriesOutput& output) override
        {
            auto& o = dynamic_cast<const TimeSeriesFixedWindowOutput<T>&>(output);
=======
        void copy_from_output(const TimeSeriesOutput &output) override {
            auto &o = dynamic_cast<const TimeSeriesFixedWindowOutput<T> &>(output);
>>>>>>> 70d9c6a2
            _buffer = o._buffer;
            _times = o._times;
            _start = o._start;
            _length = o._length;
            _size = o._size;
            _min_size = o._min_size;
            mark_modified();
        }

        void copy_from_input(const TimeSeriesInput& input) override;

        [[nodiscard]] bool is_same_type(const TimeSeriesType* other) const override
        {
            return dynamic_cast<const TimeSeriesFixedWindowOutput<T>*>(other) != nullptr;
        }

        // Extra API to mirror Python TSW
        [[nodiscard]] size_t size() const { return _size; }
        [[nodiscard]] size_t min_size() const { return _min_size; }
        [[nodiscard]] bool has_removed_value() const { return _removed_value.has_value(); }
        [[nodiscard]] T removed_value() const { return _removed_value.value_or(T{}); }

        [[nodiscard]] size_t len() const { return _length; }

        void reset_value()
        {
            auto b{std::vector<T>()};
            std::swap(_buffer, b);
            auto t{std::vector<engine_time_t>()};
            std::swap(_times, t);
            _removed_value.reset();
        }

    private:
        std::vector<T> _buffer{};
        std::vector<engine_time_t> _times{};
        size_t _size{0};
        size_t _min_size{0};
        size_t _start{0};
        size_t _length{0};
        std::optional<T> _removed_value{};
    };

    // Unified window input that works with both fixed-size and timedelta outputs
<<<<<<< HEAD
    template <typename T>
    struct TimeSeriesWindowInput : TimeSeriesInput
    {
        using TimeSeriesInput::TimeSeriesInput;

        // Helpers to dynamically get the output as the correct type
        [[nodiscard]] TimeSeriesFixedWindowOutput<T>* as_fixed_output() const
        {
            return dynamic_cast<TimeSeriesFixedWindowOutput<T>*>(output().get());
        }

        [[nodiscard]] TimeSeriesTimeWindowOutput<T>* as_time_output() const
        {
            return dynamic_cast<TimeSeriesTimeWindowOutput<T>*>(output().get());
        }

        [[nodiscard]] nb::object py_value() const override
        {
            if (auto* f = as_fixed_output()) return f->py_value();
            if (auto* t = as_time_output()) return t->py_value();
            throw std::runtime_error("TimeSeriesWindowInput: output is not a window output");
        }

        [[nodiscard]] nb::object py_delta_value() const override
        {
            if (auto* f = as_fixed_output()) return f->py_delta_value();
            if (auto* t = as_time_output()) return t->py_delta_value();
=======
    template<typename T>
    struct TimeSeriesWindowInput : TimeSeriesInput {
        using TimeSeriesInput::TimeSeriesInput;

        // Helpers to dynamically get the output as the correct type
        [[nodiscard]] TimeSeriesFixedWindowOutput<T> *as_fixed_output() const {
            return dynamic_cast<TimeSeriesFixedWindowOutput<T> *>(output().get());
        }

        [[nodiscard]] TimeSeriesTimeWindowOutput<T> *as_time_output() const {
            return dynamic_cast<TimeSeriesTimeWindowOutput<T> *>(output().get());
        }

        [[nodiscard]] nb::object py_value() const override {
            if (auto *f = as_fixed_output()) return f->py_value();
            if (auto *t = as_time_output()) return t->py_value();
            throw std::runtime_error("TimeSeriesWindowInput: output is not a window output");
        }

        [[nodiscard]] nb::object py_delta_value() const override {
            if (auto *f = as_fixed_output()) return f->py_delta_value();
            if (auto *t = as_time_output()) return t->py_delta_value();
>>>>>>> 70d9c6a2
            throw std::runtime_error("TimeSeriesWindowInput: output is not a window output");
        }

        [[nodiscard]] bool modified() const override { return output()->modified(); }
        [[nodiscard]] bool valid() const override { return output()->valid(); }

        [[nodiscard]] bool all_valid() const override;

        [[nodiscard]] engine_time_t last_modified_time() const override { return output()->last_modified_time(); }

<<<<<<< HEAD
        [[nodiscard]] nb::object py_value_times() const
        {
            if (auto* f = as_fixed_output()) return f->py_value_times();
            if (auto* t = as_time_output()) return t->py_value_times();
            throw std::runtime_error("TimeSeriesWindowInput: output is not a window output");
        }

        [[nodiscard]] engine_time_t first_modified_time() const
        {
            if (auto* f = as_fixed_output()) return f->first_modified_time();
            if (auto* t = as_time_output()) return t->first_modified_time();
            throw std::runtime_error("TimeSeriesWindowInput: output is not a window output");
        }

        [[nodiscard]] bool has_removed_value() const
        {
            if (auto* f = as_fixed_output()) return f->has_removed_value();
            if (auto* t = as_time_output()) return t->has_removed_value();
            return false;
        }

        [[nodiscard]] nb::object removed_value() const
        {
            if (auto* f = as_fixed_output()) return f->has_removed_value() ? nb::cast(f->removed_value()) : nb::none();
            if (auto* t = as_time_output()) return t->removed_value();
=======
        [[nodiscard]] nb::object py_value_times() const {
            if (auto *f = as_fixed_output()) return f->py_value_times();
            if (auto *t = as_time_output()) return t->py_value_times();
            throw std::runtime_error("TimeSeriesWindowInput: output is not a window output");
        }

        [[nodiscard]] engine_time_t first_modified_time() const {
            if (auto *f = as_fixed_output()) return f->first_modified_time();
            if (auto *t = as_time_output()) return t->first_modified_time();
            throw std::runtime_error("TimeSeriesWindowInput: output is not a window output");
        }

        [[nodiscard]] bool has_removed_value() const {
            if (auto *f = as_fixed_output()) return f->has_removed_value();
            if (auto *t = as_time_output()) return t->has_removed_value();
            return false;
        }

        [[nodiscard]] nb::object removed_value() const {
            if (auto *f = as_fixed_output()) return f->has_removed_value() ? nb::cast(f->removed_value()) : nb::none();
            if (auto *t = as_time_output()) return t->removed_value();
>>>>>>> 70d9c6a2
            return nb::none();
        }

        [[nodiscard]] bool is_same_type(const TimeSeriesType* other) const override
        {
            return dynamic_cast<const TimeSeriesWindowInput<T>*>(other) != nullptr;
        }
    };

<<<<<<< HEAD
    template <typename T>
    void TimeSeriesFixedWindowOutput<T>::copy_from_input(const TimeSeriesInput& input)
    {
        auto& i = dynamic_cast<const TimeSeriesWindowInput<T>&>(input);
        if (auto* src = i.as_fixed_output())
        {
=======
    template<typename T>
    void TimeSeriesFixedWindowOutput<T>::copy_from_input(const TimeSeriesInput &input) {
        auto &i = dynamic_cast<const TimeSeriesWindowInput<T> &>(input);
        if (auto *src = i.as_fixed_output()) {
>>>>>>> 70d9c6a2
            _buffer = src->_buffer;
            _times = src->_times;
            _start = src->_start;
            _length = src->_length;
            _size = src->_size;
            _min_size = src->_min_size;
            mark_modified();
        }
        else
        {
            throw std::runtime_error("TimeSeriesFixedWindowOutput::copy_from_input: input output is not fixed window");
        }
    }

    // TimeSeriesTimeWindowOutput - timedelta-based window
<<<<<<< HEAD
    template <typename T>
    struct TimeSeriesTimeWindowOutput : TimeSeriesOutput
    {
=======
    template<typename T>
    struct TimeSeriesTimeWindowOutput : TimeSeriesOutput {
>>>>>>> 70d9c6a2
        using value_type = T;

        using TimeSeriesOutput::TimeSeriesOutput;

        // Construct with time window and min time window
<<<<<<< HEAD
        TimeSeriesTimeWindowOutput(const node_ptr& parent, engine_time_delta_t size, engine_time_delta_t min_size)
            : TimeSeriesOutput(parent), _size(size), _min_size(min_size), _ready(false)
        {
        }

        TimeSeriesTimeWindowOutput(const TimeSeriesType::ptr& parent, engine_time_delta_t size,
                                   engine_time_delta_t min_size)
            : TimeSeriesOutput(parent), _size(size), _min_size(min_size), _ready(false)
        {
=======
        TimeSeriesTimeWindowOutput(const node_ptr &parent, engine_time_delta_t size, engine_time_delta_t min_size)
            : TimeSeriesOutput(parent), _size(size), _min_size(min_size), _ready(false) {
        }

        TimeSeriesTimeWindowOutput(const TimeSeriesType::ptr &parent, engine_time_delta_t size,
                                   engine_time_delta_t min_size)
            : TimeSeriesOutput(parent), _size(size), _min_size(min_size), _ready(false) {
>>>>>>> 70d9c6a2
        }

        [[nodiscard]] nb::object py_value() const override;

        [[nodiscard]] nb::object py_delta_value() const override;

        void py_set_value(nb::object value) override;

        bool can_apply_result(nb::object) override { return !modified(); }

        void apply_result(nb::object value) override;

        void invalidate() override { mark_invalid(); }

        void mark_invalid() override;

        [[nodiscard]] nb::object py_value_times() const;

        [[nodiscard]] engine_time_t first_modified_time() const;

<<<<<<< HEAD
        void copy_from_output(const TimeSeriesOutput& output) override
        {
            auto& o = dynamic_cast<const TimeSeriesTimeWindowOutput<T>&>(output);
=======
        void copy_from_output(const TimeSeriesOutput &output) override {
            auto &o = dynamic_cast<const TimeSeriesTimeWindowOutput<T> &>(output);
>>>>>>> 70d9c6a2
            _buffer = o._buffer;
            _times = o._times;
            _size = o._size;
            _min_size = o._min_size;
            _ready = o._ready;
            mark_modified();
        }

        void copy_from_input(const TimeSeriesInput& input) override;

        [[nodiscard]] bool is_same_type(const TimeSeriesType* other) const override
        {
            return dynamic_cast<const TimeSeriesTimeWindowOutput<T>*>(other) != nullptr;
        }

        // Extra API to mirror Python TSW
        [[nodiscard]] engine_time_delta_t size() const { return _size; }
        [[nodiscard]] engine_time_delta_t min_size() const { return _min_size; }

        [[nodiscard]] bool has_removed_value() const;

        [[nodiscard]] nb::object removed_value() const;

        [[nodiscard]] size_t len() const;

    private:
        void _roll() const; // mutable operation to clean up old items
        void _reset_removed_values();

        mutable std::deque<T> _buffer;
        mutable std::deque<engine_time_t> _times;
        engine_time_delta_t _size{};
        engine_time_delta_t _min_size{};
        mutable bool _ready{false};
        mutable std::vector<T> _removed_values;
    };

    // Registration
    void tsw_register_with_nanobind(nb::module_ & m);
} // namespace hgraph

#endif  // TSW_H<|MERGE_RESOLUTION|>--- conflicted
+++ resolved
@@ -11,20 +11,11 @@
 
 namespace hgraph {
     // Forward declarations
-<<<<<<< HEAD
-    template <typename T>
+    template<typename T>
     struct TimeSeriesTimeWindowOutput;
 
-    template <typename T>
-    struct TimeSeriesFixedWindowOutput : TimeSeriesOutput
-    {
-=======
-    template<typename T>
-    struct TimeSeriesTimeWindowOutput;
-
     template<typename T>
     struct TimeSeriesFixedWindowOutput : TimeSeriesOutput {
->>>>>>> 70d9c6a2
         using value_type = T;
 
         using TimeSeriesOutput::TimeSeriesOutput;
@@ -62,14 +53,9 @@
 
         [[nodiscard]] engine_time_t first_modified_time() const;
 
-<<<<<<< HEAD
         void copy_from_output(const TimeSeriesOutput& output) override
         {
             auto& o = dynamic_cast<const TimeSeriesFixedWindowOutput<T>&>(output);
-=======
-        void copy_from_output(const TimeSeriesOutput &output) override {
-            auto &o = dynamic_cast<const TimeSeriesFixedWindowOutput<T> &>(output);
->>>>>>> 70d9c6a2
             _buffer = o._buffer;
             _times = o._times;
             _start = o._start;
@@ -114,58 +100,32 @@
     };
 
     // Unified window input that works with both fixed-size and timedelta outputs
-<<<<<<< HEAD
-    template <typename T>
-    struct TimeSeriesWindowInput : TimeSeriesInput
-    {
-        using TimeSeriesInput::TimeSeriesInput;
-
-        // Helpers to dynamically get the output as the correct type
-        [[nodiscard]] TimeSeriesFixedWindowOutput<T>* as_fixed_output() const
-        {
-            return dynamic_cast<TimeSeriesFixedWindowOutput<T>*>(output().get());
-        }
-
-        [[nodiscard]] TimeSeriesTimeWindowOutput<T>* as_time_output() const
-        {
-            return dynamic_cast<TimeSeriesTimeWindowOutput<T>*>(output().get());
-        }
-
-        [[nodiscard]] nb::object py_value() const override
-        {
-            if (auto* f = as_fixed_output()) return f->py_value();
-            if (auto* t = as_time_output()) return t->py_value();
-            throw std::runtime_error("TimeSeriesWindowInput: output is not a window output");
-        }
-
-        [[nodiscard]] nb::object py_delta_value() const override
-        {
-            if (auto* f = as_fixed_output()) return f->py_delta_value();
-            if (auto* t = as_time_output()) return t->py_delta_value();
-=======
     template<typename T>
     struct TimeSeriesWindowInput : TimeSeriesInput {
         using TimeSeriesInput::TimeSeriesInput;
 
         // Helpers to dynamically get the output as the correct type
-        [[nodiscard]] TimeSeriesFixedWindowOutput<T> *as_fixed_output() const {
+        [[nodiscard]] TimeSeriesFixedWindowOutput<T> *as_fixed_output() const
+        {
             return dynamic_cast<TimeSeriesFixedWindowOutput<T> *>(output().get());
         }
 
-        [[nodiscard]] TimeSeriesTimeWindowOutput<T> *as_time_output() const {
+        [[nodiscard]] TimeSeriesTimeWindowOutput<T> *as_time_output() const
+        {
             return dynamic_cast<TimeSeriesTimeWindowOutput<T> *>(output().get());
         }
 
-        [[nodiscard]] nb::object py_value() const override {
+        [[nodiscard]] nb::object py_value() const override
+        {
             if (auto *f = as_fixed_output()) return f->py_value();
             if (auto *t = as_time_output()) return t->py_value();
             throw std::runtime_error("TimeSeriesWindowInput: output is not a window output");
         }
 
-        [[nodiscard]] nb::object py_delta_value() const override {
+        [[nodiscard]] nb::object py_delta_value() const override
+        {
             if (auto *f = as_fixed_output()) return f->py_delta_value();
             if (auto *t = as_time_output()) return t->py_delta_value();
->>>>>>> 70d9c6a2
             throw std::runtime_error("TimeSeriesWindowInput: output is not a window output");
         }
 
@@ -176,55 +136,31 @@
 
         [[nodiscard]] engine_time_t last_modified_time() const override { return output()->last_modified_time(); }
 
-<<<<<<< HEAD
         [[nodiscard]] nb::object py_value_times() const
         {
-            if (auto* f = as_fixed_output()) return f->py_value_times();
-            if (auto* t = as_time_output()) return t->py_value_times();
-            throw std::runtime_error("TimeSeriesWindowInput: output is not a window output");
-        }
-
-        [[nodiscard]] engine_time_t first_modified_time() const
-        {
-            if (auto* f = as_fixed_output()) return f->first_modified_time();
-            if (auto* t = as_time_output()) return t->first_modified_time();
-            throw std::runtime_error("TimeSeriesWindowInput: output is not a window output");
-        }
-
-        [[nodiscard]] bool has_removed_value() const
-        {
-            if (auto* f = as_fixed_output()) return f->has_removed_value();
-            if (auto* t = as_time_output()) return t->has_removed_value();
-            return false;
-        }
-
-        [[nodiscard]] nb::object removed_value() const
-        {
-            if (auto* f = as_fixed_output()) return f->has_removed_value() ? nb::cast(f->removed_value()) : nb::none();
-            if (auto* t = as_time_output()) return t->removed_value();
-=======
-        [[nodiscard]] nb::object py_value_times() const {
             if (auto *f = as_fixed_output()) return f->py_value_times();
             if (auto *t = as_time_output()) return t->py_value_times();
             throw std::runtime_error("TimeSeriesWindowInput: output is not a window output");
         }
 
-        [[nodiscard]] engine_time_t first_modified_time() const {
+        [[nodiscard]] engine_time_t first_modified_time() const
+        {
             if (auto *f = as_fixed_output()) return f->first_modified_time();
             if (auto *t = as_time_output()) return t->first_modified_time();
             throw std::runtime_error("TimeSeriesWindowInput: output is not a window output");
         }
 
-        [[nodiscard]] bool has_removed_value() const {
+        [[nodiscard]] bool has_removed_value() const
+        {
             if (auto *f = as_fixed_output()) return f->has_removed_value();
             if (auto *t = as_time_output()) return t->has_removed_value();
             return false;
         }
 
-        [[nodiscard]] nb::object removed_value() const {
+        [[nodiscard]] nb::object removed_value() const
+        {
             if (auto *f = as_fixed_output()) return f->has_removed_value() ? nb::cast(f->removed_value()) : nb::none();
             if (auto *t = as_time_output()) return t->removed_value();
->>>>>>> 70d9c6a2
             return nb::none();
         }
 
@@ -234,19 +170,12 @@
         }
     };
 
-<<<<<<< HEAD
-    template <typename T>
+    template<typename T>
     void TimeSeriesFixedWindowOutput<T>::copy_from_input(const TimeSeriesInput& input)
     {
         auto& i = dynamic_cast<const TimeSeriesWindowInput<T>&>(input);
-        if (auto* src = i.as_fixed_output())
-        {
-=======
-    template<typename T>
-    void TimeSeriesFixedWindowOutput<T>::copy_from_input(const TimeSeriesInput &input) {
-        auto &i = dynamic_cast<const TimeSeriesWindowInput<T> &>(input);
-        if (auto *src = i.as_fixed_output()) {
->>>>>>> 70d9c6a2
+        if (auto *src = i.as_fixed_output())
+        {
             _buffer = src->_buffer;
             _times = src->_times;
             _start = src->_start;
@@ -262,20 +191,13 @@
     }
 
     // TimeSeriesTimeWindowOutput - timedelta-based window
-<<<<<<< HEAD
-    template <typename T>
-    struct TimeSeriesTimeWindowOutput : TimeSeriesOutput
-    {
-=======
     template<typename T>
     struct TimeSeriesTimeWindowOutput : TimeSeriesOutput {
->>>>>>> 70d9c6a2
         using value_type = T;
 
         using TimeSeriesOutput::TimeSeriesOutput;
 
         // Construct with time window and min time window
-<<<<<<< HEAD
         TimeSeriesTimeWindowOutput(const node_ptr& parent, engine_time_delta_t size, engine_time_delta_t min_size)
             : TimeSeriesOutput(parent), _size(size), _min_size(min_size), _ready(false)
         {
@@ -285,15 +207,6 @@
                                    engine_time_delta_t min_size)
             : TimeSeriesOutput(parent), _size(size), _min_size(min_size), _ready(false)
         {
-=======
-        TimeSeriesTimeWindowOutput(const node_ptr &parent, engine_time_delta_t size, engine_time_delta_t min_size)
-            : TimeSeriesOutput(parent), _size(size), _min_size(min_size), _ready(false) {
-        }
-
-        TimeSeriesTimeWindowOutput(const TimeSeriesType::ptr &parent, engine_time_delta_t size,
-                                   engine_time_delta_t min_size)
-            : TimeSeriesOutput(parent), _size(size), _min_size(min_size), _ready(false) {
->>>>>>> 70d9c6a2
         }
 
         [[nodiscard]] nb::object py_value() const override;
@@ -314,14 +227,9 @@
 
         [[nodiscard]] engine_time_t first_modified_time() const;
 
-<<<<<<< HEAD
         void copy_from_output(const TimeSeriesOutput& output) override
         {
             auto& o = dynamic_cast<const TimeSeriesTimeWindowOutput<T>&>(output);
-=======
-        void copy_from_output(const TimeSeriesOutput &output) override {
-            auto &o = dynamic_cast<const TimeSeriesTimeWindowOutput<T> &>(output);
->>>>>>> 70d9c6a2
             _buffer = o._buffer;
             _times = o._times;
             _size = o._size;
