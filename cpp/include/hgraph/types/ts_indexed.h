#ifndef TS_INDEXED_H
#define TS_INDEXED_H

#include <algorithm>
#include <hgraph/types/time_series_type.h>

<<<<<<< HEAD
namespace hgraph
{
=======
namespace hgraph {
>>>>>>> 70d9c6a2
    struct TimeSeriesBundleInputBuilder;
    struct TimeSeriesListInputBuilder;

    template<typename T_TS>
        requires TimeSeriesT<T_TS>
<<<<<<< HEAD
    struct IndexedTimeSeries : T_TS
    {
        using ts_type = T_TS;
        using index_ts_type = IndexedTimeSeries<T_TS>;
        using ptr = nb::ref<IndexedTimeSeries<ts_type>>;
        using collection_type = std::vector<typename ts_type::ptr>;
        using enumerated_collection_type = std::vector<std::pair<size_t, typename ts_type::ptr>>;
=======
    struct IndexedTimeSeries : T_TS {
        using ts_type = T_TS;
        using index_ts_type = IndexedTimeSeries<T_TS>;
        using ptr = nb::ref<IndexedTimeSeries<ts_type> >;
        using collection_type = std::vector<typename ts_type::ptr>;
        using enumerated_collection_type = std::vector<std::pair<size_t, typename ts_type::ptr> >;
>>>>>>> 70d9c6a2
        using index_collection_type = std::vector<size_t>;
        using value_iterator = typename collection_type::iterator;
        using value_const_iterator = typename collection_type::const_iterator;

        using ts_type::ts_type;
        using ts_type::valid;

        [[nodiscard]] bool all_valid() const override
        {
            if (empty()) { return true; }
            return valid() && std::ranges::all_of(_ts_values, [](const auto& ts) { return ts->valid(); });
        }

<<<<<<< HEAD
        [[nodiscard]] typename ts_type::ptr& operator[](size_t ndx) { return _ts_values.at(ndx); }

        [[nodiscard]] const typename ts_type::ptr& operator[](size_t ndx) const
        {
            return const_cast<index_ts_type*>(this)->operator[](ndx);
=======
        [[nodiscard]] typename ts_type::ptr &operator[](size_t ndx) { return _ts_values.at(ndx); }

        [[nodiscard]] const typename ts_type::ptr &operator[](size_t ndx) const {
            return const_cast<index_ts_type *>(this)->operator[](ndx);
>>>>>>> 70d9c6a2
        }

        [[nodiscard]] collection_type values() { return _ts_values; }
        [[nodiscard]] collection_type values() const { return const_cast<index_ts_type*>(this)->values(); }

        [[nodiscard]] nb::iterator py_valid_values() const
        {
            // Create a Python list from the vector to avoid dangling references
            auto valid_ = valid_values();
            nb::list py_list;
<<<<<<< HEAD
            for (const auto& item : valid_)
            {
=======
            for (const auto &item: valid_) {
>>>>>>> 70d9c6a2
                py_list.append(item);
            }
            return nb::iter(py_list);
        }

        [[nodiscard]] collection_type valid_values()
        {
            return values_with_constraint([](const T_TS& ts) { return ts.valid(); });
        }

        [[nodiscard]] collection_type valid_values() const { return const_cast<index_ts_type*>(this)->valid_values(); }

        [[nodiscard]] nb::iterator py_modified_values() const
        {
            // Create a Python list from the vector to avoid dangling references
            auto modified_ = modified_values();
            nb::list py_list;
<<<<<<< HEAD
            for (const auto& item : modified_)
            {
=======
            for (const auto &item: modified_) {
>>>>>>> 70d9c6a2
                py_list.append(item);
            }
            return nb::iter(py_list);
        }

        [[nodiscard]] collection_type modified_values()
        {
            return values_with_constraint([](const T_TS& ts) { return ts.modified(); });
        }

<<<<<<< HEAD
        [[nodiscard]] collection_type modified_values() const
        {
            return const_cast<index_ts_type*>(this)->modified_values();
=======
        [[nodiscard]] collection_type modified_values() const {
            return const_cast<index_ts_type *>(this)->modified_values();
>>>>>>> 70d9c6a2
        }

        [[nodiscard]] size_t size() const { return _ts_values.size(); }

        [[nodiscard]] bool empty() const { return _ts_values.empty(); }

        [[nodiscard]] bool has_reference() const override
        {
            return std::ranges::any_of(_ts_values, [](const auto& ts) { return ts->has_reference(); });
        }

    protected:
<<<<<<< HEAD
        [[nodiscard]] collection_type& ts_values() { return _ts_values; }
=======
        [[nodiscard]] collection_type &ts_values() { return _ts_values; }
>>>>>>> 70d9c6a2

        [[nodiscard]] const collection_type& ts_values() const { return _ts_values; }

        void set_ts_values(collection_type ts_values) { _ts_values = std::move(ts_values); }

        [[nodiscard]] index_collection_type index_with_constraint(
<<<<<<< HEAD
            const std::function<bool(const ts_type&)>& constraint) const
        {
=======
            const std::function<bool(const ts_type &)> &constraint) const {
>>>>>>> 70d9c6a2
            index_collection_type result;
            result.reserve(_ts_values.size());
            for (size_t i = 0; i < _ts_values.size(); ++i)
            {
                if (constraint(*_ts_values[i])) { result.push_back(i); }
            }
            return result;
        }

        [[nodiscard]] collection_type values_with_constraint(
<<<<<<< HEAD
            const std::function<bool(const ts_type&)>& constraint) const
        {
            collection_type result;
            result.reserve(_ts_values.size());
            for (const auto& value : _ts_values)
            {
=======
            const std::function<bool(const ts_type &)> &constraint) const {
            collection_type result;
            result.reserve(_ts_values.size());
            for (const auto &value: _ts_values) {
>>>>>>> 70d9c6a2
                if (constraint(*value)) { result.push_back(value); }
            }
            return result;
        }

        [[nodiscard]] enumerated_collection_type
        items_with_constraint(const std::function<bool(const ts_type&)>& constraint) const
        {
            enumerated_collection_type result;
            result.reserve(_ts_values.size());
            for (size_t i = 0; i < _ts_values.size(); ++i)
            {
                if (constraint(*_ts_values[i])) { result.emplace_back(i, _ts_values[i]); }
            }
            return result;
        }

    private:
        friend TimeSeriesBundleInputBuilder;
        friend TimeSeriesListInputBuilder;
        collection_type _ts_values;
    };

    struct IndexedTimeSeriesOutput : IndexedTimeSeries<TimeSeriesOutput> {
        using index_ts_type::IndexedTimeSeries;

        void invalidate() override;

        void copy_from_output(const TimeSeriesOutput& output) override;

        void copy_from_input(const TimeSeriesInput& input) override;

        void clear() override;

        static void register_with_nanobind(nb::module_& m);
    };

    struct IndexedTimeSeriesInput : IndexedTimeSeries<TimeSeriesInput> {
        using index_ts_type::IndexedTimeSeries;

        [[nodiscard]] bool modified() const override;

        [[nodiscard]] bool valid() const override;

        [[nodiscard]] engine_time_t last_modified_time() const override;

        [[nodiscard]] bool bound() const override;

        [[nodiscard]] bool active() const override;
<<<<<<< HEAD
        void make_active() override;
=======

        void make_active() override;

>>>>>>> 70d9c6a2
        void make_passive() override;

        [[nodiscard]] TimeSeriesInput* get_input(size_t index) override;

        static void register_with_nanobind(nb::module_& m);

    protected:
<<<<<<< HEAD
        bool do_bind_output(time_series_output_ptr& value) override;
        void do_un_bind_output(bool unbind_refs) override;
    };

    template <typename T_TS>
    concept IndexedTimeSeriesT = std::is_same_v<T_TS, IndexedTimeSeriesInput> || std::is_same_v<
        T_TS, IndexedTimeSeriesOutput>;
=======
        bool do_bind_output(time_series_output_ptr &value) override;

        void do_un_bind_output(bool unbind_refs) override;
    };

    template<typename T_TS>
    concept IndexedTimeSeriesT = std::is_same_v<T_TS, IndexedTimeSeriesInput> || std::is_same_v<T_TS,
                                     IndexedTimeSeriesOutput>;
>>>>>>> 70d9c6a2
} // namespace hgraph

#endif  // TS_INDEXED_H<|MERGE_RESOLUTION|>--- conflicted
+++ resolved
@@ -4,33 +4,19 @@
 #include <algorithm>
 #include <hgraph/types/time_series_type.h>
 
-<<<<<<< HEAD
 namespace hgraph
 {
-=======
-namespace hgraph {
->>>>>>> 70d9c6a2
     struct TimeSeriesBundleInputBuilder;
     struct TimeSeriesListInputBuilder;
 
     template<typename T_TS>
         requires TimeSeriesT<T_TS>
-<<<<<<< HEAD
-    struct IndexedTimeSeries : T_TS
-    {
-        using ts_type = T_TS;
-        using index_ts_type = IndexedTimeSeries<T_TS>;
-        using ptr = nb::ref<IndexedTimeSeries<ts_type>>;
-        using collection_type = std::vector<typename ts_type::ptr>;
-        using enumerated_collection_type = std::vector<std::pair<size_t, typename ts_type::ptr>>;
-=======
     struct IndexedTimeSeries : T_TS {
         using ts_type = T_TS;
         using index_ts_type = IndexedTimeSeries<T_TS>;
         using ptr = nb::ref<IndexedTimeSeries<ts_type> >;
         using collection_type = std::vector<typename ts_type::ptr>;
         using enumerated_collection_type = std::vector<std::pair<size_t, typename ts_type::ptr> >;
->>>>>>> 70d9c6a2
         using index_collection_type = std::vector<size_t>;
         using value_iterator = typename collection_type::iterator;
         using value_const_iterator = typename collection_type::const_iterator;
@@ -44,18 +30,11 @@
             return valid() && std::ranges::all_of(_ts_values, [](const auto& ts) { return ts->valid(); });
         }
 
-<<<<<<< HEAD
         [[nodiscard]] typename ts_type::ptr& operator[](size_t ndx) { return _ts_values.at(ndx); }
 
         [[nodiscard]] const typename ts_type::ptr& operator[](size_t ndx) const
         {
             return const_cast<index_ts_type*>(this)->operator[](ndx);
-=======
-        [[nodiscard]] typename ts_type::ptr &operator[](size_t ndx) { return _ts_values.at(ndx); }
-
-        [[nodiscard]] const typename ts_type::ptr &operator[](size_t ndx) const {
-            return const_cast<index_ts_type *>(this)->operator[](ndx);
->>>>>>> 70d9c6a2
         }
 
         [[nodiscard]] collection_type values() { return _ts_values; }
@@ -66,12 +45,8 @@
             // Create a Python list from the vector to avoid dangling references
             auto valid_ = valid_values();
             nb::list py_list;
-<<<<<<< HEAD
-            for (const auto& item : valid_)
+            for (const auto &item: valid_)
             {
-=======
-            for (const auto &item: valid_) {
->>>>>>> 70d9c6a2
                 py_list.append(item);
             }
             return nb::iter(py_list);
@@ -89,12 +64,8 @@
             // Create a Python list from the vector to avoid dangling references
             auto modified_ = modified_values();
             nb::list py_list;
-<<<<<<< HEAD
-            for (const auto& item : modified_)
+            for (const auto &item: modified_)
             {
-=======
-            for (const auto &item: modified_) {
->>>>>>> 70d9c6a2
                 py_list.append(item);
             }
             return nb::iter(py_list);
@@ -105,14 +76,9 @@
             return values_with_constraint([](const T_TS& ts) { return ts.modified(); });
         }
 
-<<<<<<< HEAD
         [[nodiscard]] collection_type modified_values() const
         {
             return const_cast<index_ts_type*>(this)->modified_values();
-=======
-        [[nodiscard]] collection_type modified_values() const {
-            return const_cast<index_ts_type *>(this)->modified_values();
->>>>>>> 70d9c6a2
         }
 
         [[nodiscard]] size_t size() const { return _ts_values.size(); }
@@ -125,23 +91,15 @@
         }
 
     protected:
-<<<<<<< HEAD
         [[nodiscard]] collection_type& ts_values() { return _ts_values; }
-=======
-        [[nodiscard]] collection_type &ts_values() { return _ts_values; }
->>>>>>> 70d9c6a2
 
         [[nodiscard]] const collection_type& ts_values() const { return _ts_values; }
 
         void set_ts_values(collection_type ts_values) { _ts_values = std::move(ts_values); }
 
         [[nodiscard]] index_collection_type index_with_constraint(
-<<<<<<< HEAD
             const std::function<bool(const ts_type&)>& constraint) const
         {
-=======
-            const std::function<bool(const ts_type &)> &constraint) const {
->>>>>>> 70d9c6a2
             index_collection_type result;
             result.reserve(_ts_values.size());
             for (size_t i = 0; i < _ts_values.size(); ++i)
@@ -152,19 +110,12 @@
         }
 
         [[nodiscard]] collection_type values_with_constraint(
-<<<<<<< HEAD
             const std::function<bool(const ts_type&)>& constraint) const
         {
             collection_type result;
             result.reserve(_ts_values.size());
-            for (const auto& value : _ts_values)
+            for (const auto& value: _ts_values)
             {
-=======
-            const std::function<bool(const ts_type &)> &constraint) const {
-            collection_type result;
-            result.reserve(_ts_values.size());
-            for (const auto &value: _ts_values) {
->>>>>>> 70d9c6a2
                 if (constraint(*value)) { result.push_back(value); }
             }
             return result;
@@ -214,13 +165,9 @@
         [[nodiscard]] bool bound() const override;
 
         [[nodiscard]] bool active() const override;
-<<<<<<< HEAD
-        void make_active() override;
-=======
 
         void make_active() override;
 
->>>>>>> 70d9c6a2
         void make_passive() override;
 
         [[nodiscard]] TimeSeriesInput* get_input(size_t index) override;
@@ -228,24 +175,13 @@
         static void register_with_nanobind(nb::module_& m);
 
     protected:
-<<<<<<< HEAD
-        bool do_bind_output(time_series_output_ptr& value) override;
+        bool do_bind_output(time_series_output_ptr &value) override;
         void do_un_bind_output(bool unbind_refs) override;
     };
 
     template <typename T_TS>
     concept IndexedTimeSeriesT = std::is_same_v<T_TS, IndexedTimeSeriesInput> || std::is_same_v<
         T_TS, IndexedTimeSeriesOutput>;
-=======
-        bool do_bind_output(time_series_output_ptr &value) override;
-
-        void do_un_bind_output(bool unbind_refs) override;
-    };
-
-    template<typename T_TS>
-    concept IndexedTimeSeriesT = std::is_same_v<T_TS, IndexedTimeSeriesInput> || std::is_same_v<T_TS,
-                                     IndexedTimeSeriesOutput>;
->>>>>>> 70d9c6a2
 } // namespace hgraph
 
 #endif  // TS_INDEXED_H