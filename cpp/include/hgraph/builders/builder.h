--- conflicted
+++ resolved
@@ -9,12 +9,8 @@
 
 #include <typeinfo>
 
-<<<<<<< HEAD
 namespace hgraph
 {
-=======
-namespace hgraph {
->>>>>>> 70d9c6a2
     /**
      * The Builder class is responsible for constructing and initializing
      * the item type it is responsible for. It is also responsible for
