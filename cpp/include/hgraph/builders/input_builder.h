//
// Created by Howard Henson on 27/12/2024.
//

#ifndef INPUT_BUILDER_H
#define INPUT_BUILDER_H

#include <hgraph/builders/builder.h>

<<<<<<< HEAD
namespace hgraph
{
=======
namespace hgraph {
>>>>>>> 70d9c6a2
    // The InputBuilder class implementation

    struct InputBuilder : Builder {
        using ptr = nb::ref<InputBuilder>;

        /**
         * Create an instance of InputBuilder using an owning node
         */
        virtual time_series_input_ptr make_instance(node_ptr owning_node) const = 0;

        /**
         * Create an instance of InputBuilder using an parent input
         */
        virtual time_series_input_ptr make_instance(time_series_input_ptr owning_input) const = 0;

        /**
         * Release an instance of the input type.
         * By default, do nothing.
         */
        virtual void release_instance(time_series_input_ptr item) const;

        virtual bool has_reference() const { return false; }

        static void register_with_nanobind(nb::module_& m);
    };
} // namespace hgraph

#endif  // INPUT_BUILDER_H<|MERGE_RESOLUTION|>--- conflicted
+++ resolved
@@ -7,12 +7,8 @@
 
 #include <hgraph/builders/builder.h>
 
-<<<<<<< HEAD
 namespace hgraph
 {
-=======
-namespace hgraph {
->>>>>>> 70d9c6a2
     // The InputBuilder class implementation
 
     struct InputBuilder : Builder {
