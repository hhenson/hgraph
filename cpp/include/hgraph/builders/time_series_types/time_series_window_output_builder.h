--- conflicted
+++ resolved
@@ -9,16 +9,9 @@
 
 namespace hgraph {
     // TimeSeriesWindow (TSW) output builder for fixed-size windows
-<<<<<<< HEAD
-    template <typename T>
-    struct HGRAPH_EXPORT TimeSeriesWindowOutputBuilder_T : OutputBuilder
-    {
-        using ptr = nb::ref<TimeSeriesWindowOutputBuilder_T<T>>;
-=======
     template<typename T>
     struct HGRAPH_EXPORT TimeSeriesWindowOutputBuilder_T : OutputBuilder {
         using ptr = nb::ref<TimeSeriesWindowOutputBuilder_T<T> >;
->>>>>>> 70d9c6a2
         size_t size;
         size_t min_size;
 
@@ -34,16 +27,9 @@
     };
 
     // TimeSeriesWindow (TSW) output builder for timedelta-based windows
-<<<<<<< HEAD
-    template <typename T>
-    struct HGRAPH_EXPORT TimeSeriesTimeWindowOutputBuilder_T : OutputBuilder
-    {
-        using ptr = nb::ref<TimeSeriesTimeWindowOutputBuilder_T<T>>;
-=======
     template<typename T>
     struct HGRAPH_EXPORT TimeSeriesTimeWindowOutputBuilder_T : OutputBuilder {
         using ptr = nb::ref<TimeSeriesTimeWindowOutputBuilder_T<T> >;
->>>>>>> 70d9c6a2
         engine_time_delta_t size;
         engine_time_delta_t min_size;
 
