--- conflicted
+++ resolved
@@ -26,12 +26,8 @@
         static void register_with_nanobind(nb::module_& m);
 
     private:
-<<<<<<< HEAD
         time_series_output_ptr make_and_set_outputs(TimeSeriesListOutput* output) const;
-=======
-        time_series_output_ptr make_and_set_outputs(TimeSeriesListOutput *output) const;
 
->>>>>>> 70d9c6a2
         OutputBuilder::ptr output_builder;
         size_t size;
     };
