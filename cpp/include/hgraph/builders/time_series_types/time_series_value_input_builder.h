//
// Created by Howard Henson on 27/12/2024.
//

#ifndef TIME_SERIES_VALUE_INPUT_BUILDER_H
#define TIME_SERIES_VALUE_INPUT_BUILDER_H

#include <hgraph/builders/input_builder.h>

namespace hgraph {
    template<typename T>
    struct HGRAPH_EXPORT TimeSeriesValueInputBuilder : InputBuilder {
        using ptr = nb::ref<TimeSeriesValueInputBuilder<T> >;
        using InputBuilder::InputBuilder;

        time_series_input_ptr make_instance(const node_ptr& owning_node) const override;

<<<<<<< HEAD
        time_series_input_ptr make_instance(time_series_input_ptr owning_input) const override;

        [[nodiscard]] size_t memory_size() const override;
=======
        time_series_input_ptr make_instance(const time_series_input_ptr& owning_input) const override;
>>>>>>> 8929e2f2
    };

    void time_series_value_input_builder_register_with_nanobind(nb::module_ & m);
} // namespace hgraph

#endif  // TIME_SERIES_VALUE_INPUT_BUILDER_H<|MERGE_RESOLUTION|>--- conflicted
+++ resolved
@@ -15,13 +15,9 @@
 
         time_series_input_ptr make_instance(const node_ptr& owning_node) const override;
 
-<<<<<<< HEAD
-        time_series_input_ptr make_instance(time_series_input_ptr owning_input) const override;
+        time_series_input_ptr make_instance(const time_series_input_ptr& owning_input) const override;
 
         [[nodiscard]] size_t memory_size() const override;
-=======
-        time_series_input_ptr make_instance(const time_series_input_ptr& owning_input) const override;
->>>>>>> 8929e2f2
     };
 
     void time_series_value_input_builder_register_with_nanobind(nb::module_ & m);
