//
// Created by Howard Henson on 27/12/2024.
//

#ifndef TIME_SERIES_VALUE_OUTPUT_BUILDER_H
#define TIME_SERIES_VALUE_OUTPUT_BUILDER_H

#include <hgraph/builders/output_builder.h>

<<<<<<< HEAD
namespace hgraph
{
    template <typename T>
    struct HGRAPH_EXPORT TimeSeriesValueOutputBuilder : OutputBuilder
    {
=======
namespace hgraph {
    template<typename T>
    struct HGRAPH_EXPORT TimeSeriesValueOutputBuilder : OutputBuilder {
>>>>>>> 70d9c6a2
        using OutputBuilder::OutputBuilder;

        time_series_output_ptr make_instance(node_ptr owning_node) const override;

        time_series_output_ptr make_instance(time_series_output_ptr owning_output) const override;

        void release_instance(time_series_output_ptr item) const override;
    };

    void time_series_value_output_builder_register_with_nanobind(nb::module_ & m);
} // namespace hgraph

#endif  // TIME_SERIES_VALUE_OUTPUT_BUILDER_H<|MERGE_RESOLUTION|>--- conflicted
+++ resolved
@@ -7,17 +7,9 @@
 
 #include <hgraph/builders/output_builder.h>
 
-<<<<<<< HEAD
-namespace hgraph
-{
-    template <typename T>
-    struct HGRAPH_EXPORT TimeSeriesValueOutputBuilder : OutputBuilder
-    {
-=======
 namespace hgraph {
     template<typename T>
     struct HGRAPH_EXPORT TimeSeriesValueOutputBuilder : OutputBuilder {
->>>>>>> 70d9c6a2
         using OutputBuilder::OutputBuilder;
 
         time_series_output_ptr make_instance(node_ptr owning_node) const override;
