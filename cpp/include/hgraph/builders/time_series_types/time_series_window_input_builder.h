//
// Created by Howard Henson on 27/12/2024.
//

#ifndef TIME_SERIES_WINDOW_INPUT_BUILDER_H
#define TIME_SERIES_WINDOW_INPUT_BUILDER_H

#include <hgraph/builders/input_builder.h>

namespace hgraph {
    // Unified window input builder - creates unified input that works with both window types
<<<<<<< HEAD
    template <typename T>
    struct HGRAPH_EXPORT TimeSeriesWindowInputBuilder_T : InputBuilder
    {
        using ptr = nb::ref<TimeSeriesWindowInputBuilder_T<T>>;
=======
    template<typename T>
    struct HGRAPH_EXPORT TimeSeriesWindowInputBuilder_T : InputBuilder {
        using ptr = nb::ref<TimeSeriesWindowInputBuilder_T<T> >;
>>>>>>> 70d9c6a2

        time_series_input_ptr make_instance(node_ptr owning_node) const override;

        time_series_input_ptr make_instance(time_series_input_ptr owning_input) const override;

        [[nodiscard]] bool is_same_type(const Builder& other) const override
        {
            return dynamic_cast<const TimeSeriesWindowInputBuilder_T<T>*>(&other) != nullptr;
        }
    };

    void time_series_window_input_builder_register_with_nanobind(nb::module_ & m);
} // namespace hgraph

#endif  // TIME_SERIES_WINDOW_INPUT_BUILDER_H<|MERGE_RESOLUTION|>--- conflicted
+++ resolved
@@ -9,16 +9,9 @@
 
 namespace hgraph {
     // Unified window input builder - creates unified input that works with both window types
-<<<<<<< HEAD
-    template <typename T>
-    struct HGRAPH_EXPORT TimeSeriesWindowInputBuilder_T : InputBuilder
-    {
-        using ptr = nb::ref<TimeSeriesWindowInputBuilder_T<T>>;
-=======
     template<typename T>
     struct HGRAPH_EXPORT TimeSeriesWindowInputBuilder_T : InputBuilder {
         using ptr = nb::ref<TimeSeriesWindowInputBuilder_T<T> >;
->>>>>>> 70d9c6a2
 
         time_series_input_ptr make_instance(node_ptr owning_node) const override;
 
