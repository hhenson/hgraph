#ifndef OUTPUT_BUILDER_H
#define OUTPUT_BUILDER_H

#include <hgraph/builders/builder.h>
#include <ranges>

<<<<<<< HEAD
namespace hgraph
{
    struct HGRAPH_EXPORT OutputBuilder : Builder
    {
=======
namespace hgraph {
    struct HGRAPH_EXPORT OutputBuilder : Builder {
>>>>>>> 70d9c6a2
        using ptr = nb::ref<OutputBuilder>;
        using Builder::Builder;

        virtual time_series_output_ptr make_instance(node_ptr owning_node) const = 0;

        virtual time_series_output_ptr make_instance(time_series_output_ptr owning_output) const = 0;

        virtual void release_instance(time_series_output_ptr item) const;

        virtual bool has_reference() const { return false; }

        static void register_with_nanobind(nb::module_& m);
    };
} // namespace hgraph

#endif  // OUTPUT_BUILDER_H<|MERGE_RESOLUTION|>--- conflicted
+++ resolved
@@ -4,15 +4,10 @@
 #include <hgraph/builders/builder.h>
 #include <ranges>
 
-<<<<<<< HEAD
-namespace hgraph
-{
+namespace hgraph {
+
     struct HGRAPH_EXPORT OutputBuilder : Builder
     {
-=======
-namespace hgraph {
-    struct HGRAPH_EXPORT OutputBuilder : Builder {
->>>>>>> 70d9c6a2
         using ptr = nb::ref<OutputBuilder>;
         using Builder::Builder;
 
