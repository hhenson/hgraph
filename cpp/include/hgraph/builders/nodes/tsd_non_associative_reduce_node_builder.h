--- conflicted
+++ resolved
@@ -9,29 +9,18 @@
 #include <hgraph/builders/graph_builder.h>
 #include <tuple>
 
-<<<<<<< HEAD
-namespace hgraph
-{
+namespace hgraph {
+
     struct BaseTsdNonAssociativeReduceNodeBuilder : BaseNodeBuilder
     {
-=======
-namespace hgraph {
-    struct BaseTsdNonAssociativeReduceNodeBuilder : BaseNodeBuilder {
->>>>>>> 70d9c6a2
         BaseTsdNonAssociativeReduceNodeBuilder(node_signature_ptr signature_, nb::dict scalars_,
                                                std::optional<input_builder_ptr> input_builder_ = std::nullopt,
                                                std::optional<output_builder_ptr> output_builder_ = std::nullopt,
                                                std::optional<output_builder_ptr> error_builder_ = std::nullopt,
                                                std::optional<output_builder_ptr> recordable_state_builder_ =
-<<<<<<< HEAD
                                                    std::nullopt,
                                                graph_builder_ptr nested_graph_builder = {},
                                                const std::tuple<int64_t, int64_t>& input_node_ids = {},
-=======
-                                                       std::nullopt,
-                                               graph_builder_ptr nested_graph_builder = {},
-                                               const std::tuple<int64_t, int64_t> &input_node_ids = {},
->>>>>>> 70d9c6a2
                                                int64_t output_node_id = -1);
 
         graph_builder_ptr nested_graph_builder;
