--- conflicted
+++ resolved
@@ -10,34 +10,21 @@
 #include <unordered_map>
 #include <unordered_set>
 
-<<<<<<< HEAD
-namespace hgraph
-{
+namespace hgraph {
+
     struct BaseMeshNodeBuilder : BaseNodeBuilder
     {
-=======
-namespace hgraph {
-    struct BaseMeshNodeBuilder : BaseNodeBuilder {
->>>>>>> 70d9c6a2
         BaseMeshNodeBuilder(node_signature_ptr signature_, nb::dict scalars_,
                             std::optional<input_builder_ptr> input_builder_ = std::nullopt,
                             std::optional<output_builder_ptr> output_builder_ = std::nullopt,
                             std::optional<output_builder_ptr> error_builder_ = std::nullopt,
                             std::optional<output_builder_ptr> recordable_state_builder_ = std::nullopt,
                             graph_builder_ptr nested_graph_builder = {},
-<<<<<<< HEAD
                             const std::unordered_map<std::string, int64_t>& input_node_ids = {},
                             int64_t output_node_id = -1,
                             const std::unordered_set<std::string>& multiplexed_args = {},
                             const std::string& key_arg = {},
                             const std::string& context_path = {});
-=======
-                            const std::unordered_map<std::string, int64_t> &input_node_ids = {},
-                            int64_t output_node_id = -1,
-                            const std::unordered_set<std::string> &multiplexed_args = {},
-                            const std::string &key_arg = {},
-                            const std::string &context_path = {});
->>>>>>> 70d9c6a2
 
         graph_builder_ptr nested_graph_builder;
         const std::unordered_map<std::string, int64_t> input_node_ids;
@@ -47,14 +34,8 @@
         const std::string context_path;
     };
 
-<<<<<<< HEAD
-    template <typename T>
-    struct MeshNodeBuilder : BaseMeshNodeBuilder
-    {
-=======
     template<typename T>
     struct MeshNodeBuilder : BaseMeshNodeBuilder {
->>>>>>> 70d9c6a2
         using BaseMeshNodeBuilder::BaseMeshNodeBuilder;
 
         node_ptr make_instance(const std::vector<int64_t>& owning_graph_id, int64_t node_ndx) const override;
