--- conflicted
+++ resolved
@@ -11,26 +11,17 @@
 #include <hgraph/builders/output_builder.h>
 #include <unordered_map>
 
-<<<<<<< HEAD
-namespace hgraph
-{
+namespace hgraph {
+
     struct BaseNestedGraphNodeBuilder : BaseNodeBuilder
     {
-=======
-namespace hgraph {
-    struct BaseNestedGraphNodeBuilder : BaseNodeBuilder {
->>>>>>> 70d9c6a2
         BaseNestedGraphNodeBuilder(node_signature_ptr signature_, nb::dict scalars_,
                                    std::optional<input_builder_ptr> input_builder_ = std::nullopt,
                                    std::optional<output_builder_ptr> output_builder_ = std::nullopt,
                                    std::optional<output_builder_ptr> error_builder_ = std::nullopt,
                                    std::optional<output_builder_ptr> recordable_state_builder_ = std::nullopt,
                                    graph_builder_ptr nested_graph_builder = {},
-<<<<<<< HEAD
                                    const std::unordered_map<std::string, int>& input_node_ids = {},
-=======
-                                   const std::unordered_map<std::string, int> &input_node_ids = {},
->>>>>>> 70d9c6a2
                                    int output_node_id = -1);
 
         graph_builder_ptr nested_graph_builder;
@@ -41,14 +32,9 @@
     void base_nested_graph_node_builder_register_with_nanobind(nb::module_ & m);
 
     // Helper template function for creating nested graph node builders
-<<<<<<< HEAD
-    template <typename T>
+    template<typename T>
     auto create_nested_graph_node_builder(T* self, const nb::args& args)
     {
-=======
-    template<typename T>
-    auto create_nested_graph_node_builder(T *self, const nb::args &args) {
->>>>>>> 70d9c6a2
         // Expected Python signature (positional):
         // (signature, scalars, input_builder, output_builder, error_builder, recordable_state_builder,
         //  nested_graph, input_node_ids, output_node_id)
