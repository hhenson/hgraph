//
// Created by Howard Henson on 26/12/2024.
//

#ifndef LAST_VALUE_PULL_NODE_BUILDER_H
#define LAST_VALUE_PULL_NODE_BUILDER_H

#include <hgraph/builders/node_builder.h>
#include <hgraph/builders/input_builder.h>
#include <hgraph/builders/output_builder.h>

<<<<<<< HEAD
namespace hgraph
{
    struct LastValuePullNodeBuilder : BaseNodeBuilder
    {
=======
namespace hgraph {
    struct LastValuePullNodeBuilder : BaseNodeBuilder {
>>>>>>> 70d9c6a2
        using BaseNodeBuilder::BaseNodeBuilder;

        node_ptr make_instance(const std::vector<int64_t>& owning_graph_id, int64_t node_ndx) const override;
    };

    void last_value_pull_node_builder_register_with_nanobind(nb::module_ & m);
} // namespace hgraph

#endif  // LAST_VALUE_PULL_NODE_BUILDER_H<|MERGE_RESOLUTION|>--- conflicted
+++ resolved
@@ -9,15 +9,10 @@
 #include <hgraph/builders/input_builder.h>
 #include <hgraph/builders/output_builder.h>
 
-<<<<<<< HEAD
-namespace hgraph
-{
+namespace hgraph {
+
     struct LastValuePullNodeBuilder : BaseNodeBuilder
     {
-=======
-namespace hgraph {
-    struct LastValuePullNodeBuilder : BaseNodeBuilder {
->>>>>>> 70d9c6a2
         using BaseNodeBuilder::BaseNodeBuilder;
 
         node_ptr make_instance(const std::vector<int64_t>& owning_graph_id, int64_t node_ndx) const override;
