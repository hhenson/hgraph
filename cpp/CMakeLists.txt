cmake_minimum_required(VERSION 3.25)

project(hgraph_cpp_engine)

option(NB_USE_STABLE_ABI "Use nanobind stable ABI for the Python module" ON)
option(HGRAPH_WITH_BACKWARD "Enable backward-cpp stack traces" ON)
option(HGRAPH_ENABLE_ASAN "Enable AddressSanitizer (address + leaks)" OFF)
option(HGRAPH_ENABLE_UBSAN "Enable UndefinedBehaviorSanitizer" OFF)
option(HGRAPH_ENABLE_TSAN "Enable ThreadSanitizer (mutually exclusive with ASAN/UBSAN)" OFF)

set(CMAKE_CXX_STANDARD 23)
set(CMAKE_CXX_STANDARD_REQUIRED ON)
set(CMAKE_CXX_EXTENSIONS OFF)
set(CMAKE_POSITION_INDEPENDENT_CODE ON)

if (UNIX)
    set(CMAKE_CXX_FLAGS_RELEASE "-g -O3")
    set(CMAKE_CXX_FLAGS_RELWITHDEBINFO "-g -O3 -DNDEBUG")
    set(CMAKE_CXX_FLAGS_DEBUG "-g -v")
    set(CMAKE_CXX_FLAGS "-Wall")
    # Sanitizers (Clang/GCC only)
    if (CMAKE_CXX_COMPILER_ID MATCHES "Clang|GNU")
        # Do not allow mixing TSAN with other sanitizers
        if (HGRAPH_ENABLE_TSAN AND (HGRAPH_ENABLE_ASAN OR HGRAPH_ENABLE_UBSAN))
            message(FATAL_ERROR "HGRAPH_ENABLE_TSAN is mutually exclusive with ASAN/UBSAN. Disable ASAN/UBSAN or TSAN.")
        endif ()

        set(_sanitizers)
        if (HGRAPH_ENABLE_ASAN)
            list(APPEND _sanitizers address)
            # Clang's ASan also supports leak sanitizer under the same flag on most platforms
            # On Linux, leaks can be enabled via ASAN_OPTIONS; on macOS it is on by default.
        endif ()
        if (HGRAPH_ENABLE_UBSAN)
            list(APPEND _sanitizers undefined)
        endif ()
        if (HGRAPH_ENABLE_TSAN)
            list(APPEND _sanitizers thread)
        endif ()

        if (_sanitizers)
            list(JOIN _sanitizers "," _san_flags)
            add_compile_options(-fsanitize=${_san_flags} -fno-omit-frame-pointer -fno-optimize-sibling-calls)
            add_link_options(-fsanitize=${_san_flags})
            message(STATUS "Sanitizers enabled: ${_san_flags}")
            if (APPLE AND HGRAPH_ENABLE_ASAN)
                message(STATUS "ASan on macOS: consider 'export ASAN_OPTIONS=detect_leaks=1' when running tests")
            endif ()
        endif ()
    endif ()
elseif (MSVC)
    set(CMAKE_CXX_FLAGS_RELEASE "/O2 /Zi /DNDEBUG")
    set(CMAKE_CXX_FLAGS_RELWITHDEBINFO "/O2 /Zi /DNDEBUG")
    set(CMAKE_CXX_FLAGS_DEBUG "/Zi /Od")
    set(CMAKE_CXX_FLAGS "/W3 /EHsc")
endif ()

if (APPLE)
    # Avoid forcing Homebrew include/lib paths which can break cross-arch builds under cibuildwheel.
    # Toolchain and dependencies are discovered via CMake and FetchContent/Conan instead.
    message(STATUS "Apple platform detected. Not forcing Homebrew include/lib paths.")

    # Surface effective macOS configuration for diagnostics
    message(STATUS "CMAKE_SYSTEM_PROCESSOR=${CMAKE_SYSTEM_PROCESSOR}")
    message(STATUS "CMAKE_OSX_ARCHITECTURES=${CMAKE_OSX_ARCHITECTURES}")
    message(STATUS "CMAKE_OSX_DEPLOYMENT_TARGET=${CMAKE_OSX_DEPLOYMENT_TARGET}")
    message(STATUS "ENV{MACOSX_DEPLOYMENT_TARGET}=$ENV{MACOSX_DEPLOYMENT_TARGET}")

    # If no deployment target is provided, set a sane default that enables libc++ floating-point to_chars
    if (NOT DEFINED CMAKE_OSX_DEPLOYMENT_TARGET OR CMAKE_OSX_DEPLOYMENT_TARGET STREQUAL "")
        set(CMAKE_OSX_DEPLOYMENT_TARGET "15.0" CACHE STRING "macOS deployment target" FORCE)
        set(ENV{MACOSX_DEPLOYMENT_TARGET} "15.0")
        message(STATUS "CMAKE_OSX_DEPLOYMENT_TARGET was unset. Defaulting to 15.0")
    endif ()
endif ()

# Python and nanobind
# Normalize variables from callers and ALWAYS use FindPython (not FindPython3),
# because nanobind-config.cmake requires that 'find_package(Python ...)' has been invoked.
if (DEFINED Python3_EXECUTABLE AND NOT DEFINED Python_EXECUTABLE)
    set(Python_EXECUTABLE "${Python3_EXECUTABLE}")
endif ()
# Required: Python interpreter + development module
find_package(Python 3.12 COMPONENTS Interpreter Development.Module REQUIRED)
include_directories(${Python_INCLUDE_DIRS})

# Get Python SOABI to avoid double .so extension in nanobind
execute_process(
        COMMAND "${Python_EXECUTABLE}" -c "import sysconfig; print(sysconfig.get_config_var('SOABI'), end='')"
        OUTPUT_VARIABLE Python_SOABI
        RESULT_VARIABLE _result)
if (_result EQUAL 0 AND Python_SOABI)
    set(Python_SOABI "${Python_SOABI}" CACHE STRING "Python SOABI" FORCE)
endif ()

# Resolve nanobind via the chosen interpreter and help CMake find it
execute_process(
        COMMAND "${Python_EXECUTABLE}" -m nanobind --cmake_dir
        OUTPUT_STRIP_TRAILING_WHITESPACE OUTPUT_VARIABLE nanobind_ROOT)
if (nanobind_ROOT)
    set(nanobind_DIR "${nanobind_ROOT}" CACHE PATH "nanobind CMake package dir" FORCE)
    if (DEFINED CMAKE_PREFIX_PATH)
        list(PREPEND CMAKE_PREFIX_PATH "${nanobind_ROOT}")
    else ()
        set(CMAKE_PREFIX_PATH "${nanobind_ROOT}")
    endif ()
endif ()
find_package(nanobind CONFIG REQUIRED)
include_directories(${NB_DIR}/include)
message(STATUS "Nanobind DIR: ${NB_DIR}/include")

find_package(Threads)

# fmt via package or FetchContent
message(STATUS "CMAKE_PREFIX_PATH: ${CMAKE_PREFIX_PATH}")
find_package(fmt CONFIG QUIET)
if (NOT fmt_FOUND)
    message(STATUS "fmt not found via find_package, using FetchContent")
    include(FetchContent)
    FetchContent_Declare(fmt GIT_REPOSITORY https://github.com/fmtlib/fmt.git GIT_TAG 10.1.0)
    FetchContent_MakeAvailable(fmt)
else ()
    message(STATUS "Found fmt via Conan/system: ${fmt_DIR}")
endif ()


# backward-cpp via package or FetchContent (optional)
if (HGRAPH_WITH_BACKWARD)
    find_package(Backward CONFIG QUIET)
    if (NOT Backward_FOUND)
        message(STATUS "Backward not found via find_package, using FetchContent")
        include(FetchContent)
        set(CMAKE_POLICY_VERSION_MINIMUM 3.5)
        FetchContent_Declare(backward GIT_REPOSITORY https://github.com/bombela/backward-cpp.git GIT_TAG v1.6)
        # On manylinux and constrained envs, disable non-portable features
        set(BACKWARD_ENABLE ON CACHE BOOL "Enable backward" FORCE)
        set(BACKWARD_HAS_BFD OFF CACHE BOOL "Disable BFD" FORCE)
        set(BACKWARD_HAS_DW OFF CACHE BOOL "Disable DW" FORCE)
        set(BACKWARD_HAS_DWARF OFF CACHE BOOL "Disable DWARF" FORCE)
        set(BACKWARD_HAS_UNWIND ON CACHE BOOL "Enable libunwind/backtrace if available" FORCE)
        FetchContent_MakeAvailable(backward)
        if (TARGET backward)
            add_library(Backward::Backward ALIAS backward)
        endif ()
    else ()
        message(STATUS "Found Backward via Conan/system: ${Backward_DIR}")
    endif ()
else ()
    message(STATUS "HGRAPH_WITH_BACKWARD=OFF: Skipping backward-cpp integration")
endif ()

# tpack via package or FetchContent
find_package(tpack CONFIG QUIET)
if (NOT tpack_FOUND)
    message(STATUS "tpack not found via find_package, using FetchContent")
    include(FetchContent)
    FetchContent_Declare(tpack GIT_REPOSITORY https://github.com/uentity/tpack.git GIT_TAG v0.3.2)
    FetchContent_MakeAvailable(tpack)
    # Export tpack to the package registry so ddvisitor can find it via find_package
    set(tpack_DIR "${CMAKE_BINARY_DIR}/_deps/tpack-build" CACHE PATH "tpack build dir" FORCE)
else ()
    message(STATUS "Found tpack via Conan/system: ${tpack_DIR}")
endif ()

# ddv via package or FetchContent
# Note: ddvisitor v0.9.1 has a bug where it references cmake/ddvisitor-config.cmake.in
# that doesn't exist. We work around this by manually including only what we need.
find_package(ddvisitor CONFIG QUIET)
if (NOT ddvisitor_FOUND)
    message(STATUS "ddvisitor not found via find_package, using FetchContent")
    include(FetchContent)
<<<<<<< HEAD
    FetchContent_Declare(ddvisitor GIT_REPOSITORY https://github.com/uentity/ddvisitor.git GIT_TAG v0.9.4)
    FetchContent_MakeAvailable(ddvisitor)
=======
    FetchContent_Declare(ddvisitor
        GIT_REPOSITORY https://github.com/uentity/ddvisitor.git
        GIT_TAG v0.9.3
    )
    # Only populate, don't add_subdirectory (their CMakeLists.txt is broken)
    FetchContent_GetProperties(ddvisitor)
    if (NOT ddvisitor_POPULATED)
        FetchContent_Populate(ddvisitor)
    endif()
    # Create the ddvisitor target manually since we can't use their CMakeLists.txt
    add_library(ddvisitor INTERFACE)
    add_library(ddv::ddvisitor ALIAS ddvisitor)
    target_compile_features(ddvisitor INTERFACE cxx_std_20)
    target_include_directories(ddvisitor INTERFACE
        $<BUILD_INTERFACE:${ddvisitor_SOURCE_DIR}/include>
    )
    target_link_libraries(ddvisitor INTERFACE tp::tpack)
>>>>>>> 28658381
else ()
    message(STATUS "Found ddvisitor via Conan/system: ${ddvisitor_DIR}")
endif ()

# Git version info is optional here (no .git necessarily inside this repo)
set(GIT_BRANCH "")
set(GIT_COMMIT_HASH "")
set(GIT_COMMIT_DATE "")
if (EXISTS "${CMAKE_SOURCE_DIR}/.git")
    execute_process(COMMAND git rev-parse --abbrev-ref HEAD WORKING_DIRECTORY ${CMAKE_SOURCE_DIR}
            OUTPUT_VARIABLE GIT_BRANCH OUTPUT_STRIP_TRAILING_WHITESPACE)
    execute_process(COMMAND git log -1 --format=%H WORKING_DIRECTORY ${CMAKE_SOURCE_DIR}
            OUTPUT_VARIABLE GIT_COMMIT_HASH OUTPUT_STRIP_TRAILING_WHITESPACE)
    execute_process(COMMAND git log -1 --format=%cD WORKING_DIRECTORY ${CMAKE_SOURCE_DIR}
            OUTPUT_VARIABLE GIT_COMMIT_DATE OUTPUT_STRIP_TRAILING_WHITESPACE)
endif ()

message(STATUS "Git current branch: ${GIT_BRANCH}")
message(STATUS "Git commit hash: ${GIT_COMMIT_HASH}")
message(STATUS "Git commit date: ${GIT_COMMIT_DATE}")

# Generate version.h into the binary dir
configure_file(
        ${CMAKE_CURRENT_SOURCE_DIR}/include/hgraph/version.h.in
        ${CMAKE_CURRENT_BINARY_DIR}/generated/version.h
)

include_directories(${CMAKE_CURRENT_SOURCE_DIR}/include)

set(HGRAPH_INCLUDES
        include/hgraph/api/python/api_ptr.h
        include/hgraph/api/python/py_evaluation_clock.h
        include/hgraph/api/python/py_evaluation_engine.h
        include/hgraph/api/python/py_graph.h
        include/hgraph/api/python/py_node.h
        include/hgraph/api/python/py_special_nodes.h
        include/hgraph/api/python/py_time_series.h
        include/hgraph/api/python/py_ref.h
        include/hgraph/api/python/py_signal.h
        include/hgraph/api/python/py_ts.h
        include/hgraph/api/python/py_tsb.h
        include/hgraph/api/python/py_tsd.h
        include/hgraph/api/python/py_tsl.h
        include/hgraph/api/python/py_tss.h
        include/hgraph/api/python/py_tsw.h
        include/hgraph/api/python/wrapper_factory.h
        include/hgraph/hgraph_forward_declarations.h
        include/hgraph/builders/builder.h
        include/hgraph/builders/graph_builder.h
        include/hgraph/builders/input_builder.h
        include/hgraph/builders/node_builder.h
        include/hgraph/builders/output_builder.h
        include/hgraph/nodes/base_python_node.h
        include/hgraph/nodes/component_node.h
        include/hgraph/nodes/last_value_pull_node.h
        include/hgraph/nodes/mesh_node.h
        include/hgraph/nodes/nest_graph_node.h
        include/hgraph/nodes/nested_evaluation_engine.h
        include/hgraph/nodes/nested_node.h
        include/hgraph/nodes/python_node.h
        include/hgraph/nodes/non_associative_reduce_node.h
        include/hgraph/nodes/python_generator_node.h
        include/hgraph/nodes/push_queue_node.h
        include/hgraph/nodes/reduce_node.h
        include/hgraph/nodes/switch_node.h
        include/hgraph/nodes/try_except_node.h
        include/hgraph/nodes/tsd_map_node.h
        include/hgraph/runtime/evaluation_context.h
        include/hgraph/runtime/evaluation_engine.h
        include/hgraph/runtime/graph_executor.h
        include/hgraph/runtime/record_replay.h
        include/hgraph/runtime/observers/evaluation_profiler.h
        include/hgraph/runtime/observers/evaluation_trace.h
        include/hgraph/runtime/observers/inspection_observer.h
        include/hgraph/types/base_time_series.h
        include/hgraph/types/constants.h
        include/hgraph/types/error_type.h
        include/hgraph/types/feature_extension.h
        include/hgraph/types/graph.h
        include/hgraph/types/node.h
        include/hgraph/types/notifiable.h
        include/hgraph/types/ref.h
        include/hgraph/types/scalar_types.h
        include/hgraph/types/schema_type.h
        include/hgraph/types/time_series_type.h
        include/hgraph/types/traits.h
        include/hgraph/types/ts.h
        include/hgraph/types/ts_signal.h
        include/hgraph/types/tsd.h
        include/hgraph/types/tss.h
        include/hgraph/types/ts_indexed.h
        include/hgraph/types/tsb.h
        include/hgraph/types/tsl.h
        include/hgraph/types/tsw.h
        include/hgraph/python/chrono.h
        include/hgraph/python/format.h
        include/hgraph/python/global_state.h
        include/hgraph/python/global_keys.h
        include/hgraph/python/hashable.h
        include/hgraph/python/nb_types_ext.h
        include/hgraph/python/reference_wrapper.h
        include/hgraph/util/date_time.h
        include/hgraph/util/lifecycle.h
        include/hgraph/util/sender_receiver_state.h
        include/hgraph/util/stack_trace.h
        include/hgraph/util/string_utils.h
        include/hgraph/hgraph_export.h
)
list(TRANSFORM HGRAPH_INCLUDES PREPEND "${CMAKE_CURRENT_SOURCE_DIR}/")

# Expose includes var to src/cpp subdirectory
set(HGRAPH_INCLUDES ${HGRAPH_INCLUDES} PARENT_SCOPE)

add_subdirectory(src/cpp)

# Optional: Build tests if enabled
# Tests are independent and don't require Python bindings
option(HGRAPH_BUILD_TESTS "Build hgraph C++ unit tests" OFF)
if (HGRAPH_BUILD_TESTS AND NOT CMAKE_CROSSCOMPILING)
    message(STATUS "Building hgraph C++ tests")
    add_subdirectory(tests)
endif()<|MERGE_RESOLUTION|>--- conflicted
+++ resolved
@@ -169,28 +169,8 @@
 if (NOT ddvisitor_FOUND)
     message(STATUS "ddvisitor not found via find_package, using FetchContent")
     include(FetchContent)
-<<<<<<< HEAD
     FetchContent_Declare(ddvisitor GIT_REPOSITORY https://github.com/uentity/ddvisitor.git GIT_TAG v0.9.4)
     FetchContent_MakeAvailable(ddvisitor)
-=======
-    FetchContent_Declare(ddvisitor
-        GIT_REPOSITORY https://github.com/uentity/ddvisitor.git
-        GIT_TAG v0.9.3
-    )
-    # Only populate, don't add_subdirectory (their CMakeLists.txt is broken)
-    FetchContent_GetProperties(ddvisitor)
-    if (NOT ddvisitor_POPULATED)
-        FetchContent_Populate(ddvisitor)
-    endif()
-    # Create the ddvisitor target manually since we can't use their CMakeLists.txt
-    add_library(ddvisitor INTERFACE)
-    add_library(ddv::ddvisitor ALIAS ddvisitor)
-    target_compile_features(ddvisitor INTERFACE cxx_std_20)
-    target_include_directories(ddvisitor INTERFACE
-        $<BUILD_INTERFACE:${ddvisitor_SOURCE_DIR}/include>
-    )
-    target_link_libraries(ddvisitor INTERFACE tp::tpack)
->>>>>>> 28658381
 else ()
     message(STATUS "Found ddvisitor via Conan/system: ${ddvisitor_DIR}")
 endif ()
