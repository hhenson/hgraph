--- conflicted
+++ resolved
@@ -18,7 +18,6 @@
     assert "tsd" in capsys.readouterr().out
 
 
-<<<<<<< HEAD
 def test_print_(capsys):
     @graph
     def main(ts: TS[str]):
@@ -38,7 +37,7 @@
     stderr = capsys.readouterr().err
     assert "[ERROR] Error output Test 1" in stderr
     assert "[INFO] Info output Test 1" in stderr
-=======
+
 def test_debug_print_sample(capsys):
     @graph
     def main(ts: TS[int]):
@@ -47,4 +46,3 @@
     eval_node(main, [1, 2, 3, 4])
 
     assert "[2] ts" in capsys.readouterr().out
->>>>>>> 694ff988
