from typing import Tuple, Callable

<<<<<<< HEAD
from hgraph import TS, TSD, switch_, graph, pass_through, mesh_, contains_, TSS, TSL, Removed, REMOVE, DEFAULT
from hgraph.nodes import match_, parse, tuple_from_ts, const
=======
from hgraph import TS, TSD, switch_, graph, pass_through, mesh_, contains_, TSS, TSL, Removed, REMOVE, DEFAULT, combine
from hgraph.nodes import match, parse, const
>>>>>>> 355efafd
from hgraph._operators._control import merge
from hgraph.test import eval_node


def test_mesh():
    @graph
    def get_arg(name: TS[str], vars: TSD[str, TS[float]]) -> TS[float]:
        return switch_({
            True: lambda n, v: v[n],
            False: lambda n, v: mesh_(operation)[n]
        }, contains_(vars, name), n=name, v=vars)

    @graph
    def perform_op(op_name: TS[str], lhs: TS[float], rhs: TS[float]) -> TS[float]:
        return switch_({
            '+': lambda l, r: l + r,
            '-': lambda l, r: l - r,
            '*': lambda l, r: l * r,
            '/': lambda l, r: l / r
        }, op_name, lhs, rhs)

    @graph
    def operation(i: TS[Tuple[str, ...]], vars: TSD[str, TS[float]]) -> TS[float]:
        return perform_op(i[0], get_arg(i[1], vars), get_arg(i[2], vars))

    @graph
    def g(i: TSD[str, TS[Tuple[str, ...]]], vars: TSD[str, TS[float]]) -> TSD[str, TS[float]]:
        return mesh_(operation, i, pass_through(vars))

    assert eval_node(g,
                     i=[{'c': ('+', 'a', 'b'), 'd': ('-', 'c', 'x')}, {'e': ('*', 'd', 'a')}],
                     vars=[{'a': 1., 'b': 2., 'x': 3.}, None, None, {'a': 2.}]) == \
           [{'c': 3.}, {'d': 0.}, {'e': 0.}, {'c': 4., 'd': 1., 'e': 2.}]


def test_mesh_2():
    @graph
    def perform_op(op_name: TS[str], lhs: TS[float], rhs: TS[float]) -> TS[float]:
        return switch_({
            '+': lambda l, r: l + r,
            '-': lambda l, r: l - r,
            '*': lambda l, r: l * r,
            '/': lambda l, r: l / r
        }, op_name, lhs, rhs)

    @graph
    def operation(i: TS[str], vars: TS[str]) -> TS[float]:
        what = vars
        number = match_("^([0-9]+(?:\.[0-9]*)?)$", what)
        var = match_("^(\w+)$", what)
        expr = match_("^(\w+)([+\-*/])(\w+)$", what)
        return switch_({
            (True, False, False): lambda n: parse[float](n[0]),
            (False, True, False): lambda n: mesh_(operation)[n[0]],
            (False, False, True): lambda n: perform_op(n[1], mesh_(operation)[n[0]], mesh_(operation)[n[2]])
        },
            combine[TS[Tuple[bool, bool, bool]]](number.is_match, var.is_match, expr.is_match),
            n=merge(number.groups, var.groups, expr.groups))

    @graph
    def g(i: TSS[str], vars: TSD[str, TS[str]]) -> TSD[str, TS[float]]:
        return mesh_(operation, __key_arg__='i', __keys__=i, vars=vars)

    r = eval_node(g, __trace__={'start': False, 'stop': False},
                     i=[None, 'e'] + [None]*20 + ['f', 'c'] + [None]*10 + [{Removed('e')}],
                     vars=[{'a': '1.', 'b': '2.', 'c': 'a+b', 'd': 'c-x', 'x': '3.', 'e': 'd*a'}] +
                          [None]*10 +
                          [{'a': '2.'}] +
                          [None] * 10 +
                          [{'f': 'b+x'}] +
                          [None]*12 +
                          [{'b': '1.'}]
                  )

    assert [x for x in r if x] == [{'e': 0.}, {'e': 2.}, {'f': 5.}, {'c': 4.}, {'e': REMOVE}, {'f': 4., 'c': 3.}]


def test_mesh_named():
    @graph
    def fib(n: TS[int]) -> TS[int]:
        return switch_({
            0: lambda key: const(0),
            1: lambda key: const(1),
            DEFAULT: lambda key: mesh_('fib')[key - 1] + mesh_('fib')[key - 2]
        }, n)

    @graph
    def g(i: TSS[int]) -> TSD[int, TS[int]]:
        return mesh_(fib, __key_arg__='n', __keys__=i, __name__='fib')

    assert eval_node(g, [{7}, {8}, {9}])[-1] == {7: 13, 8: 21, 9: 34}<|MERGE_RESOLUTION|>--- conflicted
+++ resolved
@@ -1,12 +1,8 @@
 from typing import Tuple, Callable
 
-<<<<<<< HEAD
-from hgraph import TS, TSD, switch_, graph, pass_through, mesh_, contains_, TSS, TSL, Removed, REMOVE, DEFAULT
-from hgraph.nodes import match_, parse, tuple_from_ts, const
-=======
+
 from hgraph import TS, TSD, switch_, graph, pass_through, mesh_, contains_, TSS, TSL, Removed, REMOVE, DEFAULT, combine
 from hgraph.nodes import match, parse, const
->>>>>>> 355efafd
 from hgraph._operators._control import merge
 from hgraph.test import eval_node
 
