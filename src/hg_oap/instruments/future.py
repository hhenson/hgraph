--- conflicted
+++ resolved
@@ -95,13 +95,10 @@
     name: str = lambda self: self.series.name + self.contract_base_date.strftime("%b %y")
     symbol: str = SELF.series.symbol_expr(SELF)
 
-<<<<<<< HEAD
-=======
     currency_unit: Unit = SELF.series.spec.quotation_currency_unit
     unit: Unit = SELF.series.spec.quotation_unit
     tick_size: Quantity[float] = SELF.series.spec.tick_size
 
->>>>>>> 1b1e7330
     expiry: date = SELF.series.expiry(CONTRACT_BASE_DATE=SELF.contract_base_date)
     first_trading_date: date = SELF.series.first_trading_date(CONTRACT_BASE_DATE=SELF.contract_base_date)
     last_trading_date: date = SELF.series.last_trading_date(CONTRACT_BASE_DATE=SELF.contract_base_date)
