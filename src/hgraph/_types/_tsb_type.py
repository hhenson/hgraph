import functools
import types
from abc import ABC, abstractmethod
from dataclasses import dataclass
from datetime import datetime
from operator import getitem
from typing import Union, Any, Generic, Optional, get_origin, TypeVar, Type, TYPE_CHECKING, Mapping, KeysView, \
    ItemsView, ValuesView, cast, ClassVar

from frozendict import frozendict

from hgraph._types._schema_type import AbstractSchema
from hgraph._types._scalar_types import SCALAR, CompoundScalar
from hgraph._types._time_series_types import TimeSeriesInput, TimeSeriesOutput, DELTA_SCALAR, \
    TimeSeriesDeltaValue, TimeSeries
from hgraph._types._type_meta_data import ParseError
from hgraph._types._typing_utils import nth
from hgraph._wiring._wiring_errors import CustomMessageWiringError
from hgraph._wiring._wiring_node_instance import create_wiring_node_instance

if TYPE_CHECKING:
    from hgraph import Node, Graph, HgTimeSeriesTypeMetaData, HgTypeMetaData, WiringNodeSignature, WiringNodeType, \
    HgTSBTypeMetaData, HgTimeSeriesSchemaTypeMetaData, SourceCodeDetails, WiringNodeInstance, TS

__all__ = ("TimeSeriesSchema", "TSB", "TSB_OUT", "TS_SCHEMA", "is_bundle", "TimeSeriesBundle", "TimeSeriesBundleInput",
           "TimeSeriesBundleOutput", "UnNamedTimeSeriesSchema", "ts_schema")


class TimeSeriesSchema(AbstractSchema):
    """
    Describes a time series schema, this is similar to a data class, and produces a data class to represent
    it's point-in-time value.
    """
    __scalar_type__: ClassVar[Type[SCALAR] | None] = None

    @classmethod
    def scalar_type(cls) -> Type[SCALAR]:
        return cls.__dict__.get("__scalar_type__")

    def __init_subclass__(cls, **kwargs):
        scalar_type = kwargs.pop("scalar_type", False)
        super().__init_subclass__(**kwargs)

        if scalar_type is True:
            cls.__scalar_type__ = cls.to_scalar_schema()
        elif type(scalar_type) is type:
            cls.__scalar_type__ = scalar_type

    def __class_getitem__(cls, item):
        out = super(TimeSeriesSchema, cls).__class_getitem__(item)
<<<<<<< HEAD
        if cls.__scalar_type__ and item is not TS_SCHEMA:
=======
        if cls.scalar_type() and item is not TS_SCHEMA:
>>>>>>> 9d058431
            out.__scalar_type__ = out.to_scalar_schema()
        return out

    @staticmethod
    def from_scalar_schema(schema: Type[AbstractSchema]) -> Type["TimeSeriesSchema"]:
        """
        Creates a new schema from the scalar schema provided.
        """
        if schema is CompoundScalar:
            return TimeSeriesSchema

        assert issubclass(schema, CompoundScalar), f'Can only create bundle schema from scalar schemas, not {schema}'

        if tsc_schema := schema.__dict__.get("__bundle_type__", None):
            return tsc_schema

        if (root := schema._root_cls()) and root is not schema:
            root_bundle = TimeSeriesSchema.from_scalar_schema(root)
            return root_bundle[schema.__args__]

        from hgraph._types._ts_type import TS
        annotations = {k: TS[v.py_type] for k, v in schema.__meta_data_schema__.items()}

        bases = []
        for b in schema.__bases__:
            if issubclass(b, CompoundScalar):
                bases.append(TimeSeriesSchema.from_scalar_schema(b))
            elif b is Generic:
                bases.append(Generic[schema.__parameters__])
            else:
                bases.append(b)

        tsc_schema = types.new_class(f"{schema.__name__}Bundle",
                                     tuple(bases),
                                     None,
                                     lambda ns: ns.update({"__annotations__": annotations, "__module__": schema.__module__}))

        tsc_schema.__scalar_type__ = schema
        schema.__bundle_type__ = tsc_schema
        return tsc_schema

    @classmethod
    @functools.lru_cache(maxsize=None)
    def to_scalar_schema(cls: Type["TimeSeriesSchema"]) -> Type[CompoundScalar]:
        """
        Converts a time series schema to a scalar schema.
        """
        if cls is TimeSeriesSchema:
            return CompoundScalar

        assert issubclass(cls, TimeSeriesSchema), f'Can only convert bundle schemas to scalar schemas, not {cls}'

        if scalar_schema := cls.__dict__.get("__scalar_type__", None):
            return scalar_schema

        if (root := cls._root_cls()) and root is not cls:
            root_scalar = root.to_scalar_schema()
            return root_scalar[cls.__args__]

        bases = tuple(b.to_scalar_schema() if issubclass(b, TimeSeriesSchema) else b
                      for b in cls.__bases__)

        from hgraph._types._tsb_meta_data import HgTimeSeriesSchemaTypeMetaData
        annotations = {k: v.scalar_type().py_type
                          if not type(v) is HgTimeSeriesSchemaTypeMetaData
                          else v.py_type.to_scalar_schema()
                       for k, v in cls.__meta_data_schema__.items()}

        scalar_schema = type(f"{cls.__name__}Struct",
                             bases,
                             {"__annotations__": annotations, "__module__": cls.__module__})

        scalar_schema = dataclass(scalar_schema, frozen=True)  #should this be kw_only too?

        scalar_schema.__bundle_type__ = cls
        return scalar_schema


TS_SCHEMA = TypeVar("TS_SCHEMA", bound=TimeSeriesSchema)


class UnNamedTimeSeriesSchema(TimeSeriesSchema):
    """Use this class to create un-named bundle schemas"""

    @classmethod
    def create(cls, **kwargs) -> Type["UnNamedTimeSeriesSchema"]:
        """Creates a type instance with root class UnNamedTimeSeriesSchema using the kwargs provided"""
        from hgraph._types._time_series_meta_data import HgTimeSeriesTypeMetaData
        schema = {k: HgTimeSeriesTypeMetaData.parse_type(v) for k, v in kwargs.items()}
        if any(v is None for v in schema.values()):
            bad_inputs = {k: v for k, v in kwargs.items() if schema[k] is None}
            raise CustomMessageWiringError(f"The following inputs are not valid time-series types: {bad_inputs}")
        return cls.create_resolved_schema(schema)

    @classmethod
    def create_resolved_schema(cls, schema: Mapping[str, "HgTimeSeriesTypeMetaData"]) \
            -> Type["UnNamedTimeSeriesSchema"]:
        """Creates a type instance with root class UnNamedTimeSeriesSchema using the schema provided"""
        return cls._create_resolved_class(schema)


def ts_schema(**kwargs) -> Type["TimeSeriesSchema"]:
    """
    Creates an un-named time-series schema using the kwargs provided.
    """
    return UnNamedTimeSeriesSchema.create(**kwargs)


class TimeSeriesBundle(TimeSeriesDeltaValue[Union[TS_SCHEMA, dict[str, Any]], Union[TS_SCHEMA, dict[str, Any]]], ABC,
                       Generic[TS_SCHEMA]):
    """
    Represents a non-homogenous collection of time-series values.
    We call this a time-series bundle.
    """

    def __init__(self, __schema__: TS_SCHEMA, **kwargs):
        self.__schema__: TS_SCHEMA = __schema__
        self._ts_values: Mapping[str, TimeSeriesInput] = {
            k: kwargs.get(k, None) for k in self.__schema__.__meta_data_schema__.keys()
        }  # Initialise the values to None or kwargs provided

    def __class_getitem__(cls, item) -> Any:
        # For now limit to validation of item
        if item is not TS_SCHEMA:
            from hgraph._types._type_meta_data import HgTypeMetaData
            if HgTypeMetaData.parse_type(item).is_scalar:
                if isinstance(item, type) and issubclass(item, CompoundScalar):
                    item = TimeSeriesSchema.from_scalar_schema(item)
                else:
                    raise ParseError(
                        f"Type '{item}' must be a TimeSeriesSchema or a valid TypeVar (bound to to TimeSeriesSchema)")

            out = super(TimeSeriesBundle, cls).__class_getitem__(item)
            if hasattr(out, "from_ts"):
                fn = out.from_ts
                code = fn.__code__
                out.from_ts = functools.partial(fn, __schema__=item)
                out.from_ts.__code__ = code
        else:
            out = super(TimeSeriesBundle, cls).__class_getitem__(item)

        return out

    @property
    def as_schema(self) -> TS_SCHEMA:
        """
        Exposes the TSB as the schema type. This is useful for type completion in tools such as PyCharm / VSCode.
        It is a convenience method, it is possible to access the properties of the schema directly from the TSB
        instances as well.
        """
        return self

    def __getattr__(self, item) -> TimeSeries:
        """
        The time-series value for the property associated to item in the schema
        :param item:
        :return:
        """
        ts_values = self.__dict__.get("_ts_values")
        if item == "_ts_values":
            if ts_values is None:
                raise AttributeError(item)
            return ts_values
        if ts_values and item in ts_values:
            return ts_values[item]
        else:
            return super().__getattribute__(item)

    def __getitem__(self, item: Union[int, str]) -> "TimeSeries":
        """
        If item is of type int, will return the item defined by the sequence of the schema. If it is a str, then
        the item as named.
        """
        if type(item) is int:
            return self._ts_values[nth(iter(self.__schema__.__meta_data_schema__), item)]
        else:
            return self._ts_values[item]

    def keys(self) -> KeysView[str]:
        """The keys of the schema defining the bundle"""
        return self._ts_values.keys()

    @abstractmethod
    def items(self) -> ItemsView[str, TimeSeries]:
        """The items of the bundle"""
        return self._ts_values.items()

    @abstractmethod
    def values(self) -> ValuesView[TimeSeries]:
        """The values of the bundle"""
        return self._ts_values.values()


class TimeSeriesBundleInput(TimeSeriesInput, TimeSeriesBundle[TS_SCHEMA], Generic[TS_SCHEMA]):
    """
    The input form of the bundle. This serves two purposes, one to describe the shape of the code.
    The other is to use as a Marker class for typing system. To make this work we need to implement
    the abstract methods.
    """

    @staticmethod
    def _validate_kwargs(schema: TS_SCHEMA, **kwargs):
        from hgraph._wiring._wiring_port import WiringPort
        meta_data_schema: dict[str, "HgTypeMetaData"] = schema.__meta_data_schema__
        if any(k not in meta_data_schema for k in kwargs.keys()):
            from hgraph._wiring._wiring_errors import InvalidArgumentsProvided
            raise InvalidArgumentsProvided(tuple(k for k in kwargs.keys() if k not in meta_data_schema))

        for k, v in kwargs.items():
            # If v is a wiring port then we perform a validation of the output type to the expected input type.
            if isinstance(v, WiringPort):
                if not meta_data_schema[k].matches(cast(WiringPort, v).output_type.dereference()):
                    from hgraph import IncorrectTypeBinding
                    from hgraph import WiringContext
                    from hgraph import STATE
                    with WiringContext(current_arg=k, current_signature=STATE(
                            signature=f"TSB[{schema.__name__}].from_ts({', '.join(kwargs.keys())})")):
                        raise IncorrectTypeBinding(expected_type=meta_data_schema[k], actual_type=v.output_type)

    @staticmethod
    def from_ts(**kwargs) -> "TimeSeriesBundleInput[TS_SCHEMA]":
        """
        Create an instance of the TSB[SCHEMA] from the kwargs provided.
        This should be used in a graph instance only. It produces an instance of an un-bound time-series bundle with
        the time-series values set to the values provided.
        This does not require all values be present, but before wiring the bundle into an input, this will be a
        requirement.
        """
        schema: TS_SCHEMA = kwargs.pop("__schema__")
        fn_details = TimeSeriesBundleInput.from_ts.__code__
        from hgraph import WiringNodeSignature, WiringNodeType, SourceCodeDetails, HgTSBTypeMetaData, \
            HgTimeSeriesSchemaTypeMetaData, WiringNodeInstance
        wiring_node_signature = WiringNodeSignature(
            node_type=WiringNodeType.STUB,
            name=f"TSB[{schema.__name__}].from_ts",
            args=tuple(kwargs.keys()),
            defaults=frozendict(),
            input_types=frozendict(schema.__meta_data_schema__),
            output_type=HgTSBTypeMetaData(HgTimeSeriesSchemaTypeMetaData(schema)),
            src_location=SourceCodeDetails(fn_details.co_filename, fn_details.co_firstlineno),
            active_inputs=None,
            valid_inputs=None,
            all_valid_inputs=None,
            context_inputs=None,
            unresolved_args=frozenset(),
            time_series_args=frozenset(kwargs.keys()),
        )
        TimeSeriesBundleInput._validate_kwargs(schema, **kwargs)
        from hgraph._wiring._wiring_node_class._stub_wiring_node_class import NonPeeredWiringNodeClass
        from hgraph._wiring._wiring_port import TSBWiringPort, WiringPort
        wiring_node = NonPeeredWiringNodeClass(wiring_node_signature, lambda *args, **kwargs: None)
        wiring_node_instance = create_wiring_node_instance(
            node=wiring_node,
            resolved_signature=wiring_node_signature,
            inputs=frozendict(kwargs),
            rank=max((v.rank for k, v in kwargs.items() if isinstance(v, WiringPort)), default=1)
        )
        return TSBWiringPort(wiring_node_instance, tuple())

    def copy_with(self, __init_args__: dict = None, **kwargs):
        """
        Creates a new instance of a wiring time bundle using the values of this instance combined / overridden from
        the kwargs provided. Can be used to clone a runtime instance of a bundle as well.
        # TODO: support k: REMOVE semantics to remove a value from the bundle?
        """
        self._validate_kwargs(self.__schema__, **kwargs)
        value = self.__class__[self.__schema__](self.__schema__) if __init_args__ is None else \
            self.__class__[self.__schema__](self.__schema__, **__init_args__)
        value._ts_values = self._ts_values | kwargs
        return value

    @property
    def parent_input(self) -> Optional["TimeSeriesInput"]:
        raise NotImplementedError()

    @property
    def has_parent_input(self) -> bool:
        raise NotImplementedError()

    @property
    def bound(self) -> bool:
        raise NotImplementedError()

    @property
    def output(self) -> Optional[TimeSeriesOutput]:
        raise NotImplementedError()

    def do_bind_output(self, value: TimeSeriesOutput):
        raise NotImplementedError()

    @property
    def active(self) -> bool:
        raise NotImplementedError()

    def make_active(self):
        raise NotImplementedError()

    def make_passive(self):
        raise NotImplementedError()

    @property
    def value(self) -> Optional[SCALAR]:
        raise NotImplementedError()

    @property
    def delta_value(self) -> Optional[DELTA_SCALAR]:
        raise NotImplementedError()

    @property
    def owning_node(self) -> "Node":
        raise NotImplementedError()

    @property
    def owning_graph(self) -> "Graph":
        raise NotImplementedError()

    @property
    def modified(self) -> bool:
        raise NotImplementedError()

    @property
    def valid(self) -> bool:
        raise NotImplementedError()

    @property
    def all_valid(self) -> bool:
        raise NotImplementedError()

    @property
    def last_modified_time(self) -> datetime:
        raise NotImplementedError()

    def items(self) -> ItemsView[str, TimeSeriesInput]:
        return super().items()

    def values(self) -> ValuesView[TimeSeriesInput]:
        return super().values()


class TimeSeriesBundleOutput(TimeSeriesOutput, TimeSeriesBundle[TS_SCHEMA], ABC, Generic[TS_SCHEMA]):
    """
    The output form of the bundle
    """

    def items(self) -> ItemsView[str, TimeSeriesOutput]:
        return super().items()

    def values(self) -> ValuesView[TimeSeriesOutput]:
        return super().values()


TSB = TimeSeriesBundleInput
TSB_OUT = TimeSeriesBundleOutput


def is_bundle(bundle: Union[type, TimeSeriesBundle]) -> bool:
    """Is the value a TimeSeriesBundle type, or an instance of a TimeSeriesBundle"""
    return (origin := get_origin(bundle)) and issubclass(origin, TimeSeriesBundle) or isinstance(bundle,
                                                                                                 TimeSeriesBundle)<|MERGE_RESOLUTION|>--- conflicted
+++ resolved
@@ -48,11 +48,7 @@
 
     def __class_getitem__(cls, item):
         out = super(TimeSeriesSchema, cls).__class_getitem__(item)
-<<<<<<< HEAD
-        if cls.__scalar_type__ and item is not TS_SCHEMA:
-=======
         if cls.scalar_type() and item is not TS_SCHEMA:
->>>>>>> 9d058431
             out.__scalar_type__ = out.to_scalar_schema()
         return out
 
