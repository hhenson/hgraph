--- conflicted
+++ resolved
@@ -3,11 +3,7 @@
 from abc import ABC, abstractmethod
 from dataclasses import dataclass
 from datetime import datetime
-<<<<<<< HEAD
 from inspect import isfunction, isdatadescriptor
-from operator import getitem
-=======
->>>>>>> 49a2f883
 from typing import Union, Any, Generic, Optional, get_origin, TypeVar, Type, TYPE_CHECKING, Mapping, KeysView, \
     ItemsView, ValuesView, cast, ClassVar
 
