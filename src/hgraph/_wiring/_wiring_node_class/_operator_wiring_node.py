--- conflicted
+++ resolved
@@ -118,16 +118,12 @@
         for k, t in signature.input_types.items():
             if signature.defaults.get(k) != AUTO_RESOLVE:
                 if t.is_scalar:
-<<<<<<< HEAD
-                    rank = scale_rank(t.generic_rank, 0.001)
-=======
                     from hgraph import HgTypeOfTypeMetaData
                     if isinstance(t, HgTypeOfTypeMetaData) and t.value_tp.py_type == signature.defaults.get(k):
                         # skip args like `tp: Type[OUT] = DEFAULT[OUT]`
                         continue
                     else:
                         rank = scale_rank(t.generic_rank, 0.001)
->>>>>>> 9372f932
                 elif k in (signature.var_arg, signature.var_kwarg):
                     rank = scale_rank(t.generic_rank, 100.0)  # FIXME - this assumes the reciprocal of the 0.01 multiplier, need a constant
                 else:
@@ -183,11 +179,7 @@
             newline = '\n'
             raise WiringError(
                 f"Overloads are ambiguous with given parameters:\n "
-<<<<<<< HEAD
-                f"{newline.join(c.signature.signature for c, r in best_candidates if r == best_candidates[0][1])}"
-=======
                 f"{newline.join(f'{c.signature.signature} with rank {r}' for c, r in best_candidates if r == best_candidates[0][1])}"
->>>>>>> 9372f932
                 f"\nwhen wired with {','.join(p(i) for i in args)}, {','.join(f'{k}:{p(v)}' for k, v in kwargs.items())}")
 
         return pick