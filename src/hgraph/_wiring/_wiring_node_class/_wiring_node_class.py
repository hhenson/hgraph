import inspect
from dataclasses import replace
from typing import Callable, Any, TypeVar, _GenericAlias, Mapping, TYPE_CHECKING, Tuple, List

from frozendict import frozendict

from hgraph._types._time_series_meta_data import HgTimeSeriesTypeMetaData
from hgraph._types._tsb_meta_data import HgTSBTypeMetaData, HgTimeSeriesSchemaTypeMetaData
from hgraph._types._type_meta_data import HgTypeMetaData, AUTO_RESOLVE
from hgraph._wiring._wiring_context import WiringContext
from hgraph._wiring._wiring_errors import WiringError, MissingInputsError, \
    CustomMessageWiringError, WiringFailureError
from hgraph._wiring._wiring_node_instance import WiringNodeInstance, create_wiring_node_instance, \
    WiringNodeInstanceContext
from hgraph._wiring._wiring_node_signature import WiringNodeSignature, WiringNodeType
from hgraph._wiring._wiring_port import _wiring_port_for, WiringPort

if TYPE_CHECKING:
    from hgraph._builder._node_builder import NodeBuilder
    from hgraph._builder._input_builder import InputBuilder
    from hgraph._builder._output_builder import OutputBuilder
    from hgraph._runtime._node import NodeSignature

__all__ = ("WiringNodeClass", "BaseWiringNodeClass", "PreResolvedWiringNodeWrapper",
           "prepare_kwargs", "extract_kwargs", "create_wiring_node_instance", "create_input_output_builders")


class WiringNodeClass:
    """
    The wiring node template, this has the signature and information required to construct a run-time node.
    The template is instantiable to form a WiringNodeInstance, the instance can be used to build a wiring graph.
    """

    def __init__(self, signature: WiringNodeSignature, fn: Callable):
        self.signature: WiringNodeSignature = signature
        self.fn: Callable = fn

    def __call__(self, *args, **kwargs) -> "WiringNodeInstance":
        raise NotImplementedError()

    def _convert_item(self, item) -> dict[TypeVar, HgTypeMetaData | Callable]:
        if isinstance(item, dict):
            item = tuple(slice(k, v) for k, v in item.items())
        elif isinstance(item, slice):
            item = (item,)  # Normalise all items into a tuple
        elif isinstance(item, type) and len(tpv := self.signature.typevars) == 1:
            item = (slice(tuple(tpv)[0], item),)

        out = {}
        for s in item:
            assert s.step is None, f"Signature of type resolution is incorrect, expect TypeVar: Type, ... got {s}"
            assert s.start is not None, f"Signature of type resolution is incorrect, expect TypeVar: Type, ... got {s}"
            assert s.stop is not None, "signature of type resolution is incorrect, None is not a valid type"
            assert isinstance(s.start,
                              TypeVar), f"Signature of type resolution is incorrect first item must be of type TypeVar, got {s.start}"
            if isinstance(s.stop, (type, _GenericAlias, HgTypeMetaData)):
                parsed = HgTypeMetaData.parse_type(s.stop)
                out[s.start] = parsed
                assert parsed is not None, f"Can not resolve {s.stop} into a valid scalar or time-series type"
                assert parsed.is_resolved, f"The resolved value {s.stop} is not resolved, this is not supported."
            elif inspect.isfunction(s.stop):
                out[s.start] = s.stop
        return out

    def __getitem__(self, item) -> "WiringNodeClass":
        """
        Expected use:
        ```python
        my_node[SCALAR: int, TIME_SERIES_TYPE: TS[int]](...)
        ```
        """
        raise NotImplementedError()

    def __eq__(self, other):
        return self.signature == other.signature and self.fn == other.fn

    def __hash__(self):
        return hash(self.signature) ^ hash(self.fn)

    def resolve_signature(self, *args, __pre_resolved_types__: dict[TypeVar, HgTypeMetaData | Callable] = None,
                          **kwargs) -> "WiringNodeSignature":
        """Resolve the signature of this node based on the inputs"""
        raise NotImplementedError()

    def create_node_builder_instance(self, node_signature: "NodeSignature", scalars: Mapping[str, Any]) \
            -> "NodeBuilder":
        """Create the appropriate node builder for the node this wiring node represents
        :param node_ndx:
        :param node_signature:
        :param scalars:
        """
        raise NotImplementedError()

    @property
    def error_output_type(self) -> "HgTimeSeriesTypeMetaData":
        from hgraph import NodeError
        from hgraph import TS
        return HgTimeSeriesTypeMetaData.parse_type(TS[NodeError])


def extract_kwargs(signature: WiringNodeSignature, *args,
                   _ignore_defaults: bool = False,
                   _ensure_match: bool = True,
                   _args_offset: int = 0,
                   **kwargs) -> dict[str, Any]:
    """
    Converts args to kwargs based on the signature.
    If _ignore_defaults is True, then the defaults are not applied.
    If _ensure_match is True, then the final kwargs must match the signature exactly.
    _allow_missing_count is the number of missing arguments that are allowed.
    """
    kwargs_ = {k: arg for k, arg in zip(signature.args[_args_offset:], args)}  # Map the *args to keys
    if any(k in kwargs for k in kwargs_):
        raise SyntaxError(
            f"[{signature.signature}] The following keys are duplicated: {[k for k in kwargs_ if k in kwargs]}")
    kwargs_ |= kwargs  # Merge in the current kwargs
    if not _ignore_defaults:
        kwargs_ |= {k: v for k, v in signature.defaults.items() if k not in kwargs_}  # Add in defaults
    else:
        # Ensure we have all blanks filled in to make validations work
        kwargs_ |= {k: v if k in signature.defaults else None for k, v in signature.defaults.items() if
                    k not in kwargs_}
    if _ensure_match and any(arg not in kwargs_ for arg in signature.args):
        raise SyntaxError(f"[{signature.signature}] Has incorrect kwargs names "
                          f"{[arg for arg in kwargs_ if arg not in signature.args]} "
                          f"expected: {[arg for arg in signature.args if arg not in kwargs_]}")
    # Filter kwargs to ensure only valid keys are present, this will also align the order of kwargs with args.
    kwargs_ = {k: kwargs_[k] for k in signature.args if k in kwargs_}
    if _ensure_match and len(kwargs_) < len(signature.args) - _args_offset:
        raise MissingInputsError(kwargs_)
    return kwargs_


def prepare_kwargs(signature: WiringNodeSignature, *args, _ignore_defaults: bool = False, **kwargs) -> dict[str, Any]:
    """
    Extract the args and kwargs, apply defaults and validate the input shape as correct.
    This does not validate the types, just that all args are provided.
    """
    if len(args) + len(kwargs) > len(signature.args):
        raise SyntaxError(
            f"[{signature.signature}] More arguments are provided than are defined for this function")
    kwargs_ = extract_kwargs(signature, *args, _ignore_defaults=_ignore_defaults, **kwargs)
    return kwargs_


class BaseWiringNodeClass(WiringNodeClass):

    def __init__(self, signature: WiringNodeSignature, fn: Callable):
        super().__init__(signature, fn)
        self.start_fn: Callable = None
        self.stop_fn: Callable = None

    def __repr__(self):
        return self.signature.signature

    def overload(self, other: "WiringNodeClass"):
        if getattr(self, "overload_list", None) is None:
            self.overload_list = OverloadedWiringNodeHelper(self)

        self.overload_list.overload(other)

    def __getitem__(self, item) -> WiringNodeClass:
        if item:
            return PreResolvedWiringNodeWrapper(signature=self.signature, fn=self.fn,
                                                underlying_node=self, resolved_types=self._convert_item(item))
        else:
            return self

    def _prepare_kwargs(self, *args, **kwargs) -> dict[str, Any]:
        """
        Extract the args and kwargs, apply defaults and validate the input shape as correct.
        This does not validate the types, just that all args are provided.
        """
        kwargs_ = prepare_kwargs(self.signature, *args, **kwargs)
        return kwargs_

    def resolve_signature(self, *args, __pre_resolved_types__: dict[TypeVar, HgTypeMetaData | Callable] = None,
                          **kwargs) -> "WiringNodeSignature":
        _, resolved_signature, _ = self._validate_and_resolve_signature(*args,
                                                                        __pre_resolved_types__=__pre_resolved_types__,
                                                                        **kwargs)
        return resolved_signature

    def _validate_and_resolve_signature(self, *args,
                                        __pre_resolved_types__: dict[TypeVar, HgTypeMetaData | Callable],
                                        __enforce_output_type__: bool = True,
                                        **kwargs) \
            -> tuple[dict[str, Any], WiringNodeSignature, dict[TypeVar, HgTypeMetaData]]:
        """
        Insure the inputs wired in match the signature of this node and resolve any missing types.
        """
        # Validate that all inputs have been received and apply the defaults.
        record_replay_id = kwargs.pop("__record_id__", None)
        kwargs = self._prepare_kwargs(*args, **kwargs)
        WiringContext.current_kwargs = kwargs
        try:
            # Extract any additional required type resolution information from inputs
            kwarg_types = self.signature.convert_kwargs_to_types(**kwargs)
            # Do the resolve to ensure types match as well as actually resolve the types.
            resolution_dict = self.signature.build_resolution_dict(__pre_resolved_types__, kwarg_types, kwargs)
            resolved_inputs = self.signature.resolve_inputs(resolution_dict)
            resolved_output = self.signature.resolve_output(resolution_dict, weak=not __enforce_output_type__)
            valid_inputs, has_valid_overrides = self.signature.resolve_valid_inputs(**kwargs)
            all_valid_inputs, has_all_valid_overrides = self.signature.resolve_all_valid_inputs(**kwargs)
            valid_inputs, has_valid_overrides = self.signature.resolve_context_kwargs(kwargs, kwarg_types,
                                                                                      resolved_inputs, valid_inputs,
                                                                                      has_valid_overrides)
            resolved_inputs = self.signature.resolve_auto_resolve_kwargs(resolution_dict, kwarg_types, kwargs,
                                                                         resolved_inputs)

            if self.signature.is_resolved and not has_valid_overrides and not has_all_valid_overrides:
                self.signature.resolve_auto_const_and_type_kwargs(kwarg_types, kwargs)
                self.signature.validate_resolved_types(kwarg_types, kwargs)
                self.signature.validate_requirements(resolution_dict, kwargs)
                return kwargs, self.signature if record_replay_id is None else self.signature.copy_with(
                    record_and_replay_id=record_replay_id), resolution_dict
            else:
                # Only need to re-create if we actually resolved the signature.
                resolve_signature = WiringNodeSignature(
                    node_type=self.signature.node_type,
                    name=self.signature.name,
                    args=self.signature.args,
                    defaults=self.signature.defaults,
                    input_types=resolved_inputs,
                    output_type=resolved_output,
                    src_location=self.signature.src_location,
                    active_inputs=self.signature.active_inputs,
                    valid_inputs=valid_inputs,
                    all_valid_inputs=all_valid_inputs,
                    context_inputs=self.signature.context_inputs,
                    unresolved_args=frozenset(),
                    time_series_args=self.signature.time_series_args,
                    injectable_inputs=self.signature.injectable_inputs,  # This should not differ based on resolution
                    label=self.signature.label,
                    record_and_replay_id=record_replay_id,
                    requires=self.signature.requires
                )
                if resolve_signature.is_resolved and __enforce_output_type__ or resolve_signature.is_weakly_resolved:
                    resolve_signature.resolve_auto_const_and_type_kwargs(kwarg_types, kwargs)
                    self.signature.validate_resolved_types(kwarg_types, kwargs)
                    self.signature.validate_requirements(resolution_dict, kwargs)
                    return kwargs, resolve_signature, resolution_dict
                else:
                    raise WiringError(f"{resolve_signature.name} was not able to resolve itself")
        except Exception as e:
            if isinstance(e, WiringError):
                raise e
            from hgraph._wiring._wiring_node_class._graph_wiring_node_class import WiringGraphContext
            path = '\n'.join(str(p) for p in WiringGraphContext.wiring_path())
            raise WiringFailureError(
                f"Failure resolving signature for {self.signature.signature}, graph call stack:\n{path}") from e

    def _check_overloads(self, *args, **kwargs) -> Tuple[bool, "WiringPort"]:
        if not getattr(self, "skip_overload_check", None):
            if (overload_helper := getattr(self, "overload_list", None)) is not None:
                overload_helper: OverloadedWiringNodeHelper
                best_overload = overload_helper.get_best_overload(*args, **kwargs)
                best_overload: WiringNodeClass
                if best_overload is not self:
                    return True, best_overload(*args, **kwargs)

        return False, None

    def __call__(self, *args, __pre_resolved_types__: dict[TypeVar, HgTypeMetaData] = None,
                 **kwargs) -> "WiringPort":

        found_overload, r = self._check_overloads(*args, **kwargs, __pre_resolved_types__=__pre_resolved_types__)
        if found_overload:
            return r

        # TODO: Capture the call site information (line number / file etc.) for better error reporting.
        with WiringContext(current_wiring_node=self, current_signature=self.signature):
            # Now validate types and resolve any un-resolved types and provide an updated signature.
            kwargs_, resolved_signature, _ = self._validate_and_resolve_signature(*args,
                                                                                  __pre_resolved_types__=__pre_resolved_types__,
                                                                                  **kwargs)

            # TODO: This mechanism to work out rank may fail when using a delayed binding?
            match resolved_signature.node_type:
                case WiringNodeType.PUSH_SOURCE_NODE:
                    rank = 0
                case WiringNodeType.PULL_SOURCE_NODE | WiringNodeType.REF_SVC:
                    rank = 1
                case WiringNodeType.COMPUTE_NODE | WiringNodeType.SINK_NODE | WiringNodeType.SUBS_SVC:
                    upstream_rank = max(v.rank for k, v in kwargs_.items() if
                               v is not None and k in self.signature.time_series_args)

                    from hgraph import TimeSeriesContextTracker
                    rank = max(upstream_rank + 1, 1024,
                               TimeSeriesContextTracker.instance().max_context_rank(WiringNodeInstanceContext.instance()) + 1)
                case _:
                    raise CustomMessageWiringError(
                        f"Wiring type: {resolved_signature.node_type} is not supported as a wiring node class")
            if self.signature.deprecated:
                import warnings
                warnings.warn(
                    f"{self.signature.signature} is deprecated and will be removed in a future version."
                    f"{(' ' + self.signature.deprecated) if type(self.signature.deprecated) is str else ''}",
                    DeprecationWarning, stacklevel=3)
            wiring_node_instance = create_wiring_node_instance(self, resolved_signature, frozendict(kwargs_), rank=rank)
            # Select the correct wiring port for the TS type! That we can provide useful wiring syntax
            # to support this like out.p1 on a bundle or out.s1 on a ComplexScalar, etc.

            if resolved_signature.node_type is WiringNodeType.SINK_NODE:
                from hgraph._wiring._wiring_node_class._graph_wiring_node_class import WiringGraphContext
                WiringGraphContext.instance().add_sink_node(wiring_node_instance)
            else:
                # Whilst a graph could represent a sink signature, it is not a node, we return the wiring port
                # as it is used by the GraphWiringNodeClass to validate the resolved signature with that of the returned
                # output
                port = _wiring_port_for(resolved_signature.output_type, wiring_node_instance, tuple())
                from hgraph._wiring._wiring_node_class._graph_wiring_node_class import WiringGraphContext
                WiringGraphContext.instance().add_node(port)
                return port

    def _validate_signature(self, fn):
        sig = inspect.signature(fn)
        args = self.signature.args
        if not all(arg in args for arg in sig.parameters.keys()):
            raise WiringError(f"{fn.__name__} has arguments that are not named in main signature {self.signature.name}")

    def start(self, fn: Callable):
        """Decorator to indicate the start function for a node"""
        self._validate_signature(fn)
        self.start_fn = fn
        return self

    def stop(self, fn: Callable):
        """Decorator to indicate the stop function for a node"""
        self._validate_signature(fn)
        self.stop_fn = fn
        return self


def create_input_output_builders(
        node_signature: "NodeSignature", error_type: "HgTimeSeriesTypeMetaData") \
        -> tuple["InputBuilder", "OutputBuilder", "OutputBuilder"]:
    from hgraph import TimeSeriesBuilderFactory
    factory: TimeSeriesBuilderFactory = TimeSeriesBuilderFactory.instance()
    output_type = node_signature.time_series_output
    if ts_inputs := node_signature.time_series_inputs:
        from hgraph._types._tsb_type import UnNamedTimeSeriesSchema
        un_named_bundle = HgTSBTypeMetaData(HgTimeSeriesSchemaTypeMetaData(
            UnNamedTimeSeriesSchema.create_resolved_schema(
                {k: ts_inputs[k] for k in filter(lambda k_: k_ in ts_inputs, node_signature.args)})
        ))
        input_builder = factory.make_input_builder(un_named_bundle)
    else:
        input_builder = None
    output_builder = None if output_type is None else factory.make_output_builder(output_type)
    error_builder = factory.make_error_builder(error_type) if node_signature.capture_exception else None
    return input_builder, output_builder, error_builder


class PreResolvedWiringNodeWrapper(BaseWiringNodeClass):
    """Wraps a WiringNodeClass_ instance with the associated resolution dictionary"""

    underlying_node: BaseWiringNodeClass
    resolved_types: dict[TypeVar, HgTypeMetaData]

    def __init__(self, signature: WiringNodeSignature, fn: Callable,
                 underlying_node: BaseWiringNodeClass, resolved_types: dict[TypeVar, HgTypeMetaData]):
        super().__init__(replace(signature, input_types=signature.resolve_inputs(resolved_types, True),
                                 output_type=signature.resolve_output(resolved_types, True)), fn)
        if isinstance(underlying_node, PreResolvedWiringNodeWrapper):
            # We don't want to create unnecessary chains so unwrap and create the super set result.
            underlying_node = underlying_node.underlying_node
            resolved_types = underlying_node.resolved_types | resolved_types
        self.underlying_node = underlying_node
        self.resolved_types = resolved_types

    def resolve_signature(self, *args, __pre_resolved_types__=None, **kwargs) -> "WiringNodeSignature":
        more_resolved_types = __pre_resolved_types__ or {}
        return self.underlying_node.resolve_signature(*args,
                                                      __pre_resolved_types__={**self.resolved_types,
                                                                              **more_resolved_types},
                                                      **kwargs)

    def __call__(self, *args, **kwargs) -> "WiringPort":
        more_resolved_types = kwargs.pop('__pre_resolved_types__', None) or {}

        found_overload, r = self._check_overloads(*args, **kwargs, __pre_resolved_types__=more_resolved_types)
        if found_overload:
            return r

        return self.underlying_node(*args,
                                    __pre_resolved_types__={**self.resolved_types, **more_resolved_types},
                                    **kwargs)

    def __getitem__(self, item):
        if item:
            further_resolved = PreResolvedWiringNodeWrapper(signature=self.underlying_node.signature, fn=self.fn,
                                                underlying_node=self.underlying_node,
                                                resolved_types={**self.resolved_types, **self._convert_item(item)})

            if (overload_helper := getattr(self, "overload_list", None)) is not None:
                for o, r in overload_helper.overloads:
                    if o is not self:
                        further_resolved.overload(o[item])

            return further_resolved
        else:
            return self

    def __getattr__(self, item):
        if (fn := getattr(self.underlying_node, item)) is not None and inspect.ismethod(fn):
            if '__pre_resolved_types__' in inspect.signature(fn).parameters:
                return lambda *args, **kwargs: fn(*args, **kwargs, __pre_resolved_types__=self.resolved_types)
            else:
                return lambda *args, **kwargs: fn(*args, **kwargs)

        raise AttributeError(f"Attribute {item} not found on {self.underlying_node}")

<<<<<<< HEAD
    def __repr__(self):
        sig = self.underlying_node.signature
        args = (f'{arg}: {str(sig.input_types[arg])}'
                for arg in sig.args)
        return_ = '' if sig.output_type is None else f" -> {str(sig.output_type)}"
        type_params = ','.join(f'{k}:{v if not inspect.isfunction(v) else "{}"}' for k, v in self.resolved_types.items())
        return f"{sig.name}[{type_params}]({', '.join(args)}){return_}"
=======
    def start(self, fn: Callable):
        self.underlying_node.start(fn)

    def stop(self, fn: Callable):
        self.underlying_node.stop(fn)
>>>>>>> 34f4ad50


class OverloadedWiringNodeHelper:
    """
    This meta wiring node class deals with graph/node declaration overloads, for example when we have an implementation
    of a node that is generic

        def n(t: TIME_SERIES_TYPE)

    and another one that is more specific like

        def n(t: TS[int])

    in this case if wired with TS[int] input we should choose the more specific implementation and the generic one in
    other cases.

    This problem becomes slightly trickier with more inputs or more complex types, consider:

        def m(t1: TIME_SERIES_TYPE, t2: TIME_SERIES_TYPE)  # choice 1
        def m(t1: TS[SCALAR], t2: TS[SCALAR])  # choice 2
        def m(t1: TS[int], t2: TIME_SERIES_TYPE)  # choice 3

    What should we wire provided two TS[int] inputs? In this case choice 2 is the right answer because it is more
    specific about ints inputs even if choice 3 matches one of the input types exactly. We consider a signature with
    top level generic inputs as always less specified than a signature with generics as parameters to specific
    collection types. This rule applies recursively so TSL[V, 2] is less specific than TSL[TS[SCALAR], 2]
    """

    overloads: List[Tuple[WiringNodeClass, float]]

    def __init__(self, base: WiringNodeClass):
        self.overloads = [(base, self._calc_rank(base.signature))]

    def overload(self, impl: WiringNodeClass):
        self.overloads.append((impl, self._calc_rank(impl.signature)))

    @staticmethod
    def _calc_rank(signature: WiringNodeSignature) -> float:
        return sum(t.operator_rank * (0.001 if t.is_scalar else 1)
                   for k, t in signature.input_types.items()
                   if signature.defaults.get(k) != AUTO_RESOLVE)

    def get_best_overload(self, *args, **kwargs):
        candidates = []
        rejected_candidates = []
        for c, r in self.overloads:
            try:
                # Attempt to resolve the signature, if this fails then we don't have a candidate
                c.resolve_signature(*args, **kwargs,
                                    __enforce_output_type__=c.signature.node_type != WiringNodeType.GRAPH)
                candidates.append((c, r))
            except (WiringError, SyntaxError) as e:
                if isinstance(e, WiringFailureError):
                    e = e.__cause__

                p = lambda x: str(x.output_type.py_type) if isinstance(x, WiringPort) else str(x)
                reject_reason = (f"Did not resolve {c.signature.name} with {','.join(p(i) for i in args)}, "
                                 f"{','.join(f'{k}:{p(v)}' for k, v in kwargs.items())} : {e}")

                rejected_candidates.append((c.signature.signature, reject_reason))
            except Exception as e:
                raise

        if not candidates:
            args_tp = [str(a.output_type) if isinstance(a, WiringPort) else str(a) for a in args]
            kwargs_tp = [(str(k), str(v.output_type) if isinstance(v, WiringPort) else str(v)) for k, v in
                         kwargs.items() if not k.startswith("_")]
            _msg_part = '\n'.join(str(c) for c in rejected_candidates)
            raise WiringError(
                f"{self.overloads[0][0].signature.name} cannot be wired with given parameters - no matching candidates found\n"
                f"{args_tp}, {kwargs_tp}"
                f"\nRejected candidates: {_msg_part}"
            )

        best_candidates = sorted(candidates, key=lambda x: x[1])
        if len(best_candidates) > 1 and best_candidates[0][1] == best_candidates[1][1]:
            p = lambda x: str(x.output_type) if isinstance(x, WiringPort) else str(x)
            raise WiringError(
                f"{self.overloads[0][0].signature.name} overloads are ambiguous with given parameters - more than one top candidate: "
                f"{','.join(c.signature.signature for c, r in best_candidates if r == best_candidates[0][1])}"
                f"\nwhen wired with {','.join(p(i) for i in args)}, {','.join(f'{k}:{p(v)}' for k, v in kwargs.items())}")

        return best_candidates[0][0]<|MERGE_RESOLUTION|>--- conflicted
+++ resolved
@@ -411,7 +411,7 @@
 
         raise AttributeError(f"Attribute {item} not found on {self.underlying_node}")
 
-<<<<<<< HEAD
+
     def __repr__(self):
         sig = self.underlying_node.signature
         args = (f'{arg}: {str(sig.input_types[arg])}'
@@ -419,13 +419,13 @@
         return_ = '' if sig.output_type is None else f" -> {str(sig.output_type)}"
         type_params = ','.join(f'{k}:{v if not inspect.isfunction(v) else "{}"}' for k, v in self.resolved_types.items())
         return f"{sig.name}[{type_params}]({', '.join(args)}){return_}"
-=======
+
     def start(self, fn: Callable):
         self.underlying_node.start(fn)
 
     def stop(self, fn: Callable):
         self.underlying_node.stop(fn)
->>>>>>> 34f4ad50
+
 
 
 class OverloadedWiringNodeHelper:
