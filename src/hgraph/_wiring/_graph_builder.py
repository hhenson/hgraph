--- conflicted
+++ resolved
@@ -125,11 +125,6 @@
 
     # Sort nodes by rank
     result = [node for _, node in sorted((rank, node) for node, rank in processed_nodes.items()) if not node.is_stub]
-<<<<<<< HEAD
-    # if not all(n.rank <= n_1.rank for n, n_1 in zip(result[:-1], result[1:])):
-    #     raise RuntimeError("not correctly ranked")
-=======
     if not all(n.rank <= n_1.rank for n, n_1 in zip(result[:-1], result[1:])):
         raise RuntimeError("not correctly ranked")
->>>>>>> f8920c92
     return result