--- conflicted
+++ resolved
@@ -13,16 +13,11 @@
 from hgraph.nodes._set_operators import is_empty
 from hgraph.nodes._tsl_operators import merge
 
-<<<<<<< HEAD
-__all__ = ("make_tsd", "flatten_tsd", "extract_tsd", "tsd_get_item", "tsd_get_key_set", "tsd_contains", "tsd_not",
-           "tsd_is_empty", "tsd_collapse_keys", "tsd_uncollapse_keys", "tsd_get_bundle_item", "tsd_rekey", "tsd_flip",
-           "merge_tsds", "merge_nested_tsds", "tsd_flip_tsd", "tsd_partition", "sum_tsd", "mul_tsd", "tsd_rekey", "tsd_flip")
-=======
 __all__ = (
     "make_tsd", "make_tsd_scalar", "flatten_tsd", "extract_tsd", "tsd_get_item", "tsd_get_key_set", "tsd_contains",
-    "tsd_not", "tsd_is_empty", "tsd_len", "sum_tsd", "mul_tsd", "get_schema_type", "tsd_get_bundle_item",
-    "tsd_collapse_keys", "tsd_uncollapse_keys", "tsd_rekey", "tsd_flip", "tsd_flip_tsd", "merge_tsds", "tsd_partition")
->>>>>>> c70e06a5
+    "tsd_not", "tsd_is_empty", "tsd_len", "sum_tsd", "mul_tsd", "tsd_get_bundle_item",
+    "tsd_collapse_keys", "tsd_uncollapse_keys", "tsd_rekey", "tsd_flip", "tsd_flip_tsd", "merge_tsds",
+    "merge_nested_tsds", "tsd_partition", "get_schema_type")
 
 
 @compute_node(valid=("key",))
@@ -198,8 +193,8 @@
 
 @compute_node
 def tsd_uncollapse_keys(ts: TSD[Tuple[K, K_1], REF[TIME_SERIES_TYPE]],
-                        _output: TSD[K, TSD[K_1, REF[TIME_SERIES_TYPE]]] = None) -> TSD[
-    K, TSD[K_1, REF[TIME_SERIES_TYPE]]]:
+                        _output: TSD[K, TSD[K_1, REF[TIME_SERIES_TYPE]]] = None) \
+        -> TSD[K, TSD[K_1, REF[TIME_SERIES_TYPE]]]:
     """
     Un-Collapse the nested TSDs to a TSD with a tuple key.
     """
