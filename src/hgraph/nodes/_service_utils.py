--- conflicted
+++ resolved
@@ -103,13 +103,9 @@
         if not s:
             del _state.tracker[key]
             if subs_in := GlobalState.instance().get(f"{path}/subs"):
-<<<<<<< HEAD
-                subs_in.apply_value({Removed(key)})
-=======
                 subs_in.apply_value({
                     Removed(key),
                 })
->>>>>>> aba49c55
 
 
 @compute_node
