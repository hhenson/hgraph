--- conflicted
+++ resolved
@@ -1,12 +1,8 @@
 from datetime import timedelta
 from typing import Type
 
-<<<<<<< HEAD
-from hgraph import generator, SCALAR, TIME_SERIES_TYPE, EvaluationClock, TS, compute_node, graph, REF, AUTO_RESOLVE
-=======
-from hgraph import generator, SCALAR, TIME_SERIES_TYPE, EvaluationClock, TS, compute_node, graph, REF, \
+from hgraph import generator, SCALAR, TIME_SERIES_TYPE, EvaluationClock, TS, compute_node, graph, REF, AUTO_RESOLVE, \
     EvaluationEngineApi
->>>>>>> 8c02cb73
 
 __all__ = ("const", "default", "nothing")
 
