from typing import Type

from hgraph import compute_node, SCALAR, SCALAR_1, TS, REF
from hgraph._operators import cast_, downcast_, downcast_ref

__all__ = tuple()


@compute_node(overloads=cast_)
def cast_impl(tp: Type[SCALAR], ts: TS[SCALAR_1]) -> TS[SCALAR]:
    """
    Casts a time-series to a different type.
    """
    return tp(ts.value)


@compute_node(overloads=downcast_)
def downcast_impl(tp: Type[SCALAR], ts: TS[SCALAR_1]) -> TS[SCALAR]:
    """
    Downcasts a time-series to the given type.
    """
<<<<<<< HEAD
    assert isinstance(ts.value, tp), f"During downcast, expected an instance of {tp}, got {type(ts.value)} ({ts.value})"
=======
    assert isinstance(ts.value, getattr(tp, '__origin__', tp)), f"During downcast, expected an instance of {tp}, got {type(ts.value)} ({ts.value})"
>>>>>>> 290708f2
    return ts.value


@compute_node(overloads=downcast_ref)
def downcast_ref_impl(tp: Type[SCALAR], ts: REF[TS[SCALAR_1]]) -> REF[TS[SCALAR]]:
    """
    Downcasts a time-series reference to the given type.
    This is fast but unsafe as there is no type checking happens here
    """
    return ts.value<|MERGE_RESOLUTION|>--- conflicted
+++ resolved
@@ -19,11 +19,7 @@
     """
     Downcasts a time-series to the given type.
     """
-<<<<<<< HEAD
-    assert isinstance(ts.value, tp), f"During downcast, expected an instance of {tp}, got {type(ts.value)} ({ts.value})"
-=======
     assert isinstance(ts.value, getattr(tp, '__origin__', tp)), f"During downcast, expected an instance of {tp}, got {type(ts.value)} ({ts.value})"
->>>>>>> 290708f2
     return ts.value
 
 
