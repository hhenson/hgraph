from contextlib import nullcontext
from datetime import datetime
from itertools import zip_longest
from typing import Any

from hgraph import (
    graph,
    GlobalState,
    MIN_TD,
    HgTypeMetaData,
    HgTSTypeMetaData,
    prepare_kwargs,
    MIN_ST,
    MIN_DT,
    WiringContext,
    WiringError,
    EvaluationLifeCycleObserver,
    SimpleArrayReplaySource,
    set_replay_values,
    get_recorded_value,
    evaluate_graph,
    GraphConfiguration,
    MAX_ET,
)
from hgraph._impl._operators._record_replay_in_memory import replay_from_memory, record_to_memory


def eval_node(
    node,
    *args,
    resolution_dict: [str, Any] = None,
    __trace__: bool = False,
    __trace_wiring__: bool = False,
    __observers__: list[EvaluationLifeCycleObserver] = None,
    __elide__: bool = False,
    __start_time__: datetime = MIN_ST,
    __end_time__: datetime = None,
    **kwargs,
):
    """
    Evaluates a node using the supplied arguments. This will construct a graph to wrap the node or graph supplied
    with logic to feed in the supplied inputs into the node and capture the results. The function will then run the
    graph and return the captured results.

    .. note:: This only works with SIMULATION mode graphs.

    The inputs to the node are lists of values (or None) that can be supplied to an output of the inputs' type.
    If the node returns a result, the results will be collected and returned as an array. Results are captured
    as ``delta_value`` s.

    For example:

    ::

        @compute_node
        def my_func(ts: TS[int]) -> TS[int]:
            return ts.value

        assert eval_node(my_func, [1, 2, 3]) == [1, 2, 3]

    The ``eval_node`` takes the ``graph`` or node to evaluate, and then any parameters to pass to the node.
    The parameters are supplied as a list of values. The node interprets the list as the values to tick into the node
    starting from ``MIN_ST`` and incrementing by ``MIN_TD`` for each entry. If the list has ``None`` as an element
    this is interpreted as the input not receiving a tick at that time.

    The result returned are the ticks as they appeared, with ``None`` representing no value ticked at the time-point.
    The result will be padded to the last input time.


    For nodes that require resolution, it is possible to supply a resolution dictionary to assist
    in resolving the correct types when setting up the replay nodes.
    This is an example using the resolution dictionary:

    ::

        @compute_node
        def my_func(ts: OUT) -> OUT:
            return ts.value

        assert eval_node(my_func, [1, 2, 3], resolution_dict={OUT: TS[int]}) == [1, 2, 3]

    There are a number of additional modifiers that can be supplied, these affect the calling of the run loop or
    the presentation of the results.

    The most useful of these include ``__elide__`` which, when set to ``True``, will reduce the result to only the
    values that actually ticked. Note that this does not provide when the values ticked, just the order in which they
    ticked. This can be useful when the time between ticks is large.

    Another useful option is ``__start_time__`` which will allow the start time to be adjusted, this can be useful
    when performing a test that requires a particular start time.

    :param node: The node to evaluate
    :param args: Arguments to pass to the node
    :param kwargs: Keyword arguments to pass to the node
    :param resolution_dict: Dictionary of resolution keys and values to pass to the node (this should be at the input parameter level)
    :param __trace__: If True, the trace will be printed to the console.
    :param __trace_wiring__: If True, the wiring trace will be printed to the console.
    :param __observers__: If not None, the observers will be added to the evaluation results.
    :param __elide__: If True, only the ticked values will be returned. If the value is False every potential
                      engine cycle will have a result (None if it did not tick).
    :param __start_time__: If not None, the time at which to start evaluation.
    :param __end_time__: If not None, the time at which to end evaluation.
    """
    if not hasattr(node, "signature"):
        if callable(node):
            raise RuntimeError(f"The node '{node}' should be decorated with either a node or graph decorator")
        else:
            raise RuntimeError(f"The node '{node}' does not appear to be a node or graph function")
    try:
        with WiringContext(current_signature=node.signature):
            kwargs_ = prepare_kwargs(node.signature, *args, _ignore_defaults=True, **kwargs)
    except WiringError as e:
        e.print_error()
        raise e

    time_series_inputs = tuple(arg for arg in node.signature.args if arg in node.signature.time_series_inputs)

    @graph
    def eval_node_graph():
        inputs = {}
        for ts_arg in time_series_inputs:
            arg_value = kwargs_.get(ts_arg)
            if arg_value is None:
                continue
            if ts_arg == node.signature.var_arg and ts_arg not in kwargs:
                # this was collected into *arg hence needs to be transposed to be correct shape for TSL replay
                arg_value = list(zip_longest(*(a if hasattr(a, "__iter__") else [a] for a in arg_value)))
            if ts_arg == node.signature.var_kwarg and ts_arg not in kwargs:
                # this was collected into **kwarg hence needs to be transposed to be correct shape for TSB replay
                arg_value = list(
                    {k: v for k, v in zip(arg_value.keys(), i)}
                    for i in zip_longest(*(a if hasattr(a, "__iter__") else [a] for a in arg_value.values()))
                )
            if resolution_dict is not None and ts_arg in resolution_dict:
                ts_type = resolution_dict[ts_arg]
            else:
                ts_type: HgTypeMetaData = node.signature.input_types[ts_arg]
                if not ts_type.is_resolved:
                    # Attempt auto resolve
                    v_ = arg_value
                    if not hasattr(v_, "__iter__"):  # Dealing with scalar to time-series support
                        v_ = [v_]
                    ts_type = HgTypeMetaData.parse_value(next(i for i in v_ if i is not None))
                    if ts_type is None or not ts_type.is_resolved:
                        raise RuntimeError(
                            f"Unable to auto resolve type for '{ts_arg}', "
                            f"signature type is '{node.signature.input_types[ts_arg]}'"
                        )
                    ts_type = HgTSTypeMetaData(ts_type)
                    print(f"Auto resolved type for '{ts_arg}' to '{ts_type}'")
                ts_type = ts_type.py_type if not ts_type.is_context_wired else ts_type.ts_type.py_type
            inputs[ts_arg] = replay_from_memory(ts_arg, ts_type)
            is_list = hasattr(arg_value, "__len__")
            set_replay_values(ts_arg, SimpleArrayReplaySource((arg_value if is_list else [arg_value]), start_time=__start_time__))
        for scalar_args in node.signature.scalar_inputs.keys():
            inputs[scalar_args] = kwargs_[scalar_args]

        out = node(**inputs)

        if node.signature.output_type is not None:
            # For now, not to worry about un_named bundle outputs
            record_to_memory(out)

    with GlobalState() if GlobalState._instance is None else nullcontext():
        max_count = 0
        for ts_arg in time_series_inputs:
            v = kwargs_[ts_arg]
            if v is None:
                continue
            # Dealing with scalar to time-series support
<<<<<<< HEAD
            max_count = max(max_count, len(v) if hasattr(v, "__len__") else 1)
=======
            max_count = max(max_count, len(v) if (is_list := isinstance(v, (list, tuple))) else 1)
            if not is_list:
                kwargs_[ts_arg] = [v]
>>>>>>> 290708f2
        evaluate_graph(
            eval_node_graph,
            GraphConfiguration(
                life_cycle_observers=__observers__ if __observers__ is not None else tuple(),
                start_time=__start_time__ if __start_time__ is not None else MIN_ST,
                end_time=__end_time__ if __end_time__ is not None else MAX_ET,
                trace=__trace__,
                trace_wiring=__trace_wiring__,
            ),
        )

        results = get_recorded_value() if node.signature.output_type is not None else []
        if results:
            # For push nodes, there are no time-series inputs, so we compute size of the result from the result.
            max_count = max(max_count, 1 + int((results[-1][0] - __start_time__) / MIN_TD))
        # Extract the results into a list of values without time-stamps, place a None when there is no recorded value.
        if results:
            out = []
            if not __elide__:
                result_iter = iter(results)
                result = next(result_iter)
                for t in _time_iter(__start_time__, __start_time__ + max_count * MIN_TD, MIN_TD):
                    if result and t == result[0]:
                        out.append(result[1])
                        result = next(result_iter, None)
                    else:
                        out.append(None)
            else:
                out = [result[1] for result in results]
            return out


def _time_iter(start, end, delta):
    t = start
    while t < end:
        yield t
        t += delta<|MERGE_RESOLUTION|>--- conflicted
+++ resolved
@@ -168,13 +168,9 @@
             if v is None:
                 continue
             # Dealing with scalar to time-series support
-<<<<<<< HEAD
-            max_count = max(max_count, len(v) if hasattr(v, "__len__") else 1)
-=======
             max_count = max(max_count, len(v) if (is_list := isinstance(v, (list, tuple))) else 1)
             if not is_list:
                 kwargs_[ts_arg] = [v]
->>>>>>> 290708f2
         evaluate_graph(
             eval_node_graph,
             GraphConfiguration(
